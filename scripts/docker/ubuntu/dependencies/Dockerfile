FROM ubuntu:bionic as builder
MAINTAINER Howard Butler <howard@hobu.co>

ARG PDAL_VERSION=master
ARG DESTDIR="/build"
ARG PARALLEL=2
ARG tiledb_version=1.4.1

ENV CC gcc
ENV CXX g++

RUN apt-get update -qq; \
    apt-get -qq remove postgis; \
    apt-get install -y --fix-missing --no-install-recommends \
        software-properties-common

RUN  apt-get update && DEBIAN_FRONTEND=noninteractive apt-get install -y --fix-missing --no-install-recommends \
        build-essential \
        ca-certificates \
        cmake \
        curl \
        gfortran \
        git \
        libgeotiff-dev \
        libgeotiff-epsg \
        libarpack2-dev \
        libflann-dev \
        libhdf5-serial-dev \
        liblapack-dev \
        libtiff5-dev \
        openssh-client \
        python3-dev \
        python3-numpy \
<<<<<<< HEAD
        software-properties-common \
        wget \
        automake \
        libtool \
=======
        wget \
        automake \
        libtool \
        libspatialite-dev \
        libsqlite3-mod-spatialite \
        libhdf5-dev \
>>>>>>> e23984e7
        libboost-filesystem1.65-dev \
        libboost-iostreams1.65-dev \
        libboost-program-options1.65-dev \
        libboost-system1.65-dev \
        libboost-thread1.65-dev \
        clang \
<<<<<<< HEAD
        clang-6.0 \
        libc6-dev \
        libopenjp2-7-dev \
=======
        libproj-dev \
        libc6-dev \
        libnetcdf-dev \
>>>>>>> e23984e7
        libpng-dev \
        libjpeg-dev \
        libgif-dev \
        libwebp-dev \
        libhdf4-alt-dev \
        libhdf5-dev \
        unixodbc-dev \
        libsqlite3-dev \
        libltdl-dev \
        libcurl4-openssl-dev \
<<<<<<< HEAD
        libssl-dev \
        python3-numpy \
        libdap-dev\
        cython \
        python3-pip \
        time \
        libhpdf-dev \
        python3-setuptools \
        libhpdf-dev \
        unzip \
        libzstd-dev \
        liblzma-dev \
        libeigen3-dev \
        ninja-build \
        sqlite3 \
        libgeos-dev \
=======
        libspatialite-dev \
        cython \
        python3-pip \
        time \
        ninja-build \
        python3-setuptools \
        unzip \
        libeigen3-dev \
        libxml2-dev \
        libssl-dev \
        liblzma-dev \
        libzstd1-dev \
        pkg-config \
        libgdal-dev \
        bash-completion \
        ninja-build \
        sqlite3 \
        libgeos-dev \
    libfreexl-dev \
>>>>>>> e23984e7
    && rm -rf /var/lib/apt/lists/*

RUN git clone https://github.com/LASzip/LASzip.git laszip \
    && cd laszip \
    && git checkout 3.4.1 \
    && cmake  \
        -G Ninja \
        -DCMAKE_INSTALL_PREFIX=/usr/ \
        -DCMAKE_BUILD_TYPE="Release" \
     .  \
    && ninja -j ${PARALLEL} \
    && ninja install \
    && DESTDIR=/ ninja install \
    && rm -rf laszip

RUN git clone  https://github.com/hobu/laz-perf.git \
    && cd laz-perf \
    && mkdir build \
    && cd build \
    && cmake .. \
        -G Ninja \
        -DCMAKE_INSTALL_PREFIX=/usr \
        -DCMAKE_BUILD_TYPE="Release" \
    && ninja -j ${PARALLEL} \
    && ninja install \
    && DESTDIR=/ ninja install \
    && rm -rf /laz-perf


RUN mkdir /nitro && cd /nitro \
    && git clone https://github.com/hobu/nitro \
    && cd nitro \
    && mkdir build \
    && cd build \
    && cmake ..\
        -G Ninja -DCMAKE_INSTALL_PREFIX=/usr/ \
    && ninja -j ${PARALLEL} \
    && ninja install \
    && DESTDIR=/ ninja install \
    && rm -rf /nitro

RUN git clone --depth 1 --branch v0.4.6 https://github.com/gadomski/fgt.git \
    && cd fgt \
    && cmake . \
        -DWITH_TESTS=OFF \
        -DBUILD_SHARED_LIBS=ON \
        -DEIGEN3_INCLUDE_DIR=/usr/include/eigen3 \
        -DCMAKE_INSTALL_PREFIX=/usr \
        -DCMAKE_BUILD_TYPE=Release \
        -G "Ninja" \
    && ninja -j ${PARALLEL} \
    && ninja install \
    && DESTDIR=/ ninja install \
    && rm -rf /fgt

RUN git clone --depth 1 --branch v0.5.1 https://github.com/gadomski/cpd.git \
    && cd cpd \
    && cmake . \
        -DWITH_TESTS=OFF \
        -DWITH_FGT=ON \
        -DCMAKE_SYSTEM_PREFIX_PATH="${DESTDIR}/usr" \
        -DCMAKE_CXX_FLAGS="-isystem ${DESTDIR}/usr/include" \
        -DWITH_STRICT_WARNINGS=OFF \
        -DWITH_DOCS=OFF \
        -DEIGEN3_INCLUDE_DIR=/usr/include/eigen3 \
        -DBUILD_SHARED_LIBS=ON \
        -DCMAKE_INSTALL_PREFIX=/usr \
        -DCMAKE_BUILD_TYPE=Release \
        -G "Ninja" \
    && ninja  -j ${PARALLEL} \
    && ninja install \
    && DESTDIR=/ ninja install  \
    && rm -rf /cpd

<<<<<<< HEAD

RUN \
    curl -LO https://github.com/Kitware/CMake/releases/download/v3.14.5/cmake-3.14.5.tar.gz && tar zxvf cmake-3.14.5.tar.gz && cd cmake-3.14.5; \
    ./bootstrap --prefix=/usr && make && make install


RUN git clone https://github.com/OSGeo/PROJ.git --branch 6.1 proj \
    && cd proj \
    && ./autogen.sh \
    && ./configure --prefix=/usr \
    && make -j 4 \
    && make install \
    && rm -rf /proj


RUN git clone --branch master https://github.com/OSGeo/libgeotiff.git \
    &&    cd libgeotiff/libgeotiff \
    && ./autogen.sh \
    && ./configure --prefix=/usr --with-proj=/usr \
    && make -j 4 \
    && make install \
    && rm -rf /libgeotiff

RUN git clone --branch release/3.0 https://github.com/OSGeo/gdal.git \
    &&    cd gdal/gdal \
    && ./configure --prefix=/usr \
            --mandir=/usr/share/man \
            --includedir=/usr/include/gdal \
            --with-threads \
            --with-grass=no \
            --with-hide-internal-symbols=yes \
            --with-rename-internal-libtiff-symbols=yes \
            --with-rename-internal-libgeotiff-symbols=yes \
            --with-libtiff=/usr/ \
            --with-geos=/usr/bin/geos-config \
            --with-geotiff=/usr \
            --with-proj=/usr \
            --with-ogdi=no \
            --with-curl \
            --with-pg \
            --with-ecw=no \
            --with-mrsid=no \
    && make -j 4 \
    && make install \
    && rm -rf /gdal

RUN apt-get update && DEBIAN_FRONTEND=noninteractive apt-get install -y --fix-missing --no-install-recommends \
        libfreexl-dev

RUN curl -LOs http://www.gaia-gis.it/gaia-sins/libspatialite-sources/libspatialite-5.0.0-beta0.tar.gz && tar zxvf libspatialite-5.0.0-beta0.tar.gz && cd /libspatialite-5.0.0-beta0 \
    && CXXFLAGS="-DACCEPT_USE_OF_DEPRECATED_PROJ_API_H=1" CFLAGS="-DACCEPT_USE_OF_DEPRECATED_PROJ_API_H=1" ./configure --prefix=/usr \
    && make -j 4 \
    && make install

RUN \
    curl -LOs http://download.osgeo.org/proj/proj-datumgrid-1.8.zip &&  unzip -j -u -o proj-datumgrid-1.8.zip  -d /usr/share/proj && rm proj-datumgrid-1.8.zip ; \
    curl -LOs http://download.osgeo.org/proj/proj-datumgrid-europe-1.2.zip &&  unzip -j -u -o proj-datumgrid-europe-1.2.zip -d /usr/share/proj && rm proj-datumgrid-europe-1.2.zip ; \
    curl -LOs http://download.osgeo.org/proj/proj-datumgrid-oceania-1.0.zip &&  unzip -j -u -o proj-datumgrid-oceania-1.0.zip -d /usr/share/proj && rm proj-datumgrid-oceania-1.0.zip; \
    curl -LOs http://download.osgeo.org/proj/proj-datumgrid-world-1.0.zip &&  unzip -j -u -o proj-datumgrid-world-1.0.zip -d /usr/share/proj && rm proj-datumgrid-world-1.0.zip; \
    curl -LOs http://download.osgeo.org/proj/proj-datumgrid-north-america-1.2.zip &&  unzip -j -u -o proj-datumgrid-north-america-1.2.zip -d /usr/share/proj && rm proj-datumgrid-north-america-1.2.zip;
=======
RUN \
    curl -LO https://github.com/Kitware/CMake/releases/download/v3.14.5/cmake-3.14.5.tar.gz && tar zxvf cmake-3.14.5.tar.gz && cd cmake-3.14.5; \
    ./bootstrap --parallel=${PARALLEL} --prefix=/usr && make -j ${PARALLEL} && make install
>>>>>>> e23984e7
<|MERGE_RESOLUTION|>--- conflicted
+++ resolved
@@ -31,34 +31,25 @@
         openssh-client \
         python3-dev \
         python3-numpy \
-<<<<<<< HEAD
         software-properties-common \
-        wget \
-        automake \
-        libtool \
-=======
         wget \
         automake \
         libtool \
         libspatialite-dev \
         libsqlite3-mod-spatialite \
         libhdf5-dev \
->>>>>>> e23984e7
         libboost-filesystem1.65-dev \
         libboost-iostreams1.65-dev \
         libboost-program-options1.65-dev \
         libboost-system1.65-dev \
         libboost-thread1.65-dev \
         clang \
-<<<<<<< HEAD
         clang-6.0 \
         libc6-dev \
         libopenjp2-7-dev \
-=======
         libproj-dev \
         libc6-dev \
         libnetcdf-dev \
->>>>>>> e23984e7
         libpng-dev \
         libjpeg-dev \
         libgif-dev \
@@ -69,7 +60,6 @@
         libsqlite3-dev \
         libltdl-dev \
         libcurl4-openssl-dev \
-<<<<<<< HEAD
         libssl-dev \
         python3-numpy \
         libdap-dev\
@@ -86,7 +76,6 @@
         ninja-build \
         sqlite3 \
         libgeos-dev \
-=======
         libspatialite-dev \
         cython \
         python3-pip \
@@ -106,7 +95,6 @@
         sqlite3 \
         libgeos-dev \
     libfreexl-dev \
->>>>>>> e23984e7
     && rm -rf /var/lib/apt/lists/*
 
 RUN git clone https://github.com/LASzip/LASzip.git laszip \
@@ -181,7 +169,6 @@
     && DESTDIR=/ ninja install  \
     && rm -rf /cpd
 
-<<<<<<< HEAD
 
 RUN \
     curl -LO https://github.com/Kitware/CMake/releases/download/v3.14.5/cmake-3.14.5.tar.gz && tar zxvf cmake-3.14.5.tar.gz && cd cmake-3.14.5; \
@@ -242,8 +229,7 @@
     curl -LOs http://download.osgeo.org/proj/proj-datumgrid-oceania-1.0.zip &&  unzip -j -u -o proj-datumgrid-oceania-1.0.zip -d /usr/share/proj && rm proj-datumgrid-oceania-1.0.zip; \
     curl -LOs http://download.osgeo.org/proj/proj-datumgrid-world-1.0.zip &&  unzip -j -u -o proj-datumgrid-world-1.0.zip -d /usr/share/proj && rm proj-datumgrid-world-1.0.zip; \
     curl -LOs http://download.osgeo.org/proj/proj-datumgrid-north-america-1.2.zip &&  unzip -j -u -o proj-datumgrid-north-america-1.2.zip -d /usr/share/proj && rm proj-datumgrid-north-america-1.2.zip;
-=======
+
 RUN \
     curl -LO https://github.com/Kitware/CMake/releases/download/v3.14.5/cmake-3.14.5.tar.gz && tar zxvf cmake-3.14.5.tar.gz && cd cmake-3.14.5; \
-    ./bootstrap --parallel=${PARALLEL} --prefix=/usr && make -j ${PARALLEL} && make install
->>>>>>> e23984e7
+    ./bootstrap --parallel=${PARALLEL} --prefix=/usr && make -j ${PARALLEL} && make install
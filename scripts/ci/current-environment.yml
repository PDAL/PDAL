name: pdal-build
channels:
  - conda-forge
dependencies:
<<<<<<< HEAD
  - libgdal-core
  - geotiff
=======
  - libgdal
>>>>>>> 4f4473bf
  - libpq
  - curl
  - hdf5
  - tiledb
  - draco
  - libxml2
  - openssl
  - nitro
  - ceres-solver
  - python=3.13
  - conda
  - mamba
  - conda-build
  - libarrow
  - libparquet
  - compilers
  - ninja
  - liblzma-devel
  - cmake
  - pkg-config
  - make  # [not win]
  - re2  # [linux]
  - ccache
<|MERGE_RESOLUTION|>--- conflicted
+++ resolved
@@ -2,12 +2,8 @@
 channels:
   - conda-forge
 dependencies:
-<<<<<<< HEAD
   - libgdal-core
   - geotiff
-=======
-  - libgdal
->>>>>>> 4f4473bf
   - libpq
   - curl
   - hdf5

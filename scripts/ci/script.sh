--- conflicted
+++ resolved
@@ -45,15 +45,10 @@
     laszip-dev \
     libspatialite \
     libspatialite-dev \
-<<<<<<< HEAD
     xz-dev \
     xz-libs \
     zstd \
     zstd-dev \
-=======
-    zstd \
-    zstd-dev
->>>>>>> aec110eb
 
 gcc --version
 g++ --version

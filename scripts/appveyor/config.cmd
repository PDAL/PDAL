--- conflicted
+++ resolved
@@ -20,13 +20,9 @@
     -DCMAKE_LIBRARY_PATH:FILEPATH="=%CONDA_ROOT%/Library/lib" ^
     -DCMAKE_INCLUDE_PATH:FILEPATH="%CONDA_ROOT%/Library/include" ^
     -DBUILD_PLUGIN_CPD=OFF ^
-<<<<<<< HEAD
     -DBUILD_PLUGIN_GREYHOUND=ON ^
     -DBUILD_PLUGIN_ICEBRIDGE=ON ^
-=======
-    -DBUILD_PLUGIN_GREYHOUND=%PDAL_OPTIONAL_COMPONENTS% ^
-    -DBUILD_PLUGIN_ICEBRIDGE=OFF ^
->>>>>>> 1b80f8b3
+
     -DBUILD_PLUGIN_MRSID=OFF ^
     -DBUILD_PLUGIN_NITF=ON ^
     -DBUILD_PLUGIN_PCL=ON ^

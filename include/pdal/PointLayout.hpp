/******************************************************************************
* Copyright (c) 2014, Hobu Inc.
*
* All rights reserved.
*
* Redistribution and use in source and binary forms, with or without
* modification, are permitted provided that the following
* conditions are met:
*
*     * Redistributions of source code must retain the above copyright
*       notice, this list of conditions and the following disclaimer.
*     * Redistributions in binary form must reproduce the above copyright
*       notice, this list of conditions and the following disclaimer in
*       the documentation and/or other materials provided
*       with the distribution.
*     * Neither the name of Hobu, Inc. or Flaxen Geo Consulting nor the
*       names of its contributors may be used to endorse or promote
*       products derived from this software without specific prior
*       written permission.
*
* THIS SOFTWARE IS PROVIDED BY THE COPYRIGHT HOLDERS AND CONTRIBUTORS
* "AS IS" AND ANY EXPRESS OR IMPLIED WARRANTIES, INCLUDING, BUT NOT
* LIMITED TO, THE IMPLIED WARRANTIES OF MERCHANTABILITY AND FITNESS
* FOR A PARTICULAR PURPOSE ARE DISCLAIMED. IN NO EVENT SHALL THE
* COPYRIGHT OWNER OR CONTRIBUTORS BE LIABLE FOR ANY DIRECT, INDIRECT,
* INCIDENTAL, SPECIAL, EXEMPLARY, OR CONSEQUENTIAL DAMAGES (INCLUDING,
* BUT NOT LIMITED TO, PROCUREMENT OF SUBSTITUTE GOODS OR SERVICES; LOSS
* OF USE, DATA, OR PROFITS; OR BUSINESS INTERRUPTION) HOWEVER CAUSED
* AND ON ANY THEORY OF LIABILITY, WHETHER IN CONTRACT, STRICT LIABILITY,
* OR TORT (INCLUDING NEGLIGENCE OR OTHERWISE) ARISING IN ANY WAY OUT
* OF THE USE OF THIS SOFTWARE, EVEN IF ADVISED OF THE POSSIBILITY
* OF SUCH DAMAGE.
****************************************************************************/

#pragma once

#include <cstddef>
#include <map>
#include <string>
#include <vector>

#include <pdal/DimDetail.hpp>
#include <pdal/DimType.hpp>

namespace pdal
{

class  PointLayout
{
public:
    /**
      Default constructor.
    */
    PDAL_DLL PointLayout();
    PDAL_DLL virtual ~PointLayout() {}

    /**
      Mark a layout as finalized.  Dimensions can't be added to a finalized
      PointLayout.
    */
    PDAL_DLL void finalize();

    /**
      Determine if the PointLayout is finalized.

      \return  Whether the PointLayout is finalized.
    */
    PDAL_DLL bool finalized() const
        { return m_finalized; }

    /**
      Register a vector of dimensions.

      \param ids  Vector of IDs to register.
    */
    PDAL_DLL void registerDims(std::vector<Dimension::Id> ids);

    /**
      Register a list of dimensions.

      \param id  Pointer to list of IDs to register.  The last ID in the list
        must have the value Unknown.
    */
    PDAL_DLL void registerDims(Dimension::Id *id);

    /**
      Register use of a standard dimension (declare that a point will contain
      data for this dimension).  Use the default type for the dimension.

      \param id  ID of dimension to be registered.
    */
    PDAL_DLL void registerDim(Dimension::Id id);

    /**
      Register use of a standard dimension (declare that a point will contain
      data for this dimension) if it hasn't already been registered with a
      "larger" type.  It the dimension already exists with a larger type, this
      does nothing.

      \param id  ID of dimension to be registered.
      \param type  Minimum type to assign to the dimension.
    */
    PDAL_DLL void registerDim(Dimension::Id id, Dimension::Type type);

    /**
      Assign a non-existing (proprietary) dimension with the given name and
      type.  No check is made to see if the dimension exists as a standard
      (non-propietary) dimension.  If the dimension has already been
      assigned as a proprietary dimension, update the type but use the
      existing Id.  If the dimension has already been assigned with a
      larger type, this does nothing.

      \param name  Name of the proprietary dimension to add.
      \param type  Minimum type to assign to the dimension.
      \return  ID of the new or existing dimension, or Unknown on failure.
    */
<<<<<<< HEAD
    Dimension::Id assignDim(const std::string& name,
=======
    PDAL_DLL Dimension::Id assignDim( const std::string& name,
>>>>>>> 830acd53
        Dimension::Type type);

    /**
      Register a dimension if one already exists with the given name using the
      provided type.  If the dimension doesn't already exist, create it.

      \param name  Name of the dimension to register or assign.
      \param type  Requested type of the dimension.  Dimension will at least
        accomodate values of this type.
      \return  ID of dimension registered or assigned.
    */
    PDAL_DLL Dimension::Id registerOrAssignDim(const std::string name,
        Dimension::Type type);

    /**
      Get a list of DimType objects that define the layout.

      \return  A list of DimType objects.
    */
    PDAL_DLL DimTypeList dimTypes() const;

    /**
      Get a DimType structure for a named dimension.

      \param name  Name of the dimension
      \return  A DimType associated with the named dimension.  Returns a
        DimType with an Unknown ID if the dimension isn't part of the layout.
    */
    PDAL_DLL DimType findDimType(const std::string& name) const;

    /**
      Get the ID of a dimension (standard or proprietary) given its name.

      \param name  Name of the dimension.
      \return  ID of the dimension or Unknown.
    */
    PDAL_DLL Dimension::Id findDim(const std::string& name) const;

    /**
      Get the ID of a proprietary dimension given its name.

      \param name  Name of the dimension.
      \return  ID of the dimension or Unknown.
    */
    PDAL_DLL Dimension::Id findProprietaryDim(const std::string& name) const;

    /**
      Get the name of a dimension give its ID.  A dimension may have more
      than one name.  The first one associated with the ID is returned.

      \param id  ID of the dimension.
      \return  A name associated with the dimension, or a NULL string.
    */
    PDAL_DLL std::string dimName(Dimension::Id id) const;

    /**
      Determine if the PointLayout uses the dimension with the given ID.

      \param id  ID of the dimension to check.
      \return \c true if the layout uses the dimension, \c false otherwise.
    */
    PDAL_DLL bool hasDim(Dimension::Id id) const;

    /**
      Get a reference to vector of the IDs of currently used dimensions.

      \return  Vector of IDs of dimensions that are part of the layout.
    */
    PDAL_DLL const Dimension::IdList& dims() const;

    /**
      Get the type of a dimension.

      \param id  ID of the dimension.
      \return  Type of the dimension.
    */
    PDAL_DLL Dimension::Type dimType(Dimension::Id id) const;

    /**
      Get the current size in bytes of the dimension.

      \param id  ID of the dimension.
      \return  Size of the dimension in bytes.
    */
    PDAL_DLL size_t dimSize(Dimension::Id id) const;

    /**
      Get the offset of the dimension in the layout.

      \param id  ID of the dimension.
      \return  Offset of the dimension in bytes.
    */
    PDAL_DLL size_t dimOffset(Dimension::Id id) const;

    /**
      Get number of bytes that make up a point.  Returns the sum of the dimSize
      for all dimensions in the layout.

      \return  Size of a point in bytes.
    */
    PDAL_DLL size_t pointSize() const;

    /**
      Get a pointer to a dimension's detail information.

      \param id  ID of the dimension.
      \return  A pointer a dimension's detail.
    */
    PDAL_DLL const Dimension::Detail *dimDetail(Dimension::Id id) const;

private:
    PDAL_DLL virtual bool update(Dimension::Detail dd, const std::string& name);

    Dimension::Type resolveType( Dimension::Type t1,
        Dimension::Type t2);

protected:
    std::vector<Dimension::Detail> m_detail;
    Dimension::IdList m_used;
    std::map<std::string, Dimension::Id> m_propIds;
    int m_nextFree;
    std::size_t m_pointSize;
    bool m_finalized;
};

typedef PointLayout* PointLayoutPtr;

} // namespace pdal
<|MERGE_RESOLUTION|>--- conflicted
+++ resolved
@@ -114,11 +114,7 @@
       \param type  Minimum type to assign to the dimension.
       \return  ID of the new or existing dimension, or Unknown on failure.
     */
-<<<<<<< HEAD
-    Dimension::Id assignDim(const std::string& name,
-=======
     PDAL_DLL Dimension::Id assignDim( const std::string& name,
->>>>>>> 830acd53
         Dimension::Type type);
 
     /**

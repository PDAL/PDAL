/******************************************************************************
* Copyright (c) 2013, Bradley J Chambers (brad.chambers@gmail.com)
*
* All rights reserved.
*
* Redistribution and use in source and binary forms, with or without
* modification, are permitted provided that the following
* conditions are met:
*
*     * Redistributions of source code must retain the above copyright
*       notice, this list of conditions and the following disclaimer.
*     * Redistributions in binary form must reproduce the above copyright
*       notice, this list of conditions and the following disclaimer in
*       the documentation and/or other materials provided
*       with the distribution.
*     * Neither the name of Hobu, Inc. or Flaxen Geo Consulting nor the
*       names of its contributors may be used to endorse or promote
*       products derived from this software without specific prior
*       written permission.
*
* THIS SOFTWARE IS PROVIDED BY THE COPYRIGHT HOLDERS AND CONTRIBUTORS
* "AS IS" AND ANY EXPRESS OR IMPLIED WARRANTIES, INCLUDING, BUT NOT
* LIMITED TO, THE IMPLIED WARRANTIES OF MERCHANTABILITY AND FITNESS
* FOR A PARTICULAR PURPOSE ARE DISCLAIMED. IN NO EVENT SHALL THE
* COPYRIGHT OWNER OR CONTRIBUTORS BE LIABLE FOR ANY DIRECT, INDIRECT,
* INCIDENTAL, SPECIAL, EXEMPLARY, OR CONSEQUENTIAL DAMAGES (INCLUDING,
* BUT NOT LIMITED TO, PROCUREMENT OF SUBSTITUTE GOODS OR SERVICES; LOSS
* OF USE, DATA, OR PROFITS; OR BUSINESS INTERRUPTION) HOWEVER CAUSED
* AND ON ANY THEORY OF LIABILITY, WHETHER IN CONTRACT, STRICT LIABILITY,
* OR TORT (INCLUDING NEGLIGENCE OR OTHERWISE) ARISING IN ANY WAY OUT
* OF THE USE OF THIS SOFTWARE, EVEN IF ADVISED OF THE POSSIBILITY
* OF SUCH DAMAGE.
****************************************************************************/

#ifndef INCLUDED_FILTERS_PCLBLOCK_HPP
#define INCLUDED_FILTERS_PCLBLOCK_HPP

#include <pdal/Filter.hpp>
#include <pdal/FilterIterator.hpp>

#include <boost/shared_ptr.hpp>

#ifdef PDAL_HAVE_PCL
// pcl includes
#endif

namespace pdal
{
class PointBuffer;

namespace filters
{


class PDAL_DLL PCLBlock : public Filter
{
public:
    SET_STAGE_NAME("filters.pclblock", "PCL Block implementation")
    SET_STAGE_LINK("http://www.pdal.io/stages/filters.pclblock.html")  
#ifdef PDAL_HAVE_PCL
    SET_STAGE_ENABLED(true)
#else
    SET_STAGE_ENABLED(false)
#endif
        
    PCLBlock(const Options& options) : Filter(options)
        {}
    ~PCLBlock()
        {}

    pdal::StageSequentialIterator*
    createSequentialIterator(PointBuffer& buffer) const;
    pdal::StageRandomIterator* createRandomIterator(PointBuffer&) const
    {
        throw pdal::not_yet_implemented(
            "PCLBlock random iterator not implemented");
    }

    boost::uint32_t processBuffer(PointBuffer& srcData, std::string& filename,
                                  PointBuffer& dstData) const;

private:
    PCLBlock& operator=(const PCLBlock&); // not implemented
    PCLBlock(const PCLBlock&); // not implemented
};

namespace iterators
{
namespace sequential
{


class PDAL_DLL PCLBlock : public pdal::FilterSequentialIterator
{
public:
    PCLBlock(const pdal::filters::PCLBlock& filter, PointBuffer& buffer);

private:
    boost::uint64_t skipImpl(boost::uint64_t);
    boost::uint32_t readBufferImpl(PointBuffer&);
    bool atEndImpl() const;
<<<<<<< HEAD
    const pdal::filters::PCLBlock& m_pclblockFilter;
=======
>>>>>>> 6f132841
};



} // sequential
} // iterators

} // filters
} // pdal

#endif
<|MERGE_RESOLUTION|>--- conflicted
+++ resolved
@@ -99,10 +99,6 @@
     boost::uint64_t skipImpl(boost::uint64_t);
     boost::uint32_t readBufferImpl(PointBuffer&);
     bool atEndImpl() const;
-<<<<<<< HEAD
-    const pdal::filters::PCLBlock& m_pclblockFilter;
-=======
->>>>>>> 6f132841
 };
 
 

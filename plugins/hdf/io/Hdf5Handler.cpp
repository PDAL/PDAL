--- conflicted
+++ resolved
@@ -89,13 +89,8 @@
         H5::DataSpace dspace = m_dset.getSpace();
 
         chunkLowerBound = (pointIndex / m_chunkSize) * m_chunkSize;
-<<<<<<< HEAD
-        chunkUpperBound = (std::min)(chunkLowerBound + m_chunkSize,
-            m_numPoints);
-=======
         chunkUpperBound =
             (std::min)(chunkLowerBound + m_chunkSize, m_numPoints);
->>>>>>> c2e6bbf2
 
         hsize_t selectionSize = chunkUpperBound - chunkLowerBound;
 

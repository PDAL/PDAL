--- conflicted
+++ resolved
@@ -4,8 +4,6 @@
 
 include(${PDAL_CMAKE_DIR}/python.cmake)
 
-<<<<<<< HEAD
-=======
 
 set(plang_srcs
     ./plang/Invocation.cpp
@@ -33,6 +31,5 @@
 
 
 
->>>>>>> e7cee88f
 add_subdirectory(filters)
 add_subdirectory(io)
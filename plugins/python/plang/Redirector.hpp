//
// Copyright (C) 2011 Mateusz Loskot <mateusz@loskot.net>
// Distributed under the Boost Software License, Version 1.0.
// (See accompanying file LICENSE_1_0.txt or copy at
// http://www.boost.org/LICENSE_1_0.txt)
//
// Blog article: http://mateusz.loskot.net/?p=2819

// http://python3porting.com/cextensions.html

#pragma once

#include <functional>

#ifdef _WIN32
#  pragma warning(disable: 4127) // conditional expression is constant
<<<<<<< HEAD
//#ifndef HAVE_ROUND
//#define HAVE_ROUND // inconsistent dll linkage otherwise
//#endif
=======
>>>>>>> e7cee88f
#endif

#include <Python.h>

#undef toupper
#undef tolower
#undef isspace

namespace pdal
{
namespace plang
{

PyMODINIT_FUNC redirector_init(void);

class Redirector
{
public:
    Redirector();
    ~Redirector();

    static PyObject* init();
    void set_stdout(std::ostream* ostr);
    void reset_stdout();

    typedef std::function<void(std::string)> stdout_write_type;
    typedef std::function<void()> stdout_flush_type;

private:
    void set_stdout(stdout_write_type write, stdout_flush_type flush);

    // Internal state
    PyObject* m_stdout;
    PyObject* m_stdout_saved;
};

} // namespace plang
} // namespace pdal
<|MERGE_RESOLUTION|>--- conflicted
+++ resolved
@@ -12,15 +12,7 @@
 
 #include <functional>
 
-#ifdef _WIN32
-#  pragma warning(disable: 4127) // conditional expression is constant
-<<<<<<< HEAD
-//#ifndef HAVE_ROUND
-//#define HAVE_ROUND // inconsistent dll linkage otherwise
-//#endif
-=======
->>>>>>> e7cee88f
-#endif
+#pragma warning(disable: 4127) // conditional expression is constant
 
 #include <Python.h>
 

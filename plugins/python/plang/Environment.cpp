/******************************************************************************
* Copyright (c) 2011, Michael P. Gerlek (mpg@flaxen.com)
*
* All rights reserved.
*
* Redistribution and use in source and binary forms, with or without
* modification, are permitted provided that the following
* conditions are met:
*
*     * Redistributions of source code must retain the above copyright
*       notice, this list of conditions and the following disclaimer.
*     * Redistributions in binary form must reproduce the above copyright
*       notice, this list of conditions and the following disclaimer in
*       the documentation and/or other materials provided
*       with the distribution.
*     * Neither the name of Hobu, Inc. or Flaxen Geo Consulting nor the
*       names of its contributors may be used to endorse or promote
*       products derived from this software without specific prior
*       written permission.
*
* THIS SOFTWARE IS PROVIDED BY THE COPYRIGHT HOLDERS AND CONTRIBUTORS
* "AS IS" AND ANY EXPRESS OR IMPLIED WARRANTIES, INCLUDING, BUT NOT
* LIMITED TO, THE IMPLIED WARRANTIES OF MERCHANTABILITY AND FITNESS
* FOR A PARTICULAR PURPOSE ARE DISCLAIMED. IN NO EVENT SHALL THE
* COPYRIGHT OWNER OR CONTRIBUTORS BE LIABLE FOR ANY DIRECT, INDIRECT,
* INCIDENTAL, SPECIAL, EXEMPLARY, OR CONSEQUENTIAL DAMAGES (INCLUDING,
* BUT NOT LIMITED TO, PROCUREMENT OF SUBSTITUTE GOODS OR SERVICES; LOSS
* OF USE, DATA, OR PROFITS; OR BUSINESS INTERRUPTION) HOWEVER CAUSED
* AND ON ANY THEORY OF LIABILITY, WHETHER IN CONTRACT, STRICT LIABILITY,
* OR TORT (INCLUDING NEGLIGENCE OR OTHERWISE) ARISING IN ANY WAY OUT
* OF THE USE OF THIS SOFTWARE, EVEN IF ADVISED OF THE POSSIBILITY
* OF SUCH DAMAGE.
****************************************************************************/

#ifndef _WIN32
#include <dlfcn.h>
#endif

#include "Environment.hpp"
#include "Redirector.hpp"

#define NPY_NO_DEPRECATED_API NPY_1_7_API_VERSION
#define PY_ARRAY_UNIQUE_SYMBOL PDAL_ARRAY_API
#include <numpy/arrayobject.h>

#include <sstream>
#include <mutex>

#pragma warning(disable: 4127)  // conditional expression is constant

#include <Python.h>
#include <pystate.h>
#undef toupper
#undef tolower
#undef isspace

// See ticket #1010.  This function runs when libplang is loaded.  It makes
// sure python symbols can be found by extention module .so's since on some
// platforms (notably Ubuntu), they aren't linked with libpython even though
// they depend on it.  If a platform doesn't support
// __attribute__ ((constructor)) this does nothing.  We'll have to deal with
// those as they come up.
#ifndef _WIN32
__attribute__ ((constructor))
static void loadPython()
{
    ::dlopen(PDAL_PYTHON_LIBRARY, RTLD_LAZY | RTLD_GLOBAL);
}
#endif

// http://www.linuxjournal.com/article/3641
// http://www.codeproject.com/Articles/11805/Embedding-Python-in-C-C-Part-I
// http://stackoverflow.com/questions/6596016/python-threads-in-c

namespace pdal
{
namespace plang
{

static Environment* g_environment=0;
//
EnvironmentPtr Environment::get()
{
    static std::once_flag flag;

    auto init = []()
    {
        g_environment = new Environment();
    };
    std::call_once(flag, init);
    return g_environment;
}
//

Environment::Environment()
{
    // This awfulness is due to the import_array MACRO that returns a value
    // in some cases and returns nothing at other times.  Defining
    // NUMPY_IMPORT_ARRAY_RETVAL to nothing makes it so we don't ever return
    // a value.  The function needs to be stuck in a function to deal with
    // the return.
    auto initNumpy = []()
    {
#undef NUMPY_IMPORT_ARRAY_RETVAL
#define NUMPY_IMPORT_ARRAY_RETVAL
        import_array();
    };

    if (!Py_IsInitialized())
    {
        PyImport_AppendInittab(const_cast<char*>("redirector"), redirector_init);
        Py_Initialize();
    } else
    {
        m_redirector.init();
        PyObject* added  = PyImport_AddModule("redirector");
        if (!added)
            throw pdal_error("unable to add redirector module!");
    }

    initNumpy();
    PyImport_ImportModule("redirector");
}


Environment::~Environment()
{
    Py_Finalize();
}


void Environment::set_stdout(std::ostream* ostr)
{
    m_redirector.set_stdout(ostr);
}


void Environment::reset_stdout()
{
    m_redirector.reset_stdout();
}


std::string getTraceback()
{
    // get exception info
    PyObject *type, *value, *traceback;
    PyErr_Fetch(&type, &value, &traceback);
    PyErr_NormalizeException(&type, &value, &traceback);

    std::ostringstream mssg;
    if (traceback)
    {
        PyObject* tracebackModule;
        PyObject* tracebackDictionary;
        PyObject* tracebackFunction;

        tracebackModule = PyImport_ImportModule("traceback");
        if (!tracebackModule)
            throw pdal::pdal_error("Unable to load traceback module.");

        tracebackDictionary = PyModule_GetDict(tracebackModule);
        if (!tracebackDictionary)
            throw pdal::pdal_error("Unable to load traceback dictionary.");
        tracebackFunction =
            PyDict_GetItemString(tracebackDictionary, "format_exception");
        if (!tracebackFunction)
            throw pdal::pdal_error("Unable to find traceback function.");

        if (!PyCallable_Check(tracebackFunction))
            throw pdal::pdal_error("Invalid traceback function.");

        // create an argument for "format exception"
        PyObject* args = PyTuple_New(3);
        PyTuple_SetItem(args, 0, type);
        PyTuple_SetItem(args, 1, value);
        PyTuple_SetItem(args, 2, traceback);

        // get a list of string describing what went wrong
        PyObject* output = PyObject_CallObject(tracebackFunction, args);

        // print error message
        Py_ssize_t n = PyList_Size(output);

        for (Py_ssize_t i = 0; i < n; i++)
        {
            PyObject* l = PyList_GetItem(output, i);
            if (!l)
                throw pdal::pdal_error("unable to get list item in getTraceback");
            PyObject* r = PyObject_Repr(l);
            if (!r)
                throw pdal::pdal_error("unable to get repr in getTraceback");
#if PY_MAJOR_VERSION >= 3
            Py_ssize_t size;
            char *d = PyUnicode_AsUTF8AndSize(r, &size);
#else
            char *d = PyString_AsString(r);
#endif
            mssg << d;
        }

        // clean up
        Py_XDECREF(args);
        Py_XDECREF(output);
    }
    else if (value != NULL)
    {
        PyObject* r = PyObject_Repr(value);
        if (!r)
            throw pdal::pdal_error("couldn't make string representation of traceback value");
#if PY_MAJOR_VERSION >= 3
        Py_ssize_t size;
        char *d = PyUnicode_AsUTF8AndSize(r, &size);
#else
        char *d = PyString_AsString(r);
#endif
        mssg << d;
    }
    else
        mssg << "unknown error that we are unable to get a traceback for."
            "Was it already printed/taken?";

    Py_XDECREF(value);
    Py_XDECREF(type);
    Py_XDECREF(traceback);

    return mssg.str();
}

PyObject *fromMetadata(MetadataNode m)
{
    std::string name = m.name();
    std::string value = m.value();
    std::string type = m.type();
    std::string description = m.description();

    MetadataNodeList children = m.children();
    PyObject *submeta = PyList_New(0);
    if (children.size())
    {
        for (MetadataNode& child : children)
            PyList_Append(submeta, fromMetadata(child));
    }
    PyObject *data = PyDict_New();
    PyDict_SetItemString(data, "name", PyUnicode_FromString(name.data()));
    PyDict_SetItemString(data, "value", PyUnicode_FromString(value.data()));
    PyDict_SetItemString(data, "type", PyUnicode_FromString(type.data()));
    PyDict_SetItemString(data, "description", PyUnicode_FromString(description.data()));
    PyDict_SetItemString(data, "children", submeta);

    return data;
}

std::string readPythonString(PyObject* dict, const std::string& key)
{
    std::stringstream ss;

    PyObject* o = PyDict_GetItemString(dict, key.c_str());
    if (!o)
    {
        std::stringstream oss;
        oss << "Unable to get dictionary item '" << key << "'";
        throw pdal_error(oss.str());
    }

    PyObject* r = PyObject_Str(o);
    if (!r)
        throw pdal::pdal_error("unable to get repr in readPythonString");
#if PY_MAJOR_VERSION >= 3
    Py_ssize_t size;
    char *d = PyUnicode_AsUTF8AndSize(r, &size);
#else
    char *d = PyString_AsString(r);
#endif
    ss << d;

    return ss.str();
}
void addMetadata(PyObject *dict, MetadataNode m)
{

    if (! dict)
    {
        return;
    }

    if (!PyDict_Check(dict) )
        throw pdal::pdal_error("'metadata' member must be a dictionary!");

    std::string name = readPythonString(dict, "name");
    std::string value = readPythonString(dict, "value");

    std::string type = readPythonString(dict, "type");
    if (type.empty())
        type = Metadata::inferType(value);

    std::string description = readPythonString(dict, "description");

    PyObject *submeta = PyDict_GetItemString(dict, "children");
    if (submeta)
    {
        if (!PyList_Check(submeta))
            throw pdal::pdal_error("'children' metadata member must be a list!");

        for (Py_ssize_t i = 0; i < PyList_Size(submeta); ++i)
        {
            PyObject* p = PyList_GetItem(submeta, i);
            addMetadata(p, m);
        }
        MetadataNode child =  m.addWithType(name, value, type, description);
    }
}

int Environment::getPythonDataType(Dimension::Type t)
{
    using namespace Dimension;

    switch (t)
    {
    case Type::Float:
        return NPY_FLOAT;
    case Type::Double:
        return NPY_DOUBLE;
    case Type::Signed8:
        return NPY_BYTE;
    case Type::Signed16:
        return NPY_SHORT;
    case Type::Signed32:
        return NPY_INT;
    case Type::Signed64:
        return NPY_LONGLONG;
    case Type::Unsigned8:
        return NPY_UBYTE;
    case Type::Unsigned16:
        return NPY_USHORT;
    case Type::Unsigned32:
        return NPY_UINT;
    case Type::Unsigned64:
        return NPY_ULONGLONG;
    default:
        return -1;
    }
    assert(0);

    return -1;
}


Dimension::Type Environment::getPDALDataType(int t)
{
    using namespace Dimension;

    switch (t)
    {
<<<<<<< HEAD
    case NPY_FLOAT32:
        return Type::Float;
    case NPY_FLOAT64:
        return Type::Double;
    case NPY_INT8:
        return Type::Signed8;
    case NPY_INT16:
        return Type::Signed16;
    case NPY_INT32:
        return Type::Signed32;
    case NPY_INT64:
        return Type::Signed64;
    case NPY_UINT8:
        return Type::Unsigned8;
    case NPY_UINT16:
        return Type::Unsigned16;
    case NPY_UINT32:
        return Type::Unsigned32;
    case NPY_UINT64:
=======
    case NPY_FLOAT:
        return Type::Float;
    case NPY_DOUBLE:
        return Type::Double;
    case NPY_BYTE:
        return Type::Signed8;
    case NPY_SHORT:
        return Type::Signed16;
    case NPY_INT:
        return Type::Signed32;
    case NPY_LONGLONG:
        return Type::Signed64;
    case NPY_UBYTE:
        return Type::Unsigned8;
    case NPY_USHORT:
        return Type::Unsigned16;
    case NPY_UINT:
        return Type::Unsigned32;
    case NPY_ULONGLONG:
>>>>>>> e7cee88f
        return Type::Unsigned64;
    default:
        return Type::None;
    }
    assert(0);

    return Type::None;
}
<<<<<<< HEAD
=======



>>>>>>> e7cee88f

} // namespace plang
} // namespace pdal
<|MERGE_RESOLUTION|>--- conflicted
+++ resolved
@@ -38,7 +38,6 @@
 
 #include "Environment.hpp"
 #include "Redirector.hpp"
-
 #define NPY_NO_DEPRECATED_API NPY_1_7_API_VERSION
 #define PY_ARRAY_UNIQUE_SYMBOL PDAL_ARRAY_API
 #include <numpy/arrayobject.h>
@@ -48,7 +47,6 @@
 
 #pragma warning(disable: 4127)  // conditional expression is constant
 
-#include <Python.h>
 #include <pystate.h>
 #undef toupper
 #undef tolower
@@ -352,7 +350,6 @@
 
     switch (t)
     {
-<<<<<<< HEAD
     case NPY_FLOAT32:
         return Type::Float;
     case NPY_FLOAT64:
@@ -372,27 +369,6 @@
     case NPY_UINT32:
         return Type::Unsigned32;
     case NPY_UINT64:
-=======
-    case NPY_FLOAT:
-        return Type::Float;
-    case NPY_DOUBLE:
-        return Type::Double;
-    case NPY_BYTE:
-        return Type::Signed8;
-    case NPY_SHORT:
-        return Type::Signed16;
-    case NPY_INT:
-        return Type::Signed32;
-    case NPY_LONGLONG:
-        return Type::Signed64;
-    case NPY_UBYTE:
-        return Type::Unsigned8;
-    case NPY_USHORT:
-        return Type::Unsigned16;
-    case NPY_UINT:
-        return Type::Unsigned32;
-    case NPY_ULONGLONG:
->>>>>>> e7cee88f
         return Type::Unsigned64;
     default:
         return Type::None;
@@ -401,12 +377,6 @@
 
     return Type::None;
 }
-<<<<<<< HEAD
-=======
-
-
-
->>>>>>> e7cee88f
 
 } // namespace plang
 } // namespace pdal

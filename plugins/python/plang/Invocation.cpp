--- conflicted
+++ resolved
@@ -360,14 +360,10 @@
 
 PyObject* getPyJSON(std::string const& s)
 {
-<<<<<<< HEAD
-    PyObject* raw_json =  PyUnicode_FromString(str.c_str());
-=======
     PyObject* raw_json = PyUnicode_FromString(s.c_str());
     if (!raw_json)
         throw pdal::pdal_error(getTraceback());
 
->>>>>>> 3110c000
     PyObject* json_module = PyImport_ImportModule("json");
     if (!json_module)
         throw pdal::pdal_error(getTraceback());

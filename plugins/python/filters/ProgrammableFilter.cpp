--- conflicted
+++ resolved
@@ -74,12 +74,8 @@
 {
     for (auto it = m_addDimensions.cbegin(); it != m_addDimensions.cend(); ++it)
     {
-<<<<<<< HEAD
-        ctx.registerDim(*it, pdal::Dimension::Type::Double);
-=======
         Dimension::Id::Enum id = ctx.registerOrAssignDim(*it,
                                     pdal::Dimension::Type::Double);
->>>>>>> 41735f72
     }
 }
 

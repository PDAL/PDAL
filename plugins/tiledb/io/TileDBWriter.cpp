--- conflicted
+++ resolved
@@ -492,16 +492,7 @@
     }
 
     // Open the array at the requested timestamp range.
-<<<<<<< HEAD
-#if TILEDB_VERSION_MAJOR == 2 && TILEDB_VERSION_MINOR < 15
-    if (m_args->m_timeStamp != UINT64_MAX)
-        m_array.reset(new tiledb::Array(*m_ctx, arrayName(), TILEDB_WRITE, m_args->m_timeStamp));
-    else
-        m_array.reset(
-            new tiledb::Array(*m_ctx, arrayName(), TILEDB_WRITE));
-#else
-=======
->>>>>>> 0f371f1b
+
     m_array.reset(
         new tiledb::Array(*m_ctx, arrayName(), TILEDB_WRITE,
                           {tiledb::TimeTravelMarker(), m_args->m_timeStamp}));

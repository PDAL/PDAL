--- conflicted
+++ resolved
@@ -102,7 +102,7 @@
 {
     tiledb::Context ctx;
     tiledb::VFS vfs(ctx);
-<<<<<<< HEAD
+  
     Options options;
     options.add("array_name", data_path);
     options.add("bbox3d", "([0, 0.5], [0, 0.5], [0, 0.5])");
@@ -114,14 +114,6 @@
     reader.prepare(table);
     reader.execute(table);
     EXPECT_EQ(table.numPoints(), 50);
-=======
-
-    tiledb::Array array(ctx, tm_data_path, TILEDB_READ);
-    tiledb::Domain domain(array.schema().domain());
-    std::vector<std::string> dim_names{"X", "Y", "Z", "GpsTime"};
-    for (size_t i(0); i != 4; ++i)
-        EXPECT_EQ(domain.dimension(i).name(), dim_names[i]);
->>>>>>> a61fc5d9
 }
 
 TEST_F(TileDBReaderTest, read_zero_bbox)
@@ -195,7 +187,6 @@
     Options options;
     options.add("array_name", data_path);
 
-<<<<<<< HEAD
     tiledb::Array array(ctx, data_path, TILEDB_READ);
     auto domain = array.non_empty_domain<double>();
     std::vector<double> subarray;
@@ -214,21 +205,11 @@
     q.set_coordinates(coords);
     q.submit();
     array.close();
-=======
-TEST_F(TDBRdrTimeDimTest, read_bbox) {
-    tiledb::Context ctx;
-    tiledb::VFS vfs(ctx);
-
-    Options options;
-    options.add("array_name", tm_data_path);
-    options.add("bbox4d", "([0., 1.], [0., 1.], [0., 1.], [1314489618., 1314489618.])");
->>>>>>> a61fc5d9
 
     TileDBReader reader;
     reader.setOptions(options);
 
     FixedPointTable table(100);
-<<<<<<< HEAD
 
     Checker c;
     c.setInput(reader);
@@ -281,25 +262,6 @@
     rdr.execute(table2);
     EXPECT_TRUE(rdr.getSpatialReference().equals(utm16));
 };
-=======
-    reader.prepare(table);
-    reader.execute(table);
-
-    EXPECT_EQ(table.numPoints(), 0);
-}
-
-TEST_F(TDBRdrTimeDimTest, rdr_has_time)
-{
-    tiledb::Context ctx;
-    tiledb::VFS vfs(ctx);
-
-    Options options;
-    options.add("array_name", tm_data_path);
-
-
-
-}
-
->>>>>>> a61fc5d9
+
 
 }; //pdal namespace
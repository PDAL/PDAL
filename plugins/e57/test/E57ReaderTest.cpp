/******************************************************************************
 * Copyright (c) 2019, Helix Re Inc.
 *
 * All rights reserved.
 *
 * Redistribution and use in source and binary forms, with or without
 * modification, are permitted provided that the following
 * conditions are met:
 *
 *     * Redistributions of source code must retain the above copyright
 *       notice, this list of conditions and the following disclaimer.
 *     * Redistributions in binary form must reproduce the above copyright
 *       notice, this list of conditions and the following disclaimer in
 *       the documentation and/or other materials provided
 *       with the distribution.
 *     * Neither the name of Helix Re Inc. nor the
 *       names of its contributors may be used to endorse or promote
 *       products derived from this software without specific prior
 *       written permission.
 *
 * THIS SOFTWARE IS PROVIDED BY THE COPYRIGHT HOLDERS AND CONTRIBUTORS
 * "AS IS" AND ANY EXPRESS OR IMPLIED WARRANTIES, INCLUDING, BUT NOT
 * LIMITED TO, THE IMPLIED WARRANTIES OF MERCHANTABILITY AND FITNESS
 * FOR A PARTICULAR PURPOSE ARE DISCLAIMED. IN NO EVENT SHALL THE
 * COPYRIGHT OWNER OR CONTRIBUTORS BE LIABLE FOR ANY DIRECT, INDIRECT,
 * INCIDENTAL, SPECIAL, EXEMPLARY, OR CONSEQUENTIAL DAMAGES (INCLUDING,
 * BUT NOT LIMITED TO, PROCUREMENT OF SUBSTITUTE GOODS OR SERVICES; LOSS
 * OF USE, DATA, OR PROFITS; OR BUSINESS INTERRUPTION) HOWEVER CAUSED
 * AND ON ANY THEORY OF LIABILITY, WHETHER IN CONTRACT, STRICT LIABILITY,
 * OR TORT (INCLUDING NEGLIGENCE OR OTHERWISE) ARISING IN ANY WAY OUT
 * OF THE USE OF THIS SOFTWARE, EVEN IF ADVISED OF THE POSSIBILITY
 * OF SUCH DAMAGE.
 ****************************************************************************/

#include "Support.hpp"
#include <pdal/pdal_test_main.hpp>

#include "plugins/e57/io/E57Reader.hpp"
#include "plugins/e57/io/Utils.hpp"

using namespace pdal;

TEST(E57Reader, testCtr)
{
    Options ops;
    ops.add("filename", Support::datapath("e57/A4.e57"));
    E57Reader reader2;
    reader2.setOptions(ops);
    PointTable table;
    reader2.prepare(table);
    ASSERT_TRUE(table.layout()->hasDim(Dimension::Id::X));
}

TEST(E57Reader, testGetDimension)
{
    Options ops;
    ops.add("filename", Support::datapath("e57/A_B.e57"));
    E57Reader reader;
    reader.setOptions(ops);
    PointTable table;
    reader.prepare(table);

    auto dimensions = reader.getDimensions();
    ASSERT_EQ(dimensions.size(), 7u);
    std::vector<std::string> expectedDimensions = {
        "cartesianX", "cartesianY", "cartesianZ", "colorRed",
        "colorGreen", "colorBlue",  "intensity"};
    for (auto dim : expectedDimensions)
    {
        ASSERT_TRUE(dimensions.find(dim) != dimensions.end());
    }
}

TEST(E57Reader, testPreview)
{
    Options ops;
    ops.add("filename", Support::datapath("e57/A_B.e57"));
    E57Reader reader;
    reader.setOptions(ops);
    auto qi = reader.preview();

    auto dimensions = qi.m_dimNames;
<<<<<<< HEAD
    ASSERT_EQ(dimensions.size(), 7u);
    ASSERT_EQ(qi.m_pointCount, 6u);
=======
    ASSERT_EQ(dimensions.size(),7u);
    ASSERT_EQ(qi.m_pointCount,6u);
>>>>>>> 45a497ea
    ASSERT_TRUE(qi.m_valid);
    ASSERT_TRUE(qi.m_bounds.valid());
}

<<<<<<< HEAD
TEST(E57Reader, testHeader)
=======
TEST(E57Reader, testHeader) 
>>>>>>> 45a497ea
{
    Options ops;
    ops.add("filename", Support::datapath("e57/A_B.e57"));
    E57Reader reader;
    reader.setOptions(ops);
    PointTable table;
    reader.prepare(table);

    auto expectedE57Dimensions = reader.getDimensions();
    for (auto& e57Dim : expectedE57Dimensions)
    {
        ASSERT_TRUE(table.layout()->hasDim(pdal::e57plugin::e57ToPdal(e57Dim)));
    }
}

TEST(E57Reader, pointCount)
{
    E57Reader reader(Support::datapath("e57/A4.e57"));
    auto count = reader.getNumberPoints();
    ASSERT_EQ(count, 4u);
}

TEST(E57Reader, getScans)
{
    E57Reader reader(Support::datapath("e57/A_B.e57"));
    auto scans = reader.getScans();
    ASSERT_EQ(scans.size(), 2u);
    E57Reader reader2(Support::datapath("e57/A4.e57"));
    scans = reader2.getScans();
    ASSERT_EQ(scans.size(), 1u);
}

TEST(E57Reader, testRead)
{
    Options ops;
    ops.add("filename", Support::datapath("e57/A4.e57"));
    E57Reader reader;
    reader.setOptions(ops);
    PointTable table;
    reader.prepare(table);
    PointViewSet viewSet = reader.execute(table);
    ASSERT_EQ(viewSet.size(), 1u);

    auto cloud = *viewSet.begin();
    ASSERT_EQ(cloud->size(), 4u);

    auto pt = cloud->point(0);
    ASSERT_FLOAT_EQ(pt.getFieldAs<double>(pdal::Dimension::Id::X), -44.300098);
    ASSERT_FLOAT_EQ(pt.getFieldAs<double>(pdal::Dimension::Id::Y), -1.132100);
    ASSERT_FLOAT_EQ(pt.getFieldAs<double>(pdal::Dimension::Id::Z), 0.335800);
    ASSERT_FLOAT_EQ(pt.getFieldAs<double>(pdal::Dimension::Id::Red), 0);
    ASSERT_FLOAT_EQ(pt.getFieldAs<double>(pdal::Dimension::Id::Green), 65535);
    ASSERT_FLOAT_EQ(pt.getFieldAs<double>(pdal::Dimension::Id::Blue), 0);
    ASSERT_FLOAT_EQ(pt.getFieldAs<double>(pdal::Dimension::Id::Intensity), 0);

    auto pt2 = cloud->point(1);
    ASSERT_FLOAT_EQ(pt2.getFieldAs<double>(pdal::Dimension::Id::X), -44.506901);
    ASSERT_FLOAT_EQ(pt2.getFieldAs<double>(pdal::Dimension::Id::Y), -0.886000);
    ASSERT_FLOAT_EQ(pt2.getFieldAs<double>(pdal::Dimension::Id::Z), 0.328600);
}

PointViewSet readertest_readE57(std::string filename, PointTableRef table)
{
    Options ops;
    ops.add("filename", filename);
    E57Reader reader;
    reader.setOptions(ops);
    reader.prepare(table);
    return reader.execute(table);
}

TEST(E57Reader, testMultipleClouds)
{
    PointTable table;
    PointViewSet viewSet =
        readertest_readE57(Support::datapath("e57/A_B.e57"), table);
    ASSERT_EQ(viewSet.size(), 1u);
    auto cloud = *viewSet.begin();
    ASSERT_EQ(cloud->size(), 6u);

    PointTable tableA;
    PointViewSet viewSetA =
        readertest_readE57(Support::datapath("e57/A4.e57"), tableA);
    auto cloudA = *viewSetA.begin();

    PointTable tableB;
    PointViewSet viewSetB =
        readertest_readE57(Support::datapath("e57/B2.e57"), tableB);
    auto cloudB = *viewSetB.begin();

    auto expectedDimensions = {
        pdal::Dimension::Id::X,     pdal::Dimension::Id::Y,
        pdal::Dimension::Id::Z,     pdal::Dimension::Id::Red,
        pdal::Dimension::Id::Green, pdal::Dimension::Id::Blue};
    for (int i = 0; i < 2; i++)
    {
        auto ptB = cloudB->point(i);
        auto pt = cloud->point(i);
        for (auto& dim : expectedDimensions)
        {
            ASSERT_FLOAT_EQ(pt.getFieldAs<double>(dim),
                            ptB.getFieldAs<double>(dim));
        }
    }

    for (int i = 2; i < 6; i++)
    {
        auto ptA = cloudA->point(i - 2);
        auto pt = cloud->point(i);
        for (auto& dim : expectedDimensions)
        {
            ASSERT_FLOAT_EQ(pt.getFieldAs<double>(dim),
                            ptA.getFieldAs<double>(dim));
        }
    }
}

TEST(E57Reader, testTransformMerge)
{
    PointTable table;
    PointViewSet viewSet =
        readertest_readE57(Support::datapath("e57/A_moved_B.e57"), table);
    ASSERT_EQ(viewSet.size(), 1u);
    auto cloud = *viewSet.begin();
    ASSERT_EQ(cloud->size(), 6u);

    PointTable tableA;
    PointViewSet viewSetA =
        readertest_readE57(Support::datapath("e57/A4_moved.e57"), tableA);
    auto cloudA = *viewSetA.begin();

    PointTable tableB;
    PointViewSet viewSetB =
        readertest_readE57(Support::datapath("e57/B2.e57"), tableB);
    auto cloudB = *viewSetB.begin();

    auto expectedDimensions = {
        pdal::Dimension::Id::X,     pdal::Dimension::Id::Y,
        pdal::Dimension::Id::Z,     pdal::Dimension::Id::Red,
        pdal::Dimension::Id::Green, pdal::Dimension::Id::Blue};
    for (int i = 0; i < 2; i++)
    {
        auto ptB = cloudB->point(i);
        auto pt = cloud->point(i);
        for (auto& dim : expectedDimensions)
        {
            ASSERT_FLOAT_EQ(pt.getFieldAs<double>(dim),
                            ptB.getFieldAs<double>(dim));
        }
    }

    for (int i = 2; i < 6; i++)
    {
        auto ptA = cloudA->point(i - 2);
        auto pt = cloud->point(i);
        for (auto& dim : expectedDimensions)
        {
            ASSERT_FLOAT_EQ(pt.getFieldAs<double>(dim),
                            ptA.getFieldAs<double>(dim));
        }
    }
}<|MERGE_RESOLUTION|>--- conflicted
+++ resolved
@@ -1,39 +1,39 @@
 /******************************************************************************
- * Copyright (c) 2019, Helix Re Inc.
- *
- * All rights reserved.
- *
- * Redistribution and use in source and binary forms, with or without
- * modification, are permitted provided that the following
- * conditions are met:
- *
- *     * Redistributions of source code must retain the above copyright
- *       notice, this list of conditions and the following disclaimer.
- *     * Redistributions in binary form must reproduce the above copyright
- *       notice, this list of conditions and the following disclaimer in
- *       the documentation and/or other materials provided
- *       with the distribution.
- *     * Neither the name of Helix Re Inc. nor the
- *       names of its contributors may be used to endorse or promote
- *       products derived from this software without specific prior
- *       written permission.
- *
- * THIS SOFTWARE IS PROVIDED BY THE COPYRIGHT HOLDERS AND CONTRIBUTORS
- * "AS IS" AND ANY EXPRESS OR IMPLIED WARRANTIES, INCLUDING, BUT NOT
- * LIMITED TO, THE IMPLIED WARRANTIES OF MERCHANTABILITY AND FITNESS
- * FOR A PARTICULAR PURPOSE ARE DISCLAIMED. IN NO EVENT SHALL THE
- * COPYRIGHT OWNER OR CONTRIBUTORS BE LIABLE FOR ANY DIRECT, INDIRECT,
- * INCIDENTAL, SPECIAL, EXEMPLARY, OR CONSEQUENTIAL DAMAGES (INCLUDING,
- * BUT NOT LIMITED TO, PROCUREMENT OF SUBSTITUTE GOODS OR SERVICES; LOSS
- * OF USE, DATA, OR PROFITS; OR BUSINESS INTERRUPTION) HOWEVER CAUSED
- * AND ON ANY THEORY OF LIABILITY, WHETHER IN CONTRACT, STRICT LIABILITY,
- * OR TORT (INCLUDING NEGLIGENCE OR OTHERWISE) ARISING IN ANY WAY OUT
- * OF THE USE OF THIS SOFTWARE, EVEN IF ADVISED OF THE POSSIBILITY
- * OF SUCH DAMAGE.
- ****************************************************************************/
-
+* Copyright (c) 2019, Helix Re Inc.
+*
+* All rights reserved.
+*
+* Redistribution and use in source and binary forms, with or without
+* modification, are permitted provided that the following
+* conditions are met:
+*
+*     * Redistributions of source code must retain the above copyright
+*       notice, this list of conditions and the following disclaimer.
+*     * Redistributions in binary form must reproduce the above copyright
+*       notice, this list of conditions and the following disclaimer in
+*       the documentation and/or other materials provided
+*       with the distribution.
+*     * Neither the name of Helix Re Inc. nor the
+*       names of its contributors may be used to endorse or promote
+*       products derived from this software without specific prior
+*       written permission.
+*
+* THIS SOFTWARE IS PROVIDED BY THE COPYRIGHT HOLDERS AND CONTRIBUTORS
+* "AS IS" AND ANY EXPRESS OR IMPLIED WARRANTIES, INCLUDING, BUT NOT
+* LIMITED TO, THE IMPLIED WARRANTIES OF MERCHANTABILITY AND FITNESS
+* FOR A PARTICULAR PURPOSE ARE DISCLAIMED. IN NO EVENT SHALL THE
+* COPYRIGHT OWNER OR CONTRIBUTORS BE LIABLE FOR ANY DIRECT, INDIRECT,
+* INCIDENTAL, SPECIAL, EXEMPLARY, OR CONSEQUENTIAL DAMAGES (INCLUDING,
+* BUT NOT LIMITED TO, PROCUREMENT OF SUBSTITUTE GOODS OR SERVICES; LOSS
+* OF USE, DATA, OR PROFITS; OR BUSINESS INTERRUPTION) HOWEVER CAUSED
+* AND ON ANY THEORY OF LIABILITY, WHETHER IN CONTRACT, STRICT LIABILITY,
+* OR TORT (INCLUDING NEGLIGENCE OR OTHERWISE) ARISING IN ANY WAY OUT
+* OF THE USE OF THIS SOFTWARE, EVEN IF ADVISED OF THE POSSIBILITY
+* OF SUCH DAMAGE.
+****************************************************************************/
+
+#include <pdal/pdal_test_main.hpp>
 #include "Support.hpp"
-#include <pdal/pdal_test_main.hpp>
 
 #include "plugins/e57/io/E57Reader.hpp"
 #include "plugins/e57/io/Utils.hpp"
@@ -43,7 +43,7 @@
 TEST(E57Reader, testCtr)
 {
     Options ops;
-    ops.add("filename", Support::datapath("e57/A4.e57"));
+    ops.add("filename",Support::datapath("e57/A4.e57"));
     E57Reader reader2;
     reader2.setOptions(ops);
     PointTable table;
@@ -51,7 +51,7 @@
     ASSERT_TRUE(table.layout()->hasDim(Dimension::Id::X));
 }
 
-TEST(E57Reader, testGetDimension)
+TEST(E57Reader, testGetDimension) 
 {
     Options ops;
     ops.add("filename", Support::datapath("e57/A_B.e57"));
@@ -61,11 +61,10 @@
     reader.prepare(table);
 
     auto dimensions = reader.getDimensions();
-    ASSERT_EQ(dimensions.size(), 7u);
-    std::vector<std::string> expectedDimensions = {
-        "cartesianX", "cartesianY", "cartesianZ", "colorRed",
-        "colorGreen", "colorBlue",  "intensity"};
-    for (auto dim : expectedDimensions)
+    ASSERT_EQ(dimensions.size(),7u);
+    std::vector<std::string> expectedDimensions = {"cartesianX","cartesianY","cartesianZ",
+        "colorRed","colorGreen","colorBlue","intensity"};
+    for (auto dim: expectedDimensions)
     {
         ASSERT_TRUE(dimensions.find(dim) != dimensions.end());
     }
@@ -80,22 +79,13 @@
     auto qi = reader.preview();
 
     auto dimensions = qi.m_dimNames;
-<<<<<<< HEAD
-    ASSERT_EQ(dimensions.size(), 7u);
-    ASSERT_EQ(qi.m_pointCount, 6u);
-=======
     ASSERT_EQ(dimensions.size(),7u);
     ASSERT_EQ(qi.m_pointCount,6u);
->>>>>>> 45a497ea
     ASSERT_TRUE(qi.m_valid);
     ASSERT_TRUE(qi.m_bounds.valid());
 }
 
-<<<<<<< HEAD
-TEST(E57Reader, testHeader)
-=======
 TEST(E57Reader, testHeader) 
->>>>>>> 45a497ea
 {
     Options ops;
     ops.add("filename", Support::datapath("e57/A_B.e57"));
@@ -105,7 +95,7 @@
     reader.prepare(table);
 
     auto expectedE57Dimensions = reader.getDimensions();
-    for (auto& e57Dim : expectedE57Dimensions)
+    for (auto& e57Dim: expectedE57Dimensions)
     {
         ASSERT_TRUE(table.layout()->hasDim(pdal::e57plugin::e57ToPdal(e57Dim)));
     }
@@ -115,146 +105,132 @@
 {
     E57Reader reader(Support::datapath("e57/A4.e57"));
     auto count = reader.getNumberPoints();
-    ASSERT_EQ(count, 4u);
+    ASSERT_EQ(count,4u);
 }
 
 TEST(E57Reader, getScans)
 {
     E57Reader reader(Support::datapath("e57/A_B.e57"));
     auto scans = reader.getScans();
-    ASSERT_EQ(scans.size(), 2u);
+    ASSERT_EQ(scans.size(),2u);
     E57Reader reader2(Support::datapath("e57/A4.e57"));
     scans = reader2.getScans();
-    ASSERT_EQ(scans.size(), 1u);
-}
-
-TEST(E57Reader, testRead)
-{
-    Options ops;
-    ops.add("filename", Support::datapath("e57/A4.e57"));
+    ASSERT_EQ(scans.size(),1u);
+}
+
+TEST(E57Reader, testRead) 
+{
+    Options ops;
+    ops.add("filename",Support::datapath("e57/A4.e57"));
     E57Reader reader;
     reader.setOptions(ops);
     PointTable table;
     reader.prepare(table);
     PointViewSet viewSet = reader.execute(table);
-    ASSERT_EQ(viewSet.size(), 1u);
+    ASSERT_EQ(viewSet.size(),1u);
 
     auto cloud = *viewSet.begin();
-    ASSERT_EQ(cloud->size(), 4u);
+    ASSERT_EQ(cloud->size(),4u);
 
     auto pt = cloud->point(0);
-    ASSERT_FLOAT_EQ(pt.getFieldAs<double>(pdal::Dimension::Id::X), -44.300098);
-    ASSERT_FLOAT_EQ(pt.getFieldAs<double>(pdal::Dimension::Id::Y), -1.132100);
-    ASSERT_FLOAT_EQ(pt.getFieldAs<double>(pdal::Dimension::Id::Z), 0.335800);
-    ASSERT_FLOAT_EQ(pt.getFieldAs<double>(pdal::Dimension::Id::Red), 0);
-    ASSERT_FLOAT_EQ(pt.getFieldAs<double>(pdal::Dimension::Id::Green), 65535);
-    ASSERT_FLOAT_EQ(pt.getFieldAs<double>(pdal::Dimension::Id::Blue), 0);
-    ASSERT_FLOAT_EQ(pt.getFieldAs<double>(pdal::Dimension::Id::Intensity), 0);
+    ASSERT_FLOAT_EQ(pt.getFieldAs<double>(pdal::Dimension::Id::X),-44.300098);
+    ASSERT_FLOAT_EQ(pt.getFieldAs<double>(pdal::Dimension::Id::Y),-1.132100);
+    ASSERT_FLOAT_EQ(pt.getFieldAs<double>(pdal::Dimension::Id::Z),0.335800);
+    ASSERT_FLOAT_EQ(pt.getFieldAs<double>(pdal::Dimension::Id::Red),0);
+    ASSERT_FLOAT_EQ(pt.getFieldAs<double>(pdal::Dimension::Id::Green),65535);
+    ASSERT_FLOAT_EQ(pt.getFieldAs<double>(pdal::Dimension::Id::Blue),0);
+    ASSERT_FLOAT_EQ(pt.getFieldAs<double>(pdal::Dimension::Id::Intensity),0);
 
     auto pt2 = cloud->point(1);
-    ASSERT_FLOAT_EQ(pt2.getFieldAs<double>(pdal::Dimension::Id::X), -44.506901);
-    ASSERT_FLOAT_EQ(pt2.getFieldAs<double>(pdal::Dimension::Id::Y), -0.886000);
-    ASSERT_FLOAT_EQ(pt2.getFieldAs<double>(pdal::Dimension::Id::Z), 0.328600);
-}
-
-PointViewSet readertest_readE57(std::string filename, PointTableRef table)
-{
-    Options ops;
-    ops.add("filename", filename);
+    ASSERT_FLOAT_EQ(pt2.getFieldAs<double>(pdal::Dimension::Id::X),-44.506901);
+    ASSERT_FLOAT_EQ(pt2.getFieldAs<double>(pdal::Dimension::Id::Y),-0.886000);
+    ASSERT_FLOAT_EQ(pt2.getFieldAs<double>(pdal::Dimension::Id::Z),0.328600);
+}
+
+PointViewSet readertest_readE57(std::string filename,PointTableRef table)
+{
+    Options ops;
+    ops.add("filename",filename);
     E57Reader reader;
     reader.setOptions(ops);
     reader.prepare(table);
     return reader.execute(table);
 }
 
-TEST(E57Reader, testMultipleClouds)
-{
-    PointTable table;
-    PointViewSet viewSet =
-        readertest_readE57(Support::datapath("e57/A_B.e57"), table);
-    ASSERT_EQ(viewSet.size(), 1u);
+TEST(E57Reader, testMultipleClouds) 
+{
+    PointTable table;
+    PointViewSet viewSet = readertest_readE57(Support::datapath("e57/A_B.e57"),table);
+    ASSERT_EQ(viewSet.size(),1u);
     auto cloud = *viewSet.begin();
-    ASSERT_EQ(cloud->size(), 6u);
+    ASSERT_EQ(cloud->size(),6u);
 
     PointTable tableA;
-    PointViewSet viewSetA =
-        readertest_readE57(Support::datapath("e57/A4.e57"), tableA);
+    PointViewSet viewSetA = readertest_readE57(Support::datapath("e57/A4.e57"),tableA);
     auto cloudA = *viewSetA.begin();
 
     PointTable tableB;
-    PointViewSet viewSetB =
-        readertest_readE57(Support::datapath("e57/B2.e57"), tableB);
+    PointViewSet viewSetB = readertest_readE57(Support::datapath("e57/B2.e57"),tableB);
     auto cloudB = *viewSetB.begin();
 
-    auto expectedDimensions = {
-        pdal::Dimension::Id::X,     pdal::Dimension::Id::Y,
-        pdal::Dimension::Id::Z,     pdal::Dimension::Id::Red,
-        pdal::Dimension::Id::Green, pdal::Dimension::Id::Blue};
-    for (int i = 0; i < 2; i++)
+    auto expectedDimensions = {pdal::Dimension::Id::X,pdal::Dimension::Id::Y,pdal::Dimension::Id::Z,
+        pdal::Dimension::Id::Red,pdal::Dimension::Id::Green,pdal::Dimension::Id::Blue};
+    for (int i =0; i < 2;i++)
     {
         auto ptB = cloudB->point(i);
         auto pt = cloud->point(i);
-        for (auto& dim : expectedDimensions)
-        {
-            ASSERT_FLOAT_EQ(pt.getFieldAs<double>(dim),
-                            ptB.getFieldAs<double>(dim));
-        }
-    }
-
-    for (int i = 2; i < 6; i++)
-    {
-        auto ptA = cloudA->point(i - 2);
-        auto pt = cloud->point(i);
-        for (auto& dim : expectedDimensions)
-        {
-            ASSERT_FLOAT_EQ(pt.getFieldAs<double>(dim),
-                            ptA.getFieldAs<double>(dim));
-        }
-    }
-}
-
-TEST(E57Reader, testTransformMerge)
-{
-    PointTable table;
-    PointViewSet viewSet =
-        readertest_readE57(Support::datapath("e57/A_moved_B.e57"), table);
-    ASSERT_EQ(viewSet.size(), 1u);
+        for (auto& dim: expectedDimensions)
+        {
+            ASSERT_FLOAT_EQ(pt.getFieldAs<double>(dim),ptB.getFieldAs<double>(dim));
+        }
+    }
+
+    for (int i =2; i < 6;i++)
+    {
+        auto ptA = cloudA->point(i-2);
+        auto pt = cloud->point(i);
+        for (auto& dim: expectedDimensions)
+        {
+            ASSERT_FLOAT_EQ(pt.getFieldAs<double>(dim),ptA.getFieldAs<double>(dim));
+        }
+    }
+}
+
+TEST(E57Reader, testTransformMerge) 
+{
+    PointTable table;
+    PointViewSet viewSet = readertest_readE57(Support::datapath("e57/A_moved_B.e57"),table);
+    ASSERT_EQ(viewSet.size(),1u);
     auto cloud = *viewSet.begin();
-    ASSERT_EQ(cloud->size(), 6u);
+    ASSERT_EQ(cloud->size(),6u);
 
     PointTable tableA;
-    PointViewSet viewSetA =
-        readertest_readE57(Support::datapath("e57/A4_moved.e57"), tableA);
+    PointViewSet viewSetA = readertest_readE57(Support::datapath("e57/A4_moved.e57"),tableA);
     auto cloudA = *viewSetA.begin();
 
     PointTable tableB;
-    PointViewSet viewSetB =
-        readertest_readE57(Support::datapath("e57/B2.e57"), tableB);
+    PointViewSet viewSetB = readertest_readE57(Support::datapath("e57/B2.e57"),tableB);
     auto cloudB = *viewSetB.begin();
 
-    auto expectedDimensions = {
-        pdal::Dimension::Id::X,     pdal::Dimension::Id::Y,
-        pdal::Dimension::Id::Z,     pdal::Dimension::Id::Red,
-        pdal::Dimension::Id::Green, pdal::Dimension::Id::Blue};
-    for (int i = 0; i < 2; i++)
+    auto expectedDimensions = {pdal::Dimension::Id::X,pdal::Dimension::Id::Y,pdal::Dimension::Id::Z,
+        pdal::Dimension::Id::Red,pdal::Dimension::Id::Green,pdal::Dimension::Id::Blue};
+    for (int i =0; i < 2;i++)
     {
         auto ptB = cloudB->point(i);
         auto pt = cloud->point(i);
-        for (auto& dim : expectedDimensions)
-        {
-            ASSERT_FLOAT_EQ(pt.getFieldAs<double>(dim),
-                            ptB.getFieldAs<double>(dim));
-        }
-    }
-
-    for (int i = 2; i < 6; i++)
-    {
-        auto ptA = cloudA->point(i - 2);
-        auto pt = cloud->point(i);
-        for (auto& dim : expectedDimensions)
-        {
-            ASSERT_FLOAT_EQ(pt.getFieldAs<double>(dim),
-                            ptA.getFieldAs<double>(dim));
-        }
-    }
-}+        for (auto& dim: expectedDimensions)
+        {
+            ASSERT_FLOAT_EQ(pt.getFieldAs<double>(dim),ptB.getFieldAs<double>(dim));
+        }
+    }
+
+    for (int i =2; i < 6;i++)
+    {
+        auto ptA = cloudA->point(i-2);
+        auto pt = cloud->point(i);
+        for (auto& dim: expectedDimensions)
+        {
+            ASSERT_FLOAT_EQ(pt.getFieldAs<double>(dim),ptA.getFieldAs<double>(dim));
+        }
+    }
+}

--- conflicted
+++ resolved
@@ -1,83 +1,84 @@
 /******************************************************************************
- * Copyright (c) 2019, Helix Re Inc.
- *
- * All rights reserved.
- *
- * Redistribution and use in source and binary forms, with or without
- * modification, are permitted provided that the following
- * conditions are met:
- *
- *     * Redistributions of source code must retain the above copyright
- *       notice, this list of conditions and the following disclaimer.
- *     * Redistributions in binary form must reproduce the above copyright
- *       notice, this list of conditions and the following disclaimer in
- *       the documentation and/or other materials provided
- *       with the distribution.
- *     * Neither the name of Helix Re Inc. nor the
- *       names of its contributors may be used to endorse or promote
- *       products derived from this software without specific prior
- *       written permission.
- *
- * THIS SOFTWARE IS PROVIDED BY THE COPYRIGHT HOLDERS AND CONTRIBUTORS
- * "AS IS" AND ANY EXPRESS OR IMPLIED WARRANTIES, INCLUDING, BUT NOT
- * LIMITED TO, THE IMPLIED WARRANTIES OF MERCHANTABILITY AND FITNESS
- * FOR A PARTICULAR PURPOSE ARE DISCLAIMED. IN NO EVENT SHALL THE
- * COPYRIGHT OWNER OR CONTRIBUTORS BE LIABLE FOR ANY DIRECT, INDIRECT,
- * INCIDENTAL, SPECIAL, EXEMPLARY, OR CONSEQUENTIAL DAMAGES (INCLUDING,
- * BUT NOT LIMITED TO, PROCUREMENT OF SUBSTITUTE GOODS OR SERVICES; LOSS
- * OF USE, DATA, OR PROFITS; OR BUSINESS INTERRUPTION) HOWEVER CAUSED
- * AND ON ANY THEORY OF LIABILITY, WHETHER IN CONTRACT, STRICT LIABILITY,
- * OR TORT (INCLUDING NEGLIGENCE OR OTHERWISE) ARISING IN ANY WAY OUT
- * OF THE USE OF THIS SOFTWARE, EVEN IF ADVISED OF THE POSSIBILITY
- * OF SUCH DAMAGE.
- ****************************************************************************/
+* Copyright (c) 2019, Helix Re Inc.
+*
+* All rights reserved.
+*
+* Redistribution and use in source and binary forms, with or without
+* modification, are permitted provided that the following
+* conditions are met:
+*
+*     * Redistributions of source code must retain the above copyright
+*       notice, this list of conditions and the following disclaimer.
+*     * Redistributions in binary form must reproduce the above copyright
+*       notice, this list of conditions and the following disclaimer in
+*       the documentation and/or other materials provided
+*       with the distribution.
+*     * Neither the name of Helix Re Inc. nor the
+*       names of its contributors may be used to endorse or promote
+*       products derived from this software without specific prior
+*       written permission.
+*
+* THIS SOFTWARE IS PROVIDED BY THE COPYRIGHT HOLDERS AND CONTRIBUTORS
+* "AS IS" AND ANY EXPRESS OR IMPLIED WARRANTIES, INCLUDING, BUT NOT
+* LIMITED TO, THE IMPLIED WARRANTIES OF MERCHANTABILITY AND FITNESS
+* FOR A PARTICULAR PURPOSE ARE DISCLAIMED. IN NO EVENT SHALL THE
+* COPYRIGHT OWNER OR CONTRIBUTORS BE LIABLE FOR ANY DIRECT, INDIRECT,
+* INCIDENTAL, SPECIAL, EXEMPLARY, OR CONSEQUENTIAL DAMAGES (INCLUDING,
+* BUT NOT LIMITED TO, PROCUREMENT OF SUBSTITUTE GOODS OR SERVICES; LOSS
+* OF USE, DATA, OR PROFITS; OR BUSINESS INTERRUPTION) HOWEVER CAUSED
+* AND ON ANY THEORY OF LIABILITY, WHETHER IN CONTRACT, STRICT LIABILITY,
+* OR TORT (INCLUDING NEGLIGENCE OR OTHERWISE) ARISING IN ANY WAY OUT
+* OF THE USE OF THIS SOFTWARE, EVEN IF ADVISED OF THE POSSIBILITY
+* OF SUCH DAMAGE.
+****************************************************************************/
 
 #include "E57Writer.hpp"
 #include "Utils.hpp"
 #include "Uuid.hpp"
 
-namespace pdal
-{
-static pdal::StaticPluginInfo const s_info{"writers.e57", "E57 format support.",
-                                           "http://libe57.org/"};
+namespace pdal{
+static pdal::StaticPluginInfo const s_info
+        {
+                "writers.e57",
+                "E57 format support.",
+                "http://libe57.org/"
+        };
 
 CREATE_SHARED_STAGE(E57Writer, s_info)
 
-E57Writer::ChunkWriter::ChunkWriter(
-    const std::vector<std::string>& dimensionsToWrite,
-    e57::CompressedVectorNode& vectorNode)
-    : m_defaultChunkSize(1 << 20), m_currentIndex(0)
+E57Writer::ChunkWriter::ChunkWriter
+(const std::vector<std::string>& dimensionsToWrite,e57::CompressedVectorNode& vectorNode ) :
+m_defaultChunkSize(1 << 20), m_currentIndex(0)
 {
     // Initialise the write buffers
-    for (auto& e57dim : dimensionsToWrite)
+    for (auto& e57dim: dimensionsToWrite)
     {
         if (!e57dim.empty())
-            m_doubleBuffers[e57dim] =
-                std::vector<double>(m_defaultChunkSize, 0);
+            m_doubleBuffers[e57dim] = std::vector<double>(m_defaultChunkSize,0);
     }
     auto prototype = static_cast<e57::StructureNode>(vectorNode.prototype());
-    for (auto& keyValue : m_doubleBuffers)
+    for (auto& keyValue: m_doubleBuffers)
         m_e57buffers.emplace_back(vectorNode.destImageFile(), keyValue.first,
-                                  keyValue.second.data(), m_defaultChunkSize,
-                                  true, true);
+             keyValue.second.data(), m_defaultChunkSize, true, true );
 
     // Setup the writer
     auto f = vectorNode.destImageFile();
     m_dataWriter = std::unique_ptr<e57::CompressedVectorWriter>(
         new e57::CompressedVectorWriter(vectorNode.writer(m_e57buffers)));
+
 }
 
 void E57Writer::ChunkWriter::write(pdal::PointRef& pt)
 {
     // If buffer full, write to disk and reinitialise buffer
-    if (m_currentIndex == m_defaultChunkSize - 1)
+    if (m_currentIndex == m_defaultChunkSize -1)
     {
         m_dataWriter->write(m_defaultChunkSize);
-        m_currentIndex = 0;
+        m_currentIndex =0;
     }
 
     // Add point to buffer and increase index
-    for (auto& keyValue : m_doubleBuffers)
+    for (auto& keyValue: m_doubleBuffers)
     {
         auto pdaldim = pdal::e57plugin::e57ToPdal(keyValue.first);
         if (pdaldim != pdal::Dimension::Id::Unknown)
@@ -95,12 +96,18 @@
     {
         //  Write whatever remains and closes
         m_dataWriter->write(m_currentIndex);
-        m_currentIndex = 0;
+        m_currentIndex=0;
         m_dataWriter->close();
     }
 }
 
-E57Writer::E57Writer() : Writer(), Streamable(), m_doublePrecision(false) {}
+
+
+
+E57Writer::E57Writer():
+Writer(), Streamable(), m_doublePrecision(false)
+{
+}
 
 E57Writer::~E57Writer()
 {
@@ -108,28 +115,22 @@
         m_imageFile->close();
 }
 
-std::string E57Writer::getName() const
-{
-    return s_info.name;
-}
+std::string E57Writer::getName() const { return s_info.name; }
 
 void E57Writer::addArgs(ProgramArgs& args)
 {
     args.add("filename", "Output filename", m_filename).setPositional();
-    args.add("doublePrecision",
-             "Double precision for storage (false by default)",
-             m_doublePrecision);
+    args.add("doublePrecision", "Double precision for storage (false by default)", m_doublePrecision);
 }
 
 void E57Writer::initialize()
 {
-    try
-    {
-        m_imageFile = std::unique_ptr<e57::ImageFile>(
-            new e57::ImageFile(m_filename, "w"));
+    try 
+    {
+        m_imageFile = std::unique_ptr<e57::ImageFile>(new e57::ImageFile(m_filename, "w"));
         setupFileHeader();
     }
-    catch (...)
+    catch (...) 
     {
         std::string msg = "Could not open file " + m_filename;
         throwError(msg);
@@ -141,7 +142,7 @@
     // Extracts dimensions that can be written
     auto dimensions = table.layout()->dims();
     m_dimensionsToWrite = {};
-    for (auto pdaldim : dimensions)
+    for (auto pdaldim: dimensions)
     {
         std::string e57Dimension(pdal::e57plugin::pdalToE57(pdaldim));
         if (!e57Dimension.empty())
@@ -163,20 +164,14 @@
 {
     // Update bounding box
     m_bbox.grow(point.getFieldAs<double>(Dimension::Id::X),
-<<<<<<< HEAD
-                point.getFieldAs<double>(Dimension::Id::Y),
-                point.getFieldAs<double>(Dimension::Id::Z));
-=======
          point.getFieldAs<double>(Dimension::Id::Y),
          point.getFieldAs<double>(Dimension::Id::Z));
->>>>>>> 45a497ea
 
     // Write point
     if (m_chunkWriter)
         m_chunkWriter->write(point);
     else
-        throw pdal_error("Something went wrong, e57 writer has not been "
-                         "initialised correctly.");
+        throw pdal_error("Something went wrong, e57 writer has not been initialised correctly.");
 
     return true;
 }
@@ -187,36 +182,28 @@
     {
         m_chunkWriter->finalise();
     }
-
+    
     // Set bounding boxes on case by case basis
-    if (std::find(m_dimensionsToWrite.begin(), m_dimensionsToWrite.end(),
-                  "colorRed") != m_dimensionsToWrite.end())
+    if (std::find(m_dimensionsToWrite.begin(),m_dimensionsToWrite.end(),"colorRed") != m_dimensionsToWrite.end())
     {
         // found color info
         e57::StructureNode colorbox = e57::StructureNode(*m_imageFile);
-        for (const std::string& color : {"Red", "Green", "Blue"})
-        {
-            auto minmax =
-                pdal::e57plugin::getPdalBounds(pdal::Dimension::Id::Red);
-            colorbox.set("color" + color + "Minimum",
-                         e57::IntegerNode(*m_imageFile, minmax.first));
-            colorbox.set("color" + color + "Maximum",
-                         e57::IntegerNode(*m_imageFile, minmax.second));
+        for (const std::string& color: {"Red", "Green","Blue"})
+        {
+            auto minmax = pdal::e57plugin::getPdalBounds(pdal::Dimension::Id::Red);
+            colorbox.set("color"+color+"Minimum",e57::IntegerNode(*m_imageFile,minmax.first));
+            colorbox.set("color"+color+"Maximum",e57::IntegerNode(*m_imageFile, minmax.second));
         }
         m_scanNode->set("colorLimits", colorbox);
     }
-
-    if (std::find(m_dimensionsToWrite.begin(), m_dimensionsToWrite.end(),
-                  "intensity") != m_dimensionsToWrite.end())
+    
+    if (std::find(m_dimensionsToWrite.begin(),m_dimensionsToWrite.end(),"intensity") != m_dimensionsToWrite.end())
     {
         // found intensity info
         e57::StructureNode colorbox = e57::StructureNode(*m_imageFile);
-        auto minmax =
-            pdal::e57plugin::getPdalBounds(pdal::Dimension::Id::Intensity);
-        colorbox.set("intensityMinimum",
-                     e57::IntegerNode(*m_imageFile, minmax.first));
-        colorbox.set("intensityMaximum",
-                     e57::IntegerNode(*m_imageFile, minmax.second));
+        auto minmax = pdal::e57plugin::getPdalBounds(pdal::Dimension::Id::Intensity);
+        colorbox.set("intensityMinimum",e57::IntegerNode(*m_imageFile,minmax.first));
+        colorbox.set("intensityMaximum",e57::IntegerNode(*m_imageFile,minmax.second));
         m_scanNode->set("intensityLimits", colorbox);
     }
 
@@ -229,33 +216,23 @@
     bboxNode.set("zMinimum", e57::FloatNode(*m_imageFile, m_bbox.minz));
     bboxNode.set("zMaximum", e57::FloatNode(*m_imageFile, m_bbox.maxz));
     m_scanNode->set("cartesianBounds", bboxNode);
-<<<<<<< HEAD
-=======
     
->>>>>>> 45a497ea
 }
 
 void E57Writer::setupFileHeader()
 {
-    m_rootNode = std::unique_ptr<e57::StructureNode>(
-        new e57::StructureNode(m_imageFile->root()));
-
-    // header info
+    m_rootNode = std::unique_ptr<e57::StructureNode>(new e57::StructureNode(m_imageFile->root()));
+
+    //header info
     // We are using the E57 v1.0 data format standard fieldnames.
-    // The standard fieldnames are used without an extension prefix (in the
-    // default namespace).
+    // The standard fieldnames are used without an extension prefix (in the default namespace).
     m_imageFile->extensionsAdd("", E57_V1_0_URI);
-    m_imageFile->extensionsAdd(
-        "nor", "http://www.libe57.org/E57_NOR_surface_normals.txt");
+    m_imageFile->extensionsAdd("nor", "http://www.libe57.org/E57_NOR_surface_normals.txt");
 
     // Set per-file properties.
-    // Path names: "/formatName", "/majorVersion", "/minorVersion",
-    // "/coordinateMetadata"
-    m_rootNode->set(
-        "formatName",
-        e57::StringNode(*m_imageFile, "ASTM E57 3D Imaging Data File"));
-    m_rootNode->set(
-        "guid", e57::StringNode(*m_imageFile, uuidGenerator::generate_uuid()));
+    // Path names: "/formatName", "/majorVersion", "/minorVersion", "/coordinateMetadata"
+    m_rootNode->set("formatName", e57::StringNode(*m_imageFile, "ASTM E57 3D Imaging Data File"));
+    m_rootNode->set("guid", e57::StringNode(*m_imageFile, uuidGenerator::generate_uuid()));
 
     // Get ASTM version number supported by library, so can write it into file
     int astmMajor;
@@ -265,8 +242,7 @@
 
     m_rootNode->set("majorVersion", e57::IntegerNode(*m_imageFile, astmMajor));
     m_rootNode->set("minorVersion", e57::IntegerNode(*m_imageFile, astmMinor));
-    m_rootNode->set("e57LibraryVersion",
-                    e57::StringNode(*m_imageFile, libraryId));
+    m_rootNode->set("e57LibraryVersion", e57::StringNode(*m_imageFile, libraryId));
 
     // Save a dummy string for coordinate system.
     m_rootNode->set("coordinateMetadata", e57::StringNode(*m_imageFile, ""));
@@ -274,74 +250,58 @@
     // Create creationDateTime structure TODO add actual time
     e57::StructureNode creationDateTime = e57::StructureNode(*m_imageFile);
     creationDateTime.set("dateTimeValue", e57::FloatNode(*m_imageFile, 0.0));
-    creationDateTime.set("isAtomicClockReferenced",
-                         e57::IntegerNode(*m_imageFile, 0));
+    creationDateTime.set("isAtomicClockReferenced", e57::IntegerNode(*m_imageFile, 0));
     m_rootNode->set("creationDateTime", creationDateTime);
 
-    m_rootNode->set(
-        "description",
-        e57::StringNode(*m_imageFile,
-                        "E57 file generated by Helix's Point Cloud Processor"));
+    m_rootNode->set("description",
+            e57::StringNode(*m_imageFile,"E57 file generated by Helix's Point Cloud Processor" ));
 }
 
 void E57Writer::setupWriter()
 {
-    // Create teh scan node itself. It will contain a CompressedVectorNode that
-    // will store the points
-    m_scanNode = std::unique_ptr<e57::StructureNode>(
-        new e57::StructureNode(*m_imageFile));
-    m_scanNode->set(
-        "guid", e57::StringNode(*m_imageFile, uuidGenerator::generate_uuid()));
+    // Create teh scan node itself. It will contain a CompressedVectorNode that will store the points
+    m_scanNode = std::unique_ptr<e57::StructureNode>(new e57::StructureNode(*m_imageFile));
+    m_scanNode->set("guid", e57::StringNode(*m_imageFile, uuidGenerator::generate_uuid()));
 
     // Prototype and buffer arrays for the CompressedVectorNodeWriter
     e57::StructureNode proto = e57::StructureNode(*m_imageFile);
-    e57::FloatPrecision precision =
-        m_doublePrecision ? e57::E57_DOUBLE : e57::E57_SINGLE;
-    for (auto& e57Dimension : m_dimensionsToWrite)
+    e57::FloatPrecision precision = m_doublePrecision ? e57::E57_DOUBLE : e57::E57_SINGLE;
+    for (auto& e57Dimension: m_dimensionsToWrite)
     {
         if (e57Dimension.find("color") != std::string::npos)
         {
-            auto bounds =
-                pdal::e57plugin::getPdalBounds(pdal::Dimension::Id::Red);
-            proto.set(
-                e57Dimension,
-                e57::IntegerNode(*m_imageFile, 0, bounds.first, bounds.second));
+            auto bounds = pdal::e57plugin::getPdalBounds(pdal::Dimension::Id::Red);
+            proto.set(e57Dimension, e57::IntegerNode(*m_imageFile, 0, bounds.first,bounds.second));
         }
         else if (e57Dimension.find("intensity") != std::string::npos)
         {
-            auto bounds =
-                pdal::e57plugin::getPdalBounds(pdal::Dimension::Id::Intensity);
-            proto.set(
-                e57Dimension,
-                e57::IntegerNode(*m_imageFile, 0, bounds.first, bounds.second));
+            auto bounds = pdal::e57plugin::getPdalBounds(pdal::Dimension::Id::Intensity);
+            proto.set(e57Dimension, e57::IntegerNode(*m_imageFile, 0, bounds.first,bounds.second));
         }
         else
-            proto.set(e57Dimension,
-                      e57::FloatNode(*m_imageFile, 0.0, precision));
-    }
-
-    // Create CompressedVector for storing points.
+            proto.set(e57Dimension, e57::FloatNode(*m_imageFile, 0.0,precision));
+
+    }
+
+	// Create CompressedVector for storing points.
     e57::VectorNode codecs = e57::VectorNode(*m_imageFile, true);
-    e57::CompressedVectorNode points =
-        e57::CompressedVectorNode(*m_imageFile, proto, codecs);
+	e57::CompressedVectorNode points = e57::CompressedVectorNode(*m_imageFile, proto, codecs);
 
     // Add the points to the file hierarchy
     m_scanNode->set("points", points);
-    e57::VectorNode data3D(*m_imageFile, true);
+    e57::VectorNode data3D(*m_imageFile,true);
     m_rootNode->set("data3D", data3D);
     data3D.append(*m_scanNode);
 
     // Instantiate writer
     try
     {
-        m_chunkWriter = std::unique_ptr<ChunkWriter>(
-            new ChunkWriter(m_dimensionsToWrite, points));
-    }
-    catch (e57::E57Exception& e)
-    {
-        std::string msg = "E57 error with code " +
-                          std::to_string(e.errorCode()) + " - " + e.context();
+        m_chunkWriter = std::unique_ptr<ChunkWriter>(new ChunkWriter(m_dimensionsToWrite,points));
+    }
+    catch (e57::E57Exception &e)
+    {
+        std::string msg = "E57 error with code " + std::to_string(e.errorCode()) + " - " + e.context();
         throwError(msg);
     }
 }
-} // namespace pdal+}
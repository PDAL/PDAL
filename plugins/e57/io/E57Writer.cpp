/******************************************************************************
* Copyright (c) 2019, Helix Re Inc.
*
* All rights reserved.
*
* Redistribution and use in source and binary forms, with or without
* modification, are permitted provided that the following
* conditions are met:
*
*     * Redistributions of source code must retain the above copyright
*       notice, this list of conditions and the following disclaimer.
*     * Redistributions in binary form must reproduce the above copyright
*       notice, this list of conditions and the following disclaimer in
*       the documentation and/or other materials provided
*       with the distribution.
*     * Neither the name of Helix Re Inc. nor the
*       names of its contributors may be used to endorse or promote
*       products derived from this software without specific prior
*       written permission.
*
* THIS SOFTWARE IS PROVIDED BY THE COPYRIGHT HOLDERS AND CONTRIBUTORS
* "AS IS" AND ANY EXPRESS OR IMPLIED WARRANTIES, INCLUDING, BUT NOT
* LIMITED TO, THE IMPLIED WARRANTIES OF MERCHANTABILITY AND FITNESS
* FOR A PARTICULAR PURPOSE ARE DISCLAIMED. IN NO EVENT SHALL THE
* COPYRIGHT OWNER OR CONTRIBUTORS BE LIABLE FOR ANY DIRECT, INDIRECT,
* INCIDENTAL, SPECIAL, EXEMPLARY, OR CONSEQUENTIAL DAMAGES (INCLUDING,
* BUT NOT LIMITED TO, PROCUREMENT OF SUBSTITUTE GOODS OR SERVICES; LOSS
* OF USE, DATA, OR PROFITS; OR BUSINESS INTERRUPTION) HOWEVER CAUSED
* AND ON ANY THEORY OF LIABILITY, WHETHER IN CONTRACT, STRICT LIABILITY,
* OR TORT (INCLUDING NEGLIGENCE OR OTHERWISE) ARISING IN ANY WAY OUT
* OF THE USE OF THIS SOFTWARE, EVEN IF ADVISED OF THE POSSIBILITY
* OF SUCH DAMAGE.
****************************************************************************/

#include <pdal/util/Algorithm.hpp>

#include "E57Writer.hpp"
#include "Utils.hpp"
#include "Uuid.hpp"

namespace pdal
{

static StaticPluginInfo const s_info
{
    "writers.e57",
    "E57 format support.",
    "http://libe57.org/"
};

CREATE_SHARED_STAGE(E57Writer, s_info)

E57Writer::ChunkWriter::ChunkWriter
(const std::vector<std::string>& dimensionsToWrite,
 e57::CompressedVectorNode& vectorNode) :
    m_defaultChunkSize(1 << 20), m_currentIndex(0)
{
    // Initialise the write buffers
    for (auto& e57dim: dimensionsToWrite)
        if (!e57dim.empty())
            m_doubleBuffers[e57dim].resize(m_defaultChunkSize);

//ABELL -  Result seems unused.
    auto prototype = static_cast<e57::StructureNode>(vectorNode.prototype());
    for (auto& keyValue : m_doubleBuffers)
        m_e57buffers.emplace_back(vectorNode.destImageFile(), keyValue.first,
             keyValue.second.data(), m_defaultChunkSize, true, true );

    // Setup the writer
//ABELL -  Result seems unused.
    auto f = vectorNode.destImageFile();
    m_dataWriter.reset(
        new e57::CompressedVectorWriter(vectorNode.writer(m_e57buffers)));

}

void E57Writer::ChunkWriter::write(pdal::PointRef& pt)
{
// If buffer full, write to disk and reinitialise buffer

//ABELL - This seems like it's off by one.
// We increment after setting the entry in the map, so I would think we'd
// want to use up to m_defaultChunkSize entries.
    if (m_currentIndex == m_defaultChunkSize - 1)
    {
        m_dataWriter->write(m_defaultChunkSize);
        m_currentIndex = 0;
    }

    // Add point to buffer and increase index
    for (auto& keyValue: m_doubleBuffers)
    {
        auto pdaldim = pdal::e57plugin::e57ToPdal(keyValue.first);
        if (pdaldim != pdal::Dimension::Id::Unknown)
        {
            auto val = pt.getFieldAs<double>(pdaldim);
            keyValue.second[m_currentIndex] = val;
        }
    }
    m_currentIndex++;
}

void E57Writer::ChunkWriter::finalise()
{
    if (m_dataWriter)
    {
        //  Write whatever remains and closes
        m_dataWriter->write(m_currentIndex);
        m_currentIndex = 0;
        m_dataWriter->close();
    }
}


E57Writer::E57Writer()
{}


E57Writer::~E57Writer()
{
    if (m_imageFile)
        m_imageFile->close();
}

std::string E57Writer::getName() const { return s_info.name; }

void E57Writer::addArgs(ProgramArgs& args)
{
    args.add("filename", "Output filename", m_filename).setPositional();
    args.add("doublePrecision",
        "Double precision for storage (false by default)", m_doublePrecision);
}

void E57Writer::initialize()
{
    try 
    {
        m_imageFile.reset(new e57::ImageFile(m_filename, "w"));
        setupFileHeader();
    }
    catch (...) 
    {
        throwError("Could not open file '" + m_filename + "'.");
    }
}

void E57Writer::ready(PointTableRef table)
{
    // Extracts dimensions that can be written
    auto dimensions = table.layout()->dims();
    m_dimensionsToWrite.clear();
    for (auto pdaldim: dimensions)
    {
        std::string e57Dimension(pdal::e57plugin::pdalToE57(pdaldim));
        if (!e57Dimension.empty())
            m_dimensionsToWrite.push_back(e57Dimension);
    }
    setupWriter();
}

void E57Writer::write(const PointViewPtr view)
{
    for (PointId id = 0; id < view->size(); ++id)
    {
        PointRef point = view->point(id);
        processOne(point);
    }
}

bool E57Writer::processOne(PointRef& point)
{
    // Update bounding box
    m_bbox.grow(point.getFieldAs<double>(Dimension::Id::X),
         point.getFieldAs<double>(Dimension::Id::Y),
         point.getFieldAs<double>(Dimension::Id::Z));

    //ABELL - Do we need to check this for every point?
    if (!m_chunkWriter)
        throwError("e57 writer has not been initialised correctly.");

    // Write point
    m_chunkWriter->write(point);
    return true;
}

void E57Writer::done(PointTableRef table)
{
    if (m_chunkWriter)
    {
        m_chunkWriter->finalise();
    }
    
    // Set bounding boxes on case by case basis
    if (Utils::contains(m_dimensionsToWrite, "colorRed"))
    {
        // found color info
        e57::StructureNode colorbox = e57::StructureNode(*m_imageFile);
        for (const std::string& color: {"Red", "Green","Blue"})
        {
//ABELL - this seems wrong.  Why would we always use red?
            auto minmax = e57plugin::getPdalBounds(Dimension::Id::Red);
            colorbox.set("color" + color + "Minimum",
                e57::IntegerNode(*m_imageFile,minmax.first));
            colorbox.set("color" + color + "Maximum",
                e57::IntegerNode(*m_imageFile, minmax.second));
        }
        m_scanNode->set("colorLimits", colorbox);
    }
    
    if (Utils::contains(m_dimensionsToWrite, "intensity"))
    {
        // found intensity info
        e57::StructureNode colorbox = e57::StructureNode(*m_imageFile);
        auto minmax = e57plugin::getPdalBounds(Dimension::Id::Intensity);
        colorbox.set("intensityMinimum",
            e57::IntegerNode(*m_imageFile, minmax.first));
        colorbox.set("intensityMaximum",
            e57::IntegerNode(*m_imageFile, minmax.second));
        m_scanNode->set("intensityLimits", colorbox);
    }

    // Cartesian bounds
    e57::StructureNode bboxNode = e57::StructureNode(*m_imageFile);
    bboxNode.set("xMinimum", e57::FloatNode(*m_imageFile, m_bbox.minx));
    bboxNode.set("xMaximum", e57::FloatNode(*m_imageFile, m_bbox.maxx));
    bboxNode.set("yMinimum", e57::FloatNode(*m_imageFile, m_bbox.miny));
    bboxNode.set("yMaximum", e57::FloatNode(*m_imageFile, m_bbox.maxy));
    bboxNode.set("zMinimum", e57::FloatNode(*m_imageFile, m_bbox.minz));
    bboxNode.set("zMaximum", e57::FloatNode(*m_imageFile, m_bbox.maxz));
    m_scanNode->set("cartesianBounds", bboxNode);
    
}

void E57Writer::setupFileHeader()
{
    m_rootNode.reset(new e57::StructureNode(m_imageFile->root()));

    //header info
    // We are using the E57 v1.0 data format standard fieldnames.
    // The standard fieldnames are used without an extension prefix
    // (in the default namespace).
    m_imageFile->extensionsAdd("", E57_V1_0_URI);
    m_imageFile->extensionsAdd("nor",
        "http://www.libe57.org/E57_NOR_surface_normals.txt");

    // Set per-file properties.
    // Path names: "/formatName", "/majorVersion", "/minorVersion",
    // "/coordinateMetadata"
    m_rootNode->set("formatName",
        e57::StringNode(*m_imageFile, "ASTM E57 3D Imaging Data File"));
    m_rootNode->set("guid",
        e57::StringNode(*m_imageFile, uuidGenerator::generate_uuid()));

    // Get ASTM version number supported by library, so can write it into file
    int astmMajor;
    int astmMinor;
    e57::ustring libraryId;
    e57::Utilities::getVersions(astmMajor, astmMinor, libraryId);

<<<<<<< HEAD
    m_rootNode->set("majorVersion", e57::IntegerNode(*m_imageFile, astmMajor));
    m_rootNode->set("minorVersion", e57::IntegerNode(*m_imageFile, astmMinor));
    m_rootNode->set("e57LibraryVersion",
        e57::StringNode(*m_imageFile, libraryId));
=======
    m_rootNode->set("versionMajor", e57::IntegerNode(*m_imageFile, astmMajor));
    m_rootNode->set("versionMinor", e57::IntegerNode(*m_imageFile, astmMinor));
    m_rootNode->set("e57LibraryVersion", e57::StringNode(*m_imageFile, libraryId));
>>>>>>> fe59686b

    // Save a dummy string for coordinate system.
    m_rootNode->set("coordinateMetadata", e57::StringNode(*m_imageFile, ""));

    // Create creationDateTime structure TODO add actual time
    e57::StructureNode creationDateTime = e57::StructureNode(*m_imageFile);
    creationDateTime.set("dateTimeValue", e57::FloatNode(*m_imageFile, 0.0));
    creationDateTime.set("isAtomicClockReferenced",
        e57::IntegerNode(*m_imageFile, 0));
    m_rootNode->set("creationDateTime", creationDateTime);

//ABELL - This description seems too specific.
    m_rootNode->set("description",
        e57::StringNode(*m_imageFile,"E57 file generated by Helix's "
            "Point Cloud Processor"));
}

void E57Writer::setupWriter()
{
    // Create the scan node itself. It will contain a CompressedVectorNode
    // that will store the points
    m_scanNode.reset(new e57::StructureNode(*m_imageFile));
    m_scanNode->set("guid",
        e57::StringNode(*m_imageFile, uuidGenerator::generate_uuid()));

    // Prototype and buffer arrays for the CompressedVectorNodeWriter
    e57::StructureNode proto = e57::StructureNode(*m_imageFile);
    e57::FloatPrecision precision =
        m_doublePrecision ? e57::E57_DOUBLE : e57::E57_SINGLE;
    for (auto& e57Dimension: m_dimensionsToWrite)
    {
        if (e57Dimension.find("color") != std::string::npos)
        {
            auto bounds = e57plugin::getPdalBounds(pdal::Dimension::Id::Red);
            proto.set(e57Dimension,
                e57::IntegerNode(*m_imageFile, 0, bounds.first,bounds.second));
        }
        else if (e57Dimension.find("intensity") != std::string::npos)
        {
            auto bounds = pdal::e57plugin::getPdalBounds(
                pdal::Dimension::Id::Intensity);
            proto.set(e57Dimension,
                e57::IntegerNode(*m_imageFile, 0, bounds.first,bounds.second));
        }
        else
            proto.set(e57Dimension,
                e57::FloatNode(*m_imageFile, 0.0, precision));
    }

	// Create CompressedVector for storing points.
    e57::VectorNode codecs = e57::VectorNode(*m_imageFile, true);
	e57::CompressedVectorNode points =
        e57::CompressedVectorNode(*m_imageFile, proto, codecs);

    // Add the points to the file hierarchy
    m_scanNode->set("points", points);
    e57::VectorNode data3D(*m_imageFile, true);
    m_rootNode->set("data3D", data3D);
    data3D.append(*m_scanNode);

    // Instantiate writer
    try
    {
        m_chunkWriter.reset(new ChunkWriter(m_dimensionsToWrite, points));
    }
    catch (e57::E57Exception &e)
    {
        std::string msg = "E57 error with code " +
            std::to_string(e.errorCode()) + " - " + e.context();
        throwError(msg);
    }
}

} // namespace pdal;<|MERGE_RESOLUTION|>--- conflicted
+++ resolved
@@ -257,16 +257,10 @@
     e57::ustring libraryId;
     e57::Utilities::getVersions(astmMajor, astmMinor, libraryId);
 
-<<<<<<< HEAD
-    m_rootNode->set("majorVersion", e57::IntegerNode(*m_imageFile, astmMajor));
-    m_rootNode->set("minorVersion", e57::IntegerNode(*m_imageFile, astmMinor));
+    m_rootNode->set("versionMajor", e57::IntegerNode(*m_imageFile, astmMajor));
+    m_rootNode->set("versionMinor", e57::IntegerNode(*m_imageFile, astmMinor));
     m_rootNode->set("e57LibraryVersion",
         e57::StringNode(*m_imageFile, libraryId));
-=======
-    m_rootNode->set("versionMajor", e57::IntegerNode(*m_imageFile, astmMajor));
-    m_rootNode->set("versionMinor", e57::IntegerNode(*m_imageFile, astmMinor));
-    m_rootNode->set("e57LibraryVersion", e57::StringNode(*m_imageFile, libraryId));
->>>>>>> fe59686b
 
     // Save a dummy string for coordinate system.
     m_rootNode->set("coordinateMetadata", e57::StringNode(*m_imageFile, ""));

/******************************************************************************
 * Copyright (c) 2019, Helix Re Inc.
 *
 * All rights reserved.
 *
 * Redistribution and use in source and binary forms, with or without
 * modification, are permitted provided that the following
 * conditions are met:
 *
 *     * Redistributions of source code must retain the above copyright
 *       notice, this list of conditions and the following disclaimer.
 *     * Redistributions in binary form must reproduce the above copyright
 *       notice, this list of conditions and the following disclaimer in
 *       the documentation and/or other materials provided
 *       with the distribution.
 *     * Neither the name of Helix Re Inc. nor the
 *       names of its contributors may be used to endorse or promote
 *       products derived from this software without specific prior
 *       written permission.
 *
 * THIS SOFTWARE IS PROVIDED BY THE COPYRIGHT HOLDERS AND CONTRIBUTORS
 * "AS IS" AND ANY EXPRESS OR IMPLIED WARRANTIES, INCLUDING, BUT NOT
 * LIMITED TO, THE IMPLIED WARRANTIES OF MERCHANTABILITY AND FITNESS
 * FOR A PARTICULAR PURPOSE ARE DISCLAIMED. IN NO EVENT SHALL THE
 * COPYRIGHT OWNER OR CONTRIBUTORS BE LIABLE FOR ANY DIRECT, INDIRECT,
 * INCIDENTAL, SPECIAL, EXEMPLARY, OR CONSEQUENTIAL DAMAGES (INCLUDING,
 * BUT NOT LIMITED TO, PROCUREMENT OF SUBSTITUTE GOODS OR SERVICES; LOSS
 * OF USE, DATA, OR PROFITS; OR BUSINESS INTERRUPTION) HOWEVER CAUSED
 * AND ON ANY THEORY OF LIABILITY, WHETHER IN CONTRACT, STRICT LIABILITY,
 * OR TORT (INCLUDING NEGLIGENCE OR OTHERWISE) ARISING IN ANY WAY OUT
 * OF THE USE OF THIS SOFTWARE, EVEN IF ADVISED OF THE POSSIBILITY
 * OF SUCH DAMAGE.
 ****************************************************************************/

#pragma once

#include <E57Format.h>
#include <pdal/Streamable.hpp>
#include <pdal/Writer.hpp>
#include <pdal/pdal_types.hpp>

namespace pdal
{
class E57Writer : public pdal::Writer, public pdal::Streamable
{

    class ChunkWriter
    {
    public:
<<<<<<< HEAD
        ChunkWriter(const std::vector<std::string>& dimensionsToWrite,
                    e57::CompressedVectorNode& vectorNode);
=======
        ChunkWriter(const std::vector<std::string> &dimensionsToWrite,
            e57::CompressedVectorNode &vectorNode);
>>>>>>> b4964a11

        void write(pdal::PointRef& point);

        void finalise();

    private:
        const pdal::point_count_t m_defaultChunkSize;
        pdal::point_count_t m_currentIndex;
        std::map<std::string, std::vector<double>> m_doubleBuffers;
        std::vector<e57::SourceDestBuffer> m_e57buffers;
        std::unique_ptr<e57::CompressedVectorWriter> m_dataWriter;
    };

public:
    E57Writer();
    ~E57Writer();
    E57Writer(const E57Writer&) = delete;
    E57Writer& operator=(const E57Writer&) = delete;

    std::string getName() const;

private:
    virtual void addArgs(ProgramArgs& args);
    virtual void initialize();
    virtual bool processOne(PointRef& point);
    virtual void ready(PointTableRef table);
    virtual void write(const PointViewPtr view);
    virtual void done(PointTableRef table);

    void setupFileHeader();

    void setupWriter();

    // Writer parameters
    std::string m_filename;
    bool m_doublePrecision;

    // e57 file objects
    std::unique_ptr<e57::ImageFile> m_imageFile;
    std::unique_ptr<e57::StructureNode> m_rootNode;
    std::unique_ptr<ChunkWriter> m_chunkWriter;
    std::unique_ptr<e57::StructureNode> m_scanNode;

    // What do we write?
    std::vector<std::string> m_dimensionsToWrite;

    // Bounds
    BOX3D m_bbox;
};
} // namespace pdal<|MERGE_RESOLUTION|>--- conflicted
+++ resolved
@@ -1,61 +1,55 @@
 /******************************************************************************
- * Copyright (c) 2019, Helix Re Inc.
- *
- * All rights reserved.
- *
- * Redistribution and use in source and binary forms, with or without
- * modification, are permitted provided that the following
- * conditions are met:
- *
- *     * Redistributions of source code must retain the above copyright
- *       notice, this list of conditions and the following disclaimer.
- *     * Redistributions in binary form must reproduce the above copyright
- *       notice, this list of conditions and the following disclaimer in
- *       the documentation and/or other materials provided
- *       with the distribution.
- *     * Neither the name of Helix Re Inc. nor the
- *       names of its contributors may be used to endorse or promote
- *       products derived from this software without specific prior
- *       written permission.
- *
- * THIS SOFTWARE IS PROVIDED BY THE COPYRIGHT HOLDERS AND CONTRIBUTORS
- * "AS IS" AND ANY EXPRESS OR IMPLIED WARRANTIES, INCLUDING, BUT NOT
- * LIMITED TO, THE IMPLIED WARRANTIES OF MERCHANTABILITY AND FITNESS
- * FOR A PARTICULAR PURPOSE ARE DISCLAIMED. IN NO EVENT SHALL THE
- * COPYRIGHT OWNER OR CONTRIBUTORS BE LIABLE FOR ANY DIRECT, INDIRECT,
- * INCIDENTAL, SPECIAL, EXEMPLARY, OR CONSEQUENTIAL DAMAGES (INCLUDING,
- * BUT NOT LIMITED TO, PROCUREMENT OF SUBSTITUTE GOODS OR SERVICES; LOSS
- * OF USE, DATA, OR PROFITS; OR BUSINESS INTERRUPTION) HOWEVER CAUSED
- * AND ON ANY THEORY OF LIABILITY, WHETHER IN CONTRACT, STRICT LIABILITY,
- * OR TORT (INCLUDING NEGLIGENCE OR OTHERWISE) ARISING IN ANY WAY OUT
- * OF THE USE OF THIS SOFTWARE, EVEN IF ADVISED OF THE POSSIBILITY
- * OF SUCH DAMAGE.
- ****************************************************************************/
+* Copyright (c) 2019, Helix Re Inc.
+*
+* All rights reserved.
+*
+* Redistribution and use in source and binary forms, with or without
+* modification, are permitted provided that the following
+* conditions are met:
+*
+*     * Redistributions of source code must retain the above copyright
+*       notice, this list of conditions and the following disclaimer.
+*     * Redistributions in binary form must reproduce the above copyright
+*       notice, this list of conditions and the following disclaimer in
+*       the documentation and/or other materials provided
+*       with the distribution.
+*     * Neither the name of Helix Re Inc. nor the
+*       names of its contributors may be used to endorse or promote
+*       products derived from this software without specific prior
+*       written permission.
+*
+* THIS SOFTWARE IS PROVIDED BY THE COPYRIGHT HOLDERS AND CONTRIBUTORS
+* "AS IS" AND ANY EXPRESS OR IMPLIED WARRANTIES, INCLUDING, BUT NOT
+* LIMITED TO, THE IMPLIED WARRANTIES OF MERCHANTABILITY AND FITNESS
+* FOR A PARTICULAR PURPOSE ARE DISCLAIMED. IN NO EVENT SHALL THE
+* COPYRIGHT OWNER OR CONTRIBUTORS BE LIABLE FOR ANY DIRECT, INDIRECT,
+* INCIDENTAL, SPECIAL, EXEMPLARY, OR CONSEQUENTIAL DAMAGES (INCLUDING,
+* BUT NOT LIMITED TO, PROCUREMENT OF SUBSTITUTE GOODS OR SERVICES; LOSS
+* OF USE, DATA, OR PROFITS; OR BUSINESS INTERRUPTION) HOWEVER CAUSED
+* AND ON ANY THEORY OF LIABILITY, WHETHER IN CONTRACT, STRICT LIABILITY,
+* OR TORT (INCLUDING NEGLIGENCE OR OTHERWISE) ARISING IN ANY WAY OUT
+* OF THE USE OF THIS SOFTWARE, EVEN IF ADVISED OF THE POSSIBILITY
+* OF SUCH DAMAGE.
+****************************************************************************/
 
 #pragma once
 
+#include <pdal/pdal_types.hpp>
 #include <E57Format.h>
+#include <pdal/Writer.hpp>
 #include <pdal/Streamable.hpp>
-#include <pdal/Writer.hpp>
-#include <pdal/pdal_types.hpp>
 
 namespace pdal
 {
-class E57Writer : public pdal::Writer, public pdal::Streamable
+class E57Writer : public pdal::Writer, public pdal::Streamable 
 {
 
-    class ChunkWriter
-    {
+    class ChunkWriter {
     public:
-<<<<<<< HEAD
-        ChunkWriter(const std::vector<std::string>& dimensionsToWrite,
-                    e57::CompressedVectorNode& vectorNode);
-=======
         ChunkWriter(const std::vector<std::string> &dimensionsToWrite,
             e57::CompressedVectorNode &vectorNode);
->>>>>>> b4964a11
 
-        void write(pdal::PointRef& point);
+        void write(pdal::PointRef &point);
 
         void finalise();
 
@@ -70,15 +64,15 @@
 public:
     E57Writer();
     ~E57Writer();
-    E57Writer(const E57Writer&) = delete;
+    E57Writer(const E57Writer &) = delete;
     E57Writer& operator=(const E57Writer&) = delete;
 
     std::string getName() const;
 
 private:
-    virtual void addArgs(ProgramArgs& args);
+    virtual void addArgs(ProgramArgs &args);
     virtual void initialize();
-    virtual bool processOne(PointRef& point);
+    virtual bool processOne(PointRef & point);
     virtual void ready(PointTableRef table);
     virtual void write(const PointViewPtr view);
     virtual void done(PointTableRef table);
@@ -95,7 +89,7 @@
     std::unique_ptr<e57::ImageFile> m_imageFile;
     std::unique_ptr<e57::StructureNode> m_rootNode;
     std::unique_ptr<ChunkWriter> m_chunkWriter;
-    std::unique_ptr<e57::StructureNode> m_scanNode;
+    std::unique_ptr<e57::StructureNode>  m_scanNode;
 
     // What do we write?
     std::vector<std::string> m_dimensionsToWrite;
@@ -103,4 +97,4 @@
     // Bounds
     BOX3D m_bbox;
 };
-} // namespace pdal+}
--- conflicted
+++ resolved
@@ -1,39 +1,39 @@
 /******************************************************************************
- * Copyright (c) 2019, Helix Re Inc.
- *
- * All rights reserved.
- *
- * Redistribution and use in source and binary forms, with or without
- * modification, are permitted provided that the following
- * conditions are met:
- *
- *     * Redistributions of source code must retain the above copyright
- *       notice, this list of conditions and the following disclaimer.
- *     * Redistributions in binary form must reproduce the above copyright
- *       notice, this list of conditions and the following disclaimer in
- *       the documentation and/or other materials provided
- *       with the distribution.
- *     * Neither the name of Helix Re Inc. nor the
- *       names of its contributors may be used to endorse or promote
- *       products derived from this software without specific prior
- *       written permission.
- *
- * THIS SOFTWARE IS PROVIDED BY THE COPYRIGHT HOLDERS AND CONTRIBUTORS
- * "AS IS" AND ANY EXPRESS OR IMPLIED WARRANTIES, INCLUDING, BUT NOT
- * LIMITED TO, THE IMPLIED WARRANTIES OF MERCHANTABILITY AND FITNESS
- * FOR A PARTICULAR PURPOSE ARE DISCLAIMED. IN NO EVENT SHALL THE
- * COPYRIGHT OWNER OR CONTRIBUTORS BE LIABLE FOR ANY DIRECT, INDIRECT,
- * INCIDENTAL, SPECIAL, EXEMPLARY, OR CONSEQUENTIAL DAMAGES (INCLUDING,
- * BUT NOT LIMITED TO, PROCUREMENT OF SUBSTITUTE GOODS OR SERVICES; LOSS
- * OF USE, DATA, OR PROFITS; OR BUSINESS INTERRUPTION) HOWEVER CAUSED
- * AND ON ANY THEORY OF LIABILITY, WHETHER IN CONTRACT, STRICT LIABILITY,
- * OR TORT (INCLUDING NEGLIGENCE OR OTHERWISE) ARISING IN ANY WAY OUT
- * OF THE USE OF THIS SOFTWARE, EVEN IF ADVISED OF THE POSSIBILITY
- * OF SUCH DAMAGE.
- ****************************************************************************/
-
+* Copyright (c) 2019, Helix Re Inc.
+*
+* All rights reserved.
+*
+* Redistribution and use in source and binary forms, with or without
+* modification, are permitted provided that the following
+* conditions are met:
+*
+*     * Redistributions of source code must retain the above copyright
+*       notice, this list of conditions and the following disclaimer.
+*     * Redistributions in binary form must reproduce the above copyright
+*       notice, this list of conditions and the following disclaimer in
+*       the documentation and/or other materials provided
+*       with the distribution.
+*     * Neither the name of Helix Re Inc. nor the
+*       names of its contributors may be used to endorse or promote
+*       products derived from this software without specific prior
+*       written permission.
+*
+* THIS SOFTWARE IS PROVIDED BY THE COPYRIGHT HOLDERS AND CONTRIBUTORS
+* "AS IS" AND ANY EXPRESS OR IMPLIED WARRANTIES, INCLUDING, BUT NOT
+* LIMITED TO, THE IMPLIED WARRANTIES OF MERCHANTABILITY AND FITNESS
+* FOR A PARTICULAR PURPOSE ARE DISCLAIMED. IN NO EVENT SHALL THE
+* COPYRIGHT OWNER OR CONTRIBUTORS BE LIABLE FOR ANY DIRECT, INDIRECT,
+* INCIDENTAL, SPECIAL, EXEMPLARY, OR CONSEQUENTIAL DAMAGES (INCLUDING,
+* BUT NOT LIMITED TO, PROCUREMENT OF SUBSTITUTE GOODS OR SERVICES; LOSS
+* OF USE, DATA, OR PROFITS; OR BUSINESS INTERRUPTION) HOWEVER CAUSED
+* AND ON ANY THEORY OF LIABILITY, WHETHER IN CONTRACT, STRICT LIABILITY,
+* OR TORT (INCLUDING NEGLIGENCE OR OTHERWISE) ARISING IN ANY WAY OUT
+* OF THE USE OF THIS SOFTWARE, EVEN IF ADVISED OF THE POSSIBILITY
+* OF SUCH DAMAGE.
+****************************************************************************/
+
+#include <iostream>
 #include <E57Exception.h>
-#include <iostream>
 
 #include "E57Reader.hpp"
 #include "Utils.hpp"
@@ -41,24 +41,22 @@
 namespace pdal
 {
 
-E57Reader::ChunkReader::ChunkReader(const pdal::point_count_t& pointOffset,
-                                    const pdal::point_count_t& maxPointRead,
-                                    const std::shared_ptr<e57::Scan>& scan,
-                                    const std::set<std::string>& e57Dimensions)
-    : m_startIndex(0), m_maxPointRead(maxPointRead), m_defaultChunkSize(1e6),
-      m_scan(scan)
+E57Reader::ChunkReader::ChunkReader
+(const pdal::point_count_t &pointOffset,const pdal::point_count_t &maxPointRead,
+                                    const std::shared_ptr<e57::Scan> &scan,
+                                    const std::set<std::string>& e57Dimensions):
+m_startIndex(0), m_maxPointRead(maxPointRead), m_defaultChunkSize(1e6), m_scan(scan)
 {
     // Initialise the read buffers
-    for (auto& dimension : e57Dimensions)
-        m_doubleBuffers[dimension] = std::vector<double>(m_defaultChunkSize, 0);
+    for (auto& dimension: e57Dimensions)
+        m_doubleBuffers[dimension] = std::vector<double>(m_defaultChunkSize,0);
 
     auto vectorNode = scan->getPoints();
     auto prototype = static_cast<e57::StructureNode>(vectorNode.prototype());
-    for (auto& keyValue : m_doubleBuffers)
-        m_e57buffers.emplace_back(
-            vectorNode.destImageFile(), keyValue.first, keyValue.second.data(),
-            m_defaultChunkSize, true,
-            (prototype.get(keyValue.first).type() == e57::E57_SCALED_INTEGER));
+    for (auto& keyValue: m_doubleBuffers)
+        m_e57buffers.emplace_back(vectorNode.destImageFile(), keyValue.first,
+             keyValue.second.data(), m_defaultChunkSize, true,
+             (prototype.get(keyValue.first).type() == e57::E57_SCALED_INTEGER) );
 
     m_pointOffset = pointOffset;
 
@@ -83,21 +81,19 @@
 {
     pdal::point_count_t actualIndex = index - m_pointOffset;
     if (actualIndex < m_startIndex)
-        throw std::out_of_range(
-            "E57 reader tries to go back in the data. Not allowed.");
-
-    return actualIndex < (m_startIndex + m_defaultChunkSize);
-}
-
-void E57Reader::ChunkReader::setPoint(
-    pdal::point_count_t pointIndex, pdal::PointRef point,
-    const std::set<std::string>& e57Dimensions) const
+       throw std::out_of_range("E57 reader tries to go back in the data. Not allowed.");
+
+    return actualIndex < (m_startIndex+m_defaultChunkSize);
+}
+
+void E57Reader::ChunkReader::setPoint
+(pdal::point_count_t pointIndex, pdal::PointRef point, const std::set<std::string>& e57Dimensions) const
 {
     pdal::point_count_t actualIndex = pointIndex - m_pointOffset;
     pdal::point_count_t index = actualIndex - m_startIndex;
 
     // Sets values from buffer arrays for each dimension in the scan
-    for (auto& keyValue : m_doubleBuffers)
+    for (auto& keyValue: m_doubleBuffers)
     {
         auto pdalDimension = pdal::e57plugin::e57ToPdal(keyValue.first);
         if (pdalDimension != pdal::Dimension::Id::Unknown)
@@ -107,14 +103,13 @@
             try
             {
                 auto minmax = m_scan->getLimits(pdalDimension);
-                value = pdal::e57plugin::rescaleE57ToPdalValue(
-                    keyValue.first, keyValue.second[index], minmax);
+                value = pdal::e57plugin::rescaleE57ToPdalValue(keyValue.first,keyValue.second[index],minmax);
             }
-            catch (std::out_of_range& e)
+            catch (std::out_of_range &e)
             {
                 value = keyValue.second[index];
             }
-            point.setField(pdalDimension, value);
+            point.setField(pdalDimension,value);
         }
     }
 
@@ -123,15 +118,21 @@
         m_scan->transformPoint(point);
 }
 
-pdal::point_count_t E57Reader::ChunkReader::read(pdal::point_count_t index)
+pdal::point_count_t E57Reader::ChunkReader::read(pdal::point_count_t  index)
 {
     pdal::point_count_t actualIndex = index - m_pointOffset;
     m_startIndex = actualIndex;
     return m_dataReader->read();
 }
 
-static PluginInfo const s_info{"readers.e57", "E57 Reader",
-                               "http://libe57.org/"};
+
+
+static PluginInfo const s_info
+{
+    "readers.e57",
+    "E57 Reader",
+    "http://libe57.org/"
+};
 
 CREATE_SHARED_STAGE(E57Reader, s_info)
 
@@ -140,15 +141,10 @@
     closeFile();
 }
 
-<<<<<<< HEAD
-E57Reader::E57Reader(std::string filename)
-    : Reader(), Streamable(), m_currentPoint(0), m_pointCount(0)
-=======
 
 // ABELL - Not sure the point of this.
 E57Reader::E57Reader(std::string filename) :
     m_filenameManual(filename), m_currentPoint(0), m_pointCount(0)
->>>>>>> 45a497ea
 {
     initialize();
 }
@@ -176,7 +172,7 @@
         return;
 
     auto commonDimensions = getDimensions();
-    for (auto& dim : commonDimensions)
+    for (auto& dim: commonDimensions)
     {
         auto pdalDimension = pdal::e57plugin::e57ToPdal(dim);
         if (pdalDimension != pdal::Dimension::Id::Unknown)
@@ -192,7 +188,7 @@
     point_count_t toReadCount = std::min(count, remainingInput);
 
     point_count_t remaining = toReadCount;
-    for (point_count_t i = 0; i < remaining; i++)
+    for (point_count_t i=0; i < remaining; i++)
     {
         PointRef point(view->point(nextId));
         m_currentPoint = nextId;
@@ -221,7 +217,7 @@
     if (!m_chunk->isInChunk(m_currentPoint))
         m_chunk->read(m_currentPoint);
 
-    m_chunk->setPoint(m_currentPoint, point, getDimensions());
+    m_chunk->setPoint(m_currentPoint,point, getDimensions());
     m_currentPoint++;
     return true;
 }
@@ -238,11 +234,7 @@
         qi.m_dimNames.push_back(layout->dimName(*di));
     qi.m_pointCount = m_pointCount;
 
-<<<<<<< HEAD
-    for (auto& scan : m_scans)
-=======
     for (auto& scan: m_scans)
->>>>>>> 45a497ea
         qi.m_bounds.grow(scan->getBoundingBox());
 
     qi.m_valid = true;
@@ -260,10 +252,10 @@
         return -1;
 
     pdal::point_count_t counter = 0;
-    for (pdal::point_count_t i = 0; i < m_scans.size(); i++)
+    for (pdal::point_count_t i=0; i < m_scans.size(); i++)
     {
         counter += m_scans[i]->getNumPoints();
-        if (pointIndex < counter)
+        if (pointIndex <counter)
             return i;
     }
     return -1;
@@ -277,16 +269,16 @@
     // Extract smallest common denominator across all scans
     auto commonDimensions = m_scans[0]->getDimensions();
     std::vector<std::string> dimensionsToRemove;
-    for (auto& scan : m_scans)
+    for (auto &scan: m_scans)
     {
         auto newDims = scan->getDimensions();
-        for (auto& dim : commonDimensions)
+        for (auto &dim: commonDimensions)
         {
             if (newDims.find(dim) == newDims.end())
                 dimensionsToRemove.push_back(dim);
         }
     }
-    for (auto& dim : dimensionsToRemove)
+    for (auto &dim: dimensionsToRemove)
         commonDimensions.erase(dim);
 
     m_validDimensions = commonDimensions;
@@ -298,23 +290,10 @@
     return m_pointCount;
 }
 
-void E57Reader::openFile(const std::string& filename)
+void E57Reader::openFile(const std::string &filename)
 {
     try
     {
-<<<<<<< HEAD
-        m_imf = std::unique_ptr<e57::ImageFile>(
-            new e57::ImageFile(filename, "r", e57::CHECKSUM_POLICY_SPARSE));
-        if (!m_imf->isOpen())
-            throwError("Failed opening the file : " + filename);
-
-        const e57::ustring normalsExtension(
-            "http://www.libe57.org/E57_NOR_surface_normals.txt");
-        e57::ustring _normalsExtension;
-        if (!m_imf->extensionsLookupPrefix(
-                "nor",
-                _normalsExtension)) // the extension may already be registered
-=======
         m_imf = std::unique_ptr<e57::ImageFile>(new e57::ImageFile(filename,
             "r", e57::CHECKSUM_POLICY_SPARSE));
         if (!m_imf->isOpen())
@@ -325,19 +304,13 @@
 
         //the extension may already be registered
         if (!m_imf->extensionsLookupPrefix("nor", _normalsExtension))
->>>>>>> 45a497ea
             m_imf->extensionsAdd("nor", normalsExtension);
     }
-    catch (const e57::E57Exception& e)
-    {
-<<<<<<< HEAD
-        throwError("E57 error with code " + std::to_string(e.errorCode()) +
-                   " : " + e.context());
-=======
+    catch(const e57::E57Exception& e)
+    {
         throwError(std::to_string(e.errorCode()) + " : " + e.context());
->>>>>>> 45a497ea
-    }
-    catch (...)
+    }
+    catch(...)
     {
         throwError("Unknown error in E57 plugin");
     }
@@ -357,22 +330,21 @@
 
     pdal::point_count_t offset = 0;
     pdal::point_count_t maxRead = m_scans[0]->getNumPoints();
-    for (int i = 1; i <= currentScan; i++)
+    for (int i=1; i<=currentScan; i++)
     {
         maxRead = m_scans[i]->getNumPoints();
-        offset += m_scans[i - 1]->getNumPoints();
+        offset += m_scans[i-1]->getNumPoints();
     }
 
     m_chunk.reset();
     auto pointNode = m_scans[currentScan]->getPoints();
-    m_chunk = std::unique_ptr<ChunkReader>(new ChunkReader(
-        offset, maxRead, m_scans[currentScan], getDimensions()));
+    m_chunk = std::unique_ptr<ChunkReader>(new ChunkReader(offset,maxRead,m_scans[currentScan],getDimensions()));
 }
 
 pdal::point_count_t E57Reader::extractNumberPoints() const
 {
     pdal::point_count_t count = 0;
-    for (auto& scan : m_scans)
+    for (auto& scan: m_scans)
         count += scan->getNumPoints();
 
     return count;
@@ -384,22 +356,18 @@
     if (!root.isDefined("/data3D"))
         throw std::invalid_argument("File does not contain valid 3D data");
 
-    // E57 standard: "data3D is a vector for storing an arbitrary number of 3D
-    // data sets "
+    //E57 standard: "data3D is a vector for storing an arbitrary number of 3D data sets "
     e57::VectorNode n(root.get("/data3D"));
     for (unsigned i = 0; i < n.childCount(); i++)
     {
-        try
-        {
+        try {
             e57::StructureNode scanNode(n.get(i));
             m_scans.emplace_back(new e57::Scan(scanNode));
         }
         catch (const std::exception& e)
         {
-            throwError(
-                std::string("Failed to extract scans from the E57 file: ") +
-                e.what());
+            throwError(std::string("Failed to extract scans from the E57 file: ") + e.what());
         }
     }
 }
-} // namespace pdal+}
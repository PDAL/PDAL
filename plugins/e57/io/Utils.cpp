/******************************************************************************
 * Copyright (c) 2019, Helix Re Inc.
 *
 * All rights reserved.
 *
 * Redistribution and use in source and binary forms, with or without
 * modification, are permitted provided that the following
 * conditions are met:
 *
 *     * Redistributions of source code must retain the above copyright
 *       notice, this list of conditions and the following disclaimer.
 *     * Redistributions in binary form must reproduce the above copyright
 *       notice, this list of conditions and the following disclaimer in
 *       the documentation and/or other materials provided
 *       with the distribution.
 *     * Neither the name of Helix Re Inc. nor the
 *       names of its contributors may be used to endorse or promote
 *       products derived from this software without specific prior
 *       written permission.
 *
 * THIS SOFTWARE IS PROVIDED BY THE COPYRIGHT HOLDERS AND CONTRIBUTORS
 * "AS IS" AND ANY EXPRESS OR IMPLIED WARRANTIES, INCLUDING, BUT NOT
 * LIMITED TO, THE IMPLIED WARRANTIES OF MERCHANTABILITY AND FITNESS
 * FOR A PARTICULAR PURPOSE ARE DISCLAIMED. IN NO EVENT SHALL THE
 * COPYRIGHT OWNER OR CONTRIBUTORS BE LIABLE FOR ANY DIRECT, INDIRECT,
 * INCIDENTAL, SPECIAL, EXEMPLARY, OR CONSEQUENTIAL DAMAGES (INCLUDING,
 * BUT NOT LIMITED TO, PROCUREMENT OF SUBSTITUTE GOODS OR SERVICES; LOSS
 * OF USE, DATA, OR PROFITS; OR BUSINESS INTERRUPTION) HOWEVER CAUSED
 * AND ON ANY THEORY OF LIABILITY, WHETHER IN CONTRACT, STRICT LIABILITY,
 * OR TORT (INCLUDING NEGLIGENCE OR OTHERWISE) ARISING IN ANY WAY OUT
 * OF THE USE OF THIS SOFTWARE, EVEN IF ADVISED OF THE POSSIBILITY
 * OF SUCH DAMAGE.
 ****************************************************************************/

#include <limits>

#include "Utils.hpp"

pdal::Dimension::Id pdal::e57plugin::e57ToPdal(const std::string& e57Dimension)
{
    if (e57Dimension == "cartesianX")
    {
        return pdal::Dimension::Id::X;
    }
    else if (e57Dimension == "cartesianY")
    {
        return pdal::Dimension::Id::Y;
    }
    else if (e57Dimension == "cartesianZ")
    {
        return pdal::Dimension::Id::Z;
    }
    else if (e57Dimension == "sphericalRange")
    {
        return pdal::Dimension::Id::X;
    }
    else if (e57Dimension == "sphericalAzimuth")
    {
        return pdal::Dimension::Id::Y;
    }
    else if (e57Dimension == "sphericalElevation")
    {
        return pdal::Dimension::Id::Z;
    }
    else if (e57Dimension == "nor:normalX")
    {
        return pdal::Dimension::Id::NormalX;
    }
    else if (e57Dimension == "nor:normalY")
    {
        return pdal::Dimension::Id::NormalY;
    }
    else if (e57Dimension == "nor:normalZ")
    {
        return pdal::Dimension::Id::NormalZ;
    }
    else if (e57Dimension == "intensity")
    {
        return pdal::Dimension::Id::Intensity;
    }
    else if (e57Dimension == "colorRed")
    {
        return pdal::Dimension::Id::Red;
    }
    else if (e57Dimension == "colorBlue")
    {
        return pdal::Dimension::Id::Blue;
    }
    else if (e57Dimension == "colorGreen")
    {
        return pdal::Dimension::Id::Green;
    }
    else if (e57Dimension == "cartesianInvalidState")
    {
        return pdal::Dimension::Id::Omit;
    }
    else if (e57Dimension == "sphericalInvalidState")
    {
        return pdal::Dimension::Id::Omit;
    }
    else
    {
        return pdal::Dimension::Id::Unknown;
    }
}

std::string pdal::e57plugin::pdalToE57(pdal::Dimension::Id pdalDimension)
{
    switch (pdalDimension)
    {
    case pdal::Dimension::Id::X:
        return "cartesianX";
    case pdal::Dimension::Id::Y:
        return "cartesianY";
    case pdal::Dimension::Id::Z:
        return "cartesianZ";
    case pdal::Dimension::Id::NormalX:
        return "nor:normalX";
    case pdal::Dimension::Id::NormalY:
        return "nor:normalY";
    case pdal::Dimension::Id::NormalZ:
        return "nor:normalZ";
    case pdal::Dimension::Id::Red:
        return "colorRed";
    case pdal::Dimension::Id::Green:
        return "colorGreen";
    case pdal::Dimension::Id::Blue:
        return "colorBlue";
    case pdal::Dimension::Id::Intensity:
        return "intensity";
    case pdal::Dimension::Id::Omit:
        return "cartesianInvalidState";
    default:
        return std::string();
    }
}

std::vector<pdal::Dimension::Id> pdal::e57plugin::supportedPdalTypes()
{
    return {pdal::Dimension::Id::X,       pdal::Dimension::Id::Y,
            pdal::Dimension::Id::Z,       pdal::Dimension::Id::NormalX,
            pdal::Dimension::Id::NormalY, pdal::Dimension::Id::NormalZ,
            pdal::Dimension::Id::Red,     pdal::Dimension::Id::Green,
            pdal::Dimension::Id::Blue,    pdal::Dimension::Id::Intensity,
            pdal::Dimension::Id::Omit};
}

std::vector<std::string> pdal::e57plugin::supportedE57Types()
{
    return {"cartesianX",  "cartesianY",           "cartesianZ",
            "nor:normalX", "nor:normalY",          "nor:normalZ",
            "colorRed",    "colorGreen",           "colorBlue",
            "intensity",   "cartesianInvalidState"};
}

double pdal::e57plugin::rescaleE57ToPdalValue(
    const std::string& e57Dimension, double value,
    const std::pair<double, double>& e57Bounds)
{
    assert(e57Bounds.second >= e57Bounds.first);
    if (e57Bounds.second == e57Bounds.first)
        return value;

    auto pdalDimension = pdal::e57plugin::e57ToPdal(e57Dimension);
    std::pair<double, double> minmax;
    try
    {
        minmax = getPdalBounds(pdalDimension);
    }
    catch (std::invalid_argument& e)
    {
        return value;
    }
    value = (value - e57Bounds.first) /
            (e57Bounds.second - e57Bounds.first + 1e-10);
    value = value * (minmax.second - minmax.first) + minmax.first;
    return value;
}

std::pair<double, double>
pdal::e57plugin::getLimits(const e57::StructureNode& prototype,
                           const std::string& fieldName)
{
    double max = std::nan("max");
    double min = std::nan("min");
    assert(max != max && min != min);

    std::string minKey = fieldName + "Minimum";
    std::string maxKey = fieldName + "Maximum";
    std::string boundingBoxName = fieldName + "Limits";

    if (fieldName.substr(0, 5) == "color")
        boundingBoxName = "colorLimits";
<<<<<<< HEAD
    else if (fieldName.substr(0, 1) == "x" || fieldName.substr(0, 1) == "y" ||
             fieldName.substr(0, 1) == "z")
        boundingBoxName = "cartesianBounds";

    if (prototype.isDefined(boundingBoxName))
    {
        e57::StructureNode intbox(prototype.get(boundingBoxName));
        if (intbox.get(maxKey).type() == e57::E57_SCALED_INTEGER)
        {
            max = static_cast<e57::ScaledIntegerNode>(intbox.get(maxKey))
                      .scaledValue();
            min = static_cast<e57::ScaledIntegerNode>(intbox.get(minKey))
                      .scaledValue();
        }
        else if (intbox.get(maxKey).type() == e57::E57_FLOAT)
        {
            max = static_cast<e57::FloatNode>(intbox.get(maxKey)).value();
            min = static_cast<e57::FloatNode>(intbox.get(minKey)).value();
        }
        else if (intbox.get(maxKey).type() == e57::E57_INTEGER)
        {
            max = static_cast<double>(
                static_cast<e57::IntegerNode>(intbox.get(maxKey)).value());
            min = static_cast<double>(
                static_cast<e57::IntegerNode>(intbox.get(minKey)).value());
        }
    }
    else if (prototype.isDefined(fieldName))
    {
        if (prototype.get(fieldName).type() == e57::E57_INTEGER)
        {
            min = static_cast<double>(
                static_cast<e57::IntegerNode>(prototype.get(fieldName))
                    .minimum());
            max = static_cast<double>(
                static_cast<e57::IntegerNode>(prototype.get(fieldName))
                    .maximum());
        }
        else if (prototype.get(fieldName).type() == e57::E57_SCALED_INTEGER)
        {
            double scale =
                static_cast<e57::ScaledIntegerNode>(prototype.get(fieldName))
                    .scale();
            double offset =
                static_cast<e57::ScaledIntegerNode>(prototype.get(fieldName))
                    .offset();
            int64_t minimum =
                static_cast<e57::ScaledIntegerNode>(prototype.get(fieldName))
                    .minimum();
            int64_t maximum =
                static_cast<e57::ScaledIntegerNode>(prototype.get(fieldName))
                    .maximum();
            min = minimum * scale + offset;
=======
    else if (fieldName[0] == 'x' || fieldName[0] == 'y' || fieldName[0] == 'z')
        boundingBoxName = "cartesianBounds";

    if ( prototype.isDefined(boundingBoxName) )
	{
		e57::StructureNode intbox(prototype.get(boundingBoxName));
		if ( intbox.get(maxKey).type() == e57::E57_SCALED_INTEGER )
		{
			max = static_cast<e57::ScaledIntegerNode>(intbox.get(maxKey)).scaledValue();
			min = static_cast<e57::ScaledIntegerNode>(intbox.get(minKey)).scaledValue();
		}
		else if ( intbox.get(maxKey).type() == e57::E57_FLOAT )
		{
			max  = static_cast<e57::FloatNode>(intbox.get(maxKey)).value();
			min  = static_cast<e57::FloatNode>(intbox.get(minKey)).value();
		}
		else if ( intbox.get(maxKey).type() == e57::E57_INTEGER)
		{
			max  = static_cast<double>(static_cast<e57::IntegerNode>(intbox.get(maxKey)).value());
			min = static_cast<double>(static_cast<e57::IntegerNode>(intbox.get(minKey)).value());
		}
	}
    else if ( prototype.isDefined(fieldName) )
	{
		if (prototype.get(fieldName).type() == e57::E57_INTEGER)
		{
           min = static_cast<double>(static_cast<e57::IntegerNode>(prototype.get(fieldName)).minimum());
            max = static_cast<double>(static_cast<e57::IntegerNode>(prototype.get(fieldName)).maximum());
		}
		else if (prototype.get(fieldName).type() == e57::E57_SCALED_INTEGER)
		{
			double scale = static_cast<e57::ScaledIntegerNode>(prototype.get(fieldName)).scale();
			double offset = static_cast<e57::ScaledIntegerNode>(prototype.get(fieldName)).offset();
            int64_t minimum = static_cast<e57::ScaledIntegerNode>(prototype.get(fieldName)).minimum();
            int64_t maximum = static_cast<e57::ScaledIntegerNode>(prototype.get(fieldName)).maximum();
            min = minimum * scale + offset;	
>>>>>>> 45a497ea
            max = maximum * scale + offset;
        }
        else if (prototype.get(fieldName).type() == e57::E57_FLOAT)
        {
            min =
                static_cast<e57::FloatNode>(prototype.get(fieldName)).minimum();
            max =
                static_cast<e57::FloatNode>(prototype.get(fieldName)).maximum();
        }
    }
    return {min, max};
}

std::pair<double, double> pdal::e57plugin::getPdalBounds(pdal::Dimension::Id id)
{
    using Dim = pdal::Dimension::Id;
    switch (id)
    {
    case Dim::Red:
        return {std::numeric_limits<uint16_t>::min(),
                std::numeric_limits<uint16_t>::max()};
    case Dim::Blue:
        return {std::numeric_limits<uint16_t>::min(),
                std::numeric_limits<uint16_t>::max()};
    case Dim::Green:
        return {std::numeric_limits<uint16_t>::min(),
                std::numeric_limits<uint16_t>::max()};
    case Dim::Intensity:
        return {std::numeric_limits<uint16_t>::min(),
                std::numeric_limits<uint16_t>::max()};
    default:
        std::string msg = "Dimension " + pdal::Dimension::name(id) +
                          " is not currently supported.";
        throw std::invalid_argument(msg);
    }
}<|MERGE_RESOLUTION|>--- conflicted
+++ resolved
@@ -1,43 +1,42 @@
 /******************************************************************************
- * Copyright (c) 2019, Helix Re Inc.
- *
- * All rights reserved.
- *
- * Redistribution and use in source and binary forms, with or without
- * modification, are permitted provided that the following
- * conditions are met:
- *
- *     * Redistributions of source code must retain the above copyright
- *       notice, this list of conditions and the following disclaimer.
- *     * Redistributions in binary form must reproduce the above copyright
- *       notice, this list of conditions and the following disclaimer in
- *       the documentation and/or other materials provided
- *       with the distribution.
- *     * Neither the name of Helix Re Inc. nor the
- *       names of its contributors may be used to endorse or promote
- *       products derived from this software without specific prior
- *       written permission.
- *
- * THIS SOFTWARE IS PROVIDED BY THE COPYRIGHT HOLDERS AND CONTRIBUTORS
- * "AS IS" AND ANY EXPRESS OR IMPLIED WARRANTIES, INCLUDING, BUT NOT
- * LIMITED TO, THE IMPLIED WARRANTIES OF MERCHANTABILITY AND FITNESS
- * FOR A PARTICULAR PURPOSE ARE DISCLAIMED. IN NO EVENT SHALL THE
- * COPYRIGHT OWNER OR CONTRIBUTORS BE LIABLE FOR ANY DIRECT, INDIRECT,
- * INCIDENTAL, SPECIAL, EXEMPLARY, OR CONSEQUENTIAL DAMAGES (INCLUDING,
- * BUT NOT LIMITED TO, PROCUREMENT OF SUBSTITUTE GOODS OR SERVICES; LOSS
- * OF USE, DATA, OR PROFITS; OR BUSINESS INTERRUPTION) HOWEVER CAUSED
- * AND ON ANY THEORY OF LIABILITY, WHETHER IN CONTRACT, STRICT LIABILITY,
- * OR TORT (INCLUDING NEGLIGENCE OR OTHERWISE) ARISING IN ANY WAY OUT
- * OF THE USE OF THIS SOFTWARE, EVEN IF ADVISED OF THE POSSIBILITY
- * OF SUCH DAMAGE.
- ****************************************************************************/
+* Copyright (c) 2019, Helix Re Inc.
+*
+* All rights reserved.
+*
+* Redistribution and use in source and binary forms, with or without
+* modification, are permitted provided that the following
+* conditions are met:
+*
+*     * Redistributions of source code must retain the above copyright
+*       notice, this list of conditions and the following disclaimer.
+*     * Redistributions in binary form must reproduce the above copyright
+*       notice, this list of conditions and the following disclaimer in
+*       the documentation and/or other materials provided
+*       with the distribution.
+*     * Neither the name of Helix Re Inc. nor the
+*       names of its contributors may be used to endorse or promote
+*       products derived from this software without specific prior
+*       written permission.
+*
+* THIS SOFTWARE IS PROVIDED BY THE COPYRIGHT HOLDERS AND CONTRIBUTORS
+* "AS IS" AND ANY EXPRESS OR IMPLIED WARRANTIES, INCLUDING, BUT NOT
+* LIMITED TO, THE IMPLIED WARRANTIES OF MERCHANTABILITY AND FITNESS
+* FOR A PARTICULAR PURPOSE ARE DISCLAIMED. IN NO EVENT SHALL THE
+* COPYRIGHT OWNER OR CONTRIBUTORS BE LIABLE FOR ANY DIRECT, INDIRECT,
+* INCIDENTAL, SPECIAL, EXEMPLARY, OR CONSEQUENTIAL DAMAGES (INCLUDING,
+* BUT NOT LIMITED TO, PROCUREMENT OF SUBSTITUTE GOODS OR SERVICES; LOSS
+* OF USE, DATA, OR PROFITS; OR BUSINESS INTERRUPTION) HOWEVER CAUSED
+* AND ON ANY THEORY OF LIABILITY, WHETHER IN CONTRACT, STRICT LIABILITY,
+* OR TORT (INCLUDING NEGLIGENCE OR OTHERWISE) ARISING IN ANY WAY OUT
+* OF THE USE OF THIS SOFTWARE, EVEN IF ADVISED OF THE POSSIBILITY
+* OF SUCH DAMAGE.
+****************************************************************************/
 
 #include <limits>
 
 #include "Utils.hpp"
 
-pdal::Dimension::Id pdal::e57plugin::e57ToPdal(const std::string& e57Dimension)
-{
+pdal::Dimension::Id pdal::e57plugin::e57ToPdal(const std::string &e57Dimension) {
     if (e57Dimension == "cartesianX")
     {
         return pdal::Dimension::Id::X;
@@ -108,78 +107,72 @@
 {
     switch (pdalDimension)
     {
-    case pdal::Dimension::Id::X:
-        return "cartesianX";
-    case pdal::Dimension::Id::Y:
-        return "cartesianY";
-    case pdal::Dimension::Id::Z:
-        return "cartesianZ";
-    case pdal::Dimension::Id::NormalX:
-        return "nor:normalX";
-    case pdal::Dimension::Id::NormalY:
-        return "nor:normalY";
-    case pdal::Dimension::Id::NormalZ:
-        return "nor:normalZ";
-    case pdal::Dimension::Id::Red:
-        return "colorRed";
-    case pdal::Dimension::Id::Green:
-        return "colorGreen";
-    case pdal::Dimension::Id::Blue:
-        return "colorBlue";
-    case pdal::Dimension::Id::Intensity:
-        return "intensity";
-    case pdal::Dimension::Id::Omit:
-        return "cartesianInvalidState";
-    default:
-        return std::string();
+        case pdal::Dimension::Id::X:
+            return "cartesianX";
+        case pdal::Dimension::Id::Y:
+            return "cartesianY";
+        case pdal::Dimension::Id::Z:
+            return "cartesianZ";
+        case pdal::Dimension::Id::NormalX:
+            return "nor:normalX";
+        case pdal::Dimension::Id::NormalY:
+            return "nor:normalY";
+        case pdal::Dimension::Id::NormalZ:
+            return "nor:normalZ";
+        case pdal::Dimension::Id::Red:
+            return "colorRed";
+        case pdal::Dimension::Id::Green:
+            return "colorGreen";
+        case pdal::Dimension::Id::Blue:
+            return "colorBlue";
+        case pdal::Dimension::Id::Intensity:
+            return "intensity";
+        case pdal::Dimension::Id::Omit:
+            return "cartesianInvalidState";
+        default:
+            return std::string();
     }
 }
 
 std::vector<pdal::Dimension::Id> pdal::e57plugin::supportedPdalTypes()
 {
-    return {pdal::Dimension::Id::X,       pdal::Dimension::Id::Y,
-            pdal::Dimension::Id::Z,       pdal::Dimension::Id::NormalX,
-            pdal::Dimension::Id::NormalY, pdal::Dimension::Id::NormalZ,
-            pdal::Dimension::Id::Red,     pdal::Dimension::Id::Green,
-            pdal::Dimension::Id::Blue,    pdal::Dimension::Id::Intensity,
-            pdal::Dimension::Id::Omit};
+    return {pdal::Dimension::Id::X,pdal::Dimension::Id::Y,pdal::Dimension::Id::Z,
+        pdal::Dimension::Id::NormalX,pdal::Dimension::Id::NormalY,pdal::Dimension::Id::NormalZ,
+        pdal::Dimension::Id::Red,pdal::Dimension::Id::Green,pdal::Dimension::Id::Blue,pdal::Dimension::Id::Intensity,
+        pdal::Dimension::Id::Omit};
 }
 
 std::vector<std::string> pdal::e57plugin::supportedE57Types()
 {
-    return {"cartesianX",  "cartesianY",           "cartesianZ",
-            "nor:normalX", "nor:normalY",          "nor:normalZ",
-            "colorRed",    "colorGreen",           "colorBlue",
-            "intensity",   "cartesianInvalidState"};
+    return {"cartesianX","cartesianY","cartesianZ",
+        "nor:normalX","nor:normalY","nor:normalZ",
+        "colorRed","colorGreen","colorBlue","intensity",
+        "cartesianInvalidState"};
 }
 
 double pdal::e57plugin::rescaleE57ToPdalValue(
-    const std::string& e57Dimension, double value,
-    const std::pair<double, double>& e57Bounds)
+        const std::string &e57Dimension, double value, const std::pair<double, double> &e57Bounds)
 {
     assert(e57Bounds.second >= e57Bounds.first);
     if (e57Bounds.second == e57Bounds.first)
         return value;
 
     auto pdalDimension = pdal::e57plugin::e57ToPdal(e57Dimension);
-    std::pair<double, double> minmax;
+    std::pair<double,double> minmax;
     try
     {
         minmax = getPdalBounds(pdalDimension);
     }
-    catch (std::invalid_argument& e)
+    catch (std::invalid_argument &e)
     {
         return value;
     }
-    value = (value - e57Bounds.first) /
-            (e57Bounds.second - e57Bounds.first + 1e-10);
+    value = (value - e57Bounds.first) / (e57Bounds.second - e57Bounds.first + 1e-10);
     value = value * (minmax.second - minmax.first) + minmax.first;
     return value;
 }
 
-std::pair<double, double>
-pdal::e57plugin::getLimits(const e57::StructureNode& prototype,
-                           const std::string& fieldName)
+std::pair<double, double> pdal::e57plugin::getLimits(const e57::StructureNode &prototype, const std::string &fieldName)
 {
     double max = std::nan("max");
     double min = std::nan("min");
@@ -187,65 +180,10 @@
 
     std::string minKey = fieldName + "Minimum";
     std::string maxKey = fieldName + "Maximum";
-    std::string boundingBoxName = fieldName + "Limits";
-
-    if (fieldName.substr(0, 5) == "color")
+    std::string boundingBoxName = fieldName+"Limits";
+
+    if (fieldName.substr(0,5) == "color")
         boundingBoxName = "colorLimits";
-<<<<<<< HEAD
-    else if (fieldName.substr(0, 1) == "x" || fieldName.substr(0, 1) == "y" ||
-             fieldName.substr(0, 1) == "z")
-        boundingBoxName = "cartesianBounds";
-
-    if (prototype.isDefined(boundingBoxName))
-    {
-        e57::StructureNode intbox(prototype.get(boundingBoxName));
-        if (intbox.get(maxKey).type() == e57::E57_SCALED_INTEGER)
-        {
-            max = static_cast<e57::ScaledIntegerNode>(intbox.get(maxKey))
-                      .scaledValue();
-            min = static_cast<e57::ScaledIntegerNode>(intbox.get(minKey))
-                      .scaledValue();
-        }
-        else if (intbox.get(maxKey).type() == e57::E57_FLOAT)
-        {
-            max = static_cast<e57::FloatNode>(intbox.get(maxKey)).value();
-            min = static_cast<e57::FloatNode>(intbox.get(minKey)).value();
-        }
-        else if (intbox.get(maxKey).type() == e57::E57_INTEGER)
-        {
-            max = static_cast<double>(
-                static_cast<e57::IntegerNode>(intbox.get(maxKey)).value());
-            min = static_cast<double>(
-                static_cast<e57::IntegerNode>(intbox.get(minKey)).value());
-        }
-    }
-    else if (prototype.isDefined(fieldName))
-    {
-        if (prototype.get(fieldName).type() == e57::E57_INTEGER)
-        {
-            min = static_cast<double>(
-                static_cast<e57::IntegerNode>(prototype.get(fieldName))
-                    .minimum());
-            max = static_cast<double>(
-                static_cast<e57::IntegerNode>(prototype.get(fieldName))
-                    .maximum());
-        }
-        else if (prototype.get(fieldName).type() == e57::E57_SCALED_INTEGER)
-        {
-            double scale =
-                static_cast<e57::ScaledIntegerNode>(prototype.get(fieldName))
-                    .scale();
-            double offset =
-                static_cast<e57::ScaledIntegerNode>(prototype.get(fieldName))
-                    .offset();
-            int64_t minimum =
-                static_cast<e57::ScaledIntegerNode>(prototype.get(fieldName))
-                    .minimum();
-            int64_t maximum =
-                static_cast<e57::ScaledIntegerNode>(prototype.get(fieldName))
-                    .maximum();
-            min = minimum * scale + offset;
-=======
     else if (fieldName[0] == 'x' || fieldName[0] == 'y' || fieldName[0] == 'z')
         boundingBoxName = "cartesianBounds";
 
@@ -282,40 +220,32 @@
             int64_t minimum = static_cast<e57::ScaledIntegerNode>(prototype.get(fieldName)).minimum();
             int64_t maximum = static_cast<e57::ScaledIntegerNode>(prototype.get(fieldName)).maximum();
             min = minimum * scale + offset;	
->>>>>>> 45a497ea
             max = maximum * scale + offset;
-        }
-        else if (prototype.get(fieldName).type() == e57::E57_FLOAT)
-        {
-            min =
-                static_cast<e57::FloatNode>(prototype.get(fieldName)).minimum();
-            max =
-                static_cast<e57::FloatNode>(prototype.get(fieldName)).maximum();
-        }
-    }
-    return {min, max};
-}
-
-std::pair<double, double> pdal::e57plugin::getPdalBounds(pdal::Dimension::Id id)
+		}
+		else if (prototype.get(fieldName).type() == e57::E57_FLOAT)
+		{
+            min  = static_cast<e57::FloatNode>(prototype.get(fieldName)).minimum();
+            max = static_cast<e57::FloatNode>(prototype.get(fieldName)).maximum();  
+		}
+	}
+    return {min,max};
+}
+
+std::pair<double,double> pdal::e57plugin::getPdalBounds(pdal::Dimension::Id id)
 {
     using Dim = pdal::Dimension::Id;
     switch (id)
     {
-    case Dim::Red:
-        return {std::numeric_limits<uint16_t>::min(),
-                std::numeric_limits<uint16_t>::max()};
-    case Dim::Blue:
-        return {std::numeric_limits<uint16_t>::min(),
-                std::numeric_limits<uint16_t>::max()};
-    case Dim::Green:
-        return {std::numeric_limits<uint16_t>::min(),
-                std::numeric_limits<uint16_t>::max()};
-    case Dim::Intensity:
-        return {std::numeric_limits<uint16_t>::min(),
-                std::numeric_limits<uint16_t>::max()};
-    default:
-        std::string msg = "Dimension " + pdal::Dimension::name(id) +
-                          " is not currently supported.";
-        throw std::invalid_argument(msg);
-    }
-}+        case Dim::Red:
+            return {std::numeric_limits<uint16_t>::min(),std::numeric_limits<uint16_t>::max()};    
+        case Dim::Blue:
+            return {std::numeric_limits<uint16_t>::min(),std::numeric_limits<uint16_t>::max()};
+        case Dim::Green:
+            return {std::numeric_limits<uint16_t>::min(),std::numeric_limits<uint16_t>::max()};
+        case Dim::Intensity:
+            return {std::numeric_limits<uint16_t>::min(),std::numeric_limits<uint16_t>::max()};
+        default:
+            std::string msg ="Dimension " + pdal::Dimension::name(id) + " is not currently supported.";
+            throw std::invalid_argument(msg);
+    }
+}

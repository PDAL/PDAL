--- conflicted
+++ resolved
@@ -47,17 +47,12 @@
     )
 
 	PDAL_ADD_TEST(pgpointcloudtest
-<<<<<<< HEAD
         FILES
             test/PgpointcloudWriterTest.cpp
         LINK_WITH
             ${reader_libname} ${writer_libname})
     target_include_directories(pgpointcloudtest PRIVATE
         ${CMAKE_CURRENT_BINARY_DIR}/include)
-endif()
-=======
-        FILES "${srcs}"
-        LINK_WITH ${reader_libname} ${writer_libname})
 endif()
 
 
@@ -72,5 +67,4 @@
 
 PDAL_ADD_PLUGIN(writer_libname writer pgflatpointcloud
     FILES "${srcs}" "${incs}"
-    LINK_WITH ${POSTGRESQL_LIBRARIES})
->>>>>>> b9979c02
+    LINK_WITH ${POSTGRESQL_LIBRARIES})
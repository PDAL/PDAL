/******************************************************************************
* Copyright (c) 2012, Howard Butler, hobu.inc@gmail.com
*
* All rights reserved.
*
* Redistribution and use in source and binary forms, with or without
* modification, are permitted provided that the following
* conditions are met:
*
*     * Redistributions of source code must retain the above copyright
*       notice, this list of conditions and the following disclaimer.
*     * Redistributions in binary form must reproduce the above copyright
*       notice, this list of conditions and the following disclaimer in
*       the documentation and/or other materials provided
*       with the distribution.
*     * Neither the name of Hobu, Inc. or Flaxen Geo Consulting nor the
*       names of its contributors may be used to endorse or promote
*       products derived from this software without specific prior
*       written permission.
*
* THIS SOFTWARE IS PROVIDED BY THE COPYRIGHT HOLDERS AND CONTRIBUTORS
* "AS IS" AND ANY EXPRESS OR IMPLIED WARRANTIES, INCLUDING, BUT NOT
* LIMITED TO, THE IMPLIED WARRANTIES OF MERCHANTABILITY AND FITNESS
* FOR A PARTICULAR PURPOSE ARE DISCLAIMED. IN NO EVENT SHALL THE
* COPYRIGHT OWNER OR CONTRIBUTORS BE LIABLE FOR ANY DIRECT, INDIRECT,
* INCIDENTAL, SPECIAL, EXEMPLARY, OR CONSEQUENTIAL DAMAGES (INCLUDING,
* BUT NOT LIMITED TO, PROCUREMENT OF SUBSTITUTE GOODS OR SERVICES; LOSS
* OF USE, DATA, OR PROFITS; OR BUSINESS INTERRUPTION) HOWEVER CAUSED
* AND ON ANY THEORY OF LIABILITY, WHETHER IN CONTRACT, STRICT LIABILITY,
* OR TORT (INCLUDING NEGLIGENCE OR OTHERWISE) ARISING IN ANY WAY OUT
* OF THE USE OF THIS SOFTWARE, EVEN IF ADVISED OF THE POSSIBILITY
* OF SUCH DAMAGE.
****************************************************************************/

#pragma once

#include <pdal/Log.hpp>
#include <pdal/Metadata.hpp>
#include <pdal/util/Utils.hpp>

#include <sqlite3.h>

namespace pdal
{

class column
{
public:

    column() : null(true), blobBuf(0), blobLen(0){};
    template<typename T> column( T v) : null(false), blobBuf(0), blobLen(0)
    {
        data = Utils::toString(v);
    }

    column(std::string v) : null(false), blobBuf(0), blobLen(0)
    {
        data = v;
    }

    std::string data;
    bool null;
    std::vector<uint8_t> blobBuf;
    std::size_t blobLen;
};

class blob : public column
{
public:
    blob(const char* buffer, std::size_t size) : column()
    {
        blobBuf.resize(size);
        std::copy(buffer, buffer+size, blobBuf.begin());
        blobLen = size;
        null = false;

    }
};

typedef std::vector<column> row;
typedef std::vector<row> records;

class Patch
{
public:
    Patch() : count(0), remaining(0), m_isCompressed(false), idx(0)
    {}

    point_count_t count;
    point_count_t remaining;

    MetadataNode m_metadata;
    bool m_isCompressed;
    std::string m_compVersion;
    std::vector<unsigned char> buf;
    size_t idx;

    void putBytes(const unsigned char* b, size_t len) {
        while(len --) {
            buf.push_back(*b++);
        }
    }

    const unsigned char *getBytes() const
        { return buf.data(); }

    size_t byte_size()
        { return buf.size(); }

    void clear()
        {
           buf.clear();
           count = 0;
           remaining = 0;
           idx = 0;
         }
};
typedef std::shared_ptr<Patch> PatchPtr;


class SQLite
{
public:
<<<<<<< HEAD
    SQLite(std::string const& connection, LogPtr log)
        : m_log(log)
        , m_connection(connection)
        , m_session(0)
        , m_statement(0)
        , m_position(-1)
    {
        m_log->get(LogLevel::Debug3) << "Setting up config " << std::endl;
        sqlite3_shutdown();

        std::string doLogging;
        Utils::getenv("PDAL_SQLITE_LOG", doLogging);
        if (doLogging.size())
            sqlite3_config(SQLITE_CONFIG_LOG, log_callback, this);

        sqlite3_initialize();
        m_log->get(LogLevel::Debug3) << "Set up config " << std::endl;
        m_log->get(LogLevel::Debug3) << "SQLite version: " << sqlite3_libversion() << std::endl;
    }

    ~SQLite()
    {

        if (m_session)
        {
#ifdef sqlite3_close_v2
            sqlite3_close_v2(m_session);
#else
            sqlite3_close(m_session);
#endif
        }
        sqlite3_shutdown();

    }

    static void log_callback(void *p, int num, char const* msg)
    {
        SQLite* sql = reinterpret_cast<SQLite*>(p);
        sql->log()->get(LogLevel::Debug) << "SQLite code: "
            << num << " msg: '" << msg << "'"
            << std::endl;
    }


    void connect(bool bWrite=false)
    {
        if (!m_connection.size())
        {
            throw pdal_error("Unable to connect to database: empty connection string [SQLite::connect]");
        }

        int flags = SQLITE_OPEN_NOMUTEX;
        if (bWrite)
        {
            m_log->get(LogLevel::Debug3) << "Connecting db for write"<< std::endl;
            flags |= SQLITE_OPEN_READWRITE | SQLITE_OPEN_CREATE;
        }
        else
        {
            m_log->get(LogLevel::Debug3) << "Connecting db for read"<< std::endl;
            flags |= SQLITE_OPEN_READONLY;
        }

        int status = sqlite3_open_v2(m_connection.c_str(), &m_session, flags, 0);
        if (status != SQLITE_OK)
        {
            error("Unable to open database", "connect");
        }
    }

    void execute(std::string const& sql)
    {
        checkSession();

        m_log->get(LogLevel::Debug3) << "Executing '" << sql <<"'"<< std::endl;
		char* errmsg;
        int status = sqlite3_exec(m_session, sql.c_str(), NULL, NULL, &errmsg);
        if (status != SQLITE_OK)
        {
            std::ostringstream oss;
			std::string msg = std::string(errmsg);
			Utils::trimTrailing(msg);
			oss << "Database operation failed: "
				<< "'" << sql << "'"
				<< " with error '" << msg << "'";
			sqlite3_free(errmsg);
            error(oss.str(), "execute");
        }
    }

    void begin()
    {
        execute("BEGIN");
    }

    void commit()
    {
        execute("COMMIT");
    }

    // Executes an SQL query statement and provides the returned rows via
    // an iterator.
    //
    // Usage example:
    //   query("SELECT * from TABLE");
    //     do
    //     {
    //       const row* r = get();
    //       if (!r) break ; // no more rows
    //       column const& c = r->at(0); // get 1st column of this row
    //       ... use c.data ...
    //     } while (next());
    //
    void query(std::string const& query)
    {
        checkSession();

        m_position = 0;
        m_columns.clear();
        m_data.clear();
        assert(!m_statement);

        int status;

        m_log->get(LogLevel::Debug3) << "Querying '" << query.c_str() <<"'"<< std::endl;

        char const* tail = 0; // unused;
        status = sqlite3_prepare_v2(m_session,
                                    query.c_str(),
                                    static_cast<int>(query.size()),
                                    &m_statement,
                                    &tail);
        if (status != SQLITE_OK)
        {
            error("query preparation failed", "query");
        }

        int numCols = -1;

        while (status != SQLITE_DONE)
        {
            status = sqlite3_step(m_statement);

            if (SQLITE_ROW == status)
            {
                // only need to set the number of columns once
                if (-1 == numCols)
                {
                    numCols = sqlite3_column_count(m_statement);
                }

                row r;
                for (int v = 0; v < numCols; ++v)
                {

                    if (m_columns.size() != static_cast<std::vector<std::string>::size_type > (numCols))
                    {
                        std::string ccolumnName = Utils::toupper(std::string(sqlite3_column_name(m_statement, v)));
                        const char* coltype = sqlite3_column_decltype(m_statement, v);
                        if (!coltype)
                        {
                            coltype = "unknown";
                        }
                        std::string ccolumnType = Utils::toupper(std::string(coltype));
                        m_columns.insert(std::pair<std::string, int32_t>(ccolumnName, v));
                        m_types.push_back(ccolumnType);
                    }

                    column c;

                    if (sqlite3_column_type(m_statement, v) == SQLITE_BLOB)
                    {
                        int len = sqlite3_column_bytes(m_statement, v);
                        const char* buf = (const char*) sqlite3_column_blob(m_statement, v);
                        c.blobLen = len;
                        c.blobBuf.resize(len);
                        std::copy(buf, buf+len, c.blobBuf.begin());
                    } else if (sqlite3_column_type(m_statement, v) == SQLITE_NULL)
                    {
                        c.null = true;
                    } else
                    {
                        char const* buf =
                            reinterpret_cast<char const*>(sqlite3_column_text(m_statement, v));

                        if (0 == buf)
                        {
                            c.null = true;
                            buf = "";
                        }
                        c.data = buf;
                    }


                    r.push_back(c);
                }
                m_data.push_back(r);
            }
            else if (status == SQLITE_DONE)
            {
                // ok
            }
            else
            {
                error("query step failed", "query");
            }
        }

        status = sqlite3_finalize(m_statement);
        if (status != SQLITE_OK)
        {
            error("query finalization failed", "query");
        }

        m_statement = NULL;
    }

    bool next()
    {
        m_position++;

        if (m_position >= m_data.size())
            return false;
        return true;
    }

    const row* get() const
    {
        if ( m_position >= m_data.size() )
            return 0;
        else
            return &m_data[m_position];
    }

    std::map<std::string, int32_t> const& columns() const
    {
        return m_columns;
    }

    std::vector<std::string> const& types() const
    {
        return m_types;
    }


    int64_t last_row_id() const
    {
        return (int64_t)sqlite3_last_insert_rowid(m_session);
    }

    void insert(std::string const& statement, records const& rs)
    {
        checkSession();

        int status;

        records::size_type rows = rs.size();

        assert(!m_statement);
        status = sqlite3_prepare_v2(m_session,
                                    statement.c_str(),
                                    static_cast<int>(statement.size()),
                                    &m_statement,
                                    0);
        if (status != SQLITE_OK)
        {
            error("insert preparation failed", "insert");
        }

        m_log->get(LogLevel::Debug3) << "Inserting '" << statement << "'"<<
            std::endl;

        for (records::size_type r = 0; r < rows; ++r)
        {
            int const totalPositions = static_cast<int>(rs[0].size());
            for (int pos = 0; pos <= totalPositions-1; ++pos)
            {
                const column& c = rs[r][pos];
                if (c.null)
                {
                    status = sqlite3_bind_null(m_statement, pos+1);
                }
                else if (c.blobLen != 0)
                {
                    status = sqlite3_bind_blob(m_statement, pos+1,
                                               &(c.blobBuf.front()),
                                               static_cast<int>(c.blobLen),
                                               SQLITE_STATIC);
                }
                else
                {
                    status = sqlite3_bind_text(m_statement, pos+1,
                                               c.data.c_str(),
                                               static_cast<int>(c.data.length()),
                                               SQLITE_STATIC);
                }

                if (SQLITE_OK != status)
                {
                    std::ostringstream oss;
                    oss << "insert bind failed (row=" << r
                        <<", position=" << pos
                        << ")";
                    error(oss.str(), "insert");
                }
            }

            status = sqlite3_step(m_statement);

            if (status != SQLITE_DONE && status != SQLITE_ROW)
            {
                error("insert step failed", "insert");
            }
        }

        status = sqlite3_finalize(m_statement);
        if (status != SQLITE_OK)
        {
            error("insert finalize failed", "insert");
        }

        m_statement = NULL;
    }

    bool loadSpatialite(const std::string& module_name="")
    {
        std::string so_extension;
        std::string lib_extension;
#if defined(__APPLE__)
        so_extension = ".dylib";
        std::string isConda;
        Utils::getenv("CONDA_PREFIX", isConda);
        // Conda uses '.so' for some reason
        if (!isConda.empty())
            so_extension = ".so";
        lib_extension = "mod_";
#elif defined (_WIN32)
        so_extension = ".dll";
        lib_extension = "pdal";
#else
        so_extension = ".so";
#ifdef MOD_SPATIALITE
        lib_extension = "mod_";
#else
        lib_extension = "lib";
#endif
#endif

// #if !defined(sqlite3_enable_load_extension)
// #error "sqlite3_enable_load_extension and spatialite is required for sqlite PDAL support"
// #endif
        int status = sqlite3_enable_load_extension(m_session, 1);
        if (status != SQLITE_OK)
        {
            error("spatialite library load failed", "loadSpatialite");
        }

		std::ostringstream oss;



        oss << "SELECT load_extension('";
        if (module_name.size())
            oss << module_name;
        else
            oss << lib_extension << "spatialite" << so_extension;
#ifdef _WIN32
		oss << "', 'sqlite3_modspatialite_init";
#endif
		oss << "')";

		std::string sql(oss.str());
        execute(sql);
        oss.str("");

        m_log->get(LogLevel::Debug3) <<  "SpatiaLite version: " << getSpatialiteVersion() << std::endl;

        return true;

    }

    bool haveSpatialite()
    {
        return doesTableExist("geometry_columns");
    }

    void initSpatialiteMetadata()
    {
        execute("SELECT InitSpatialMetadata(1)");
    }

    bool doesTableExist(std::string const& name)
    {
        const std::string sql("SELECT name FROM sqlite_master WHERE type = 'table'");

        query(sql);

        do
        {
            const row* r = get();
            if (!r)
                break ;// didn't have anything

            column const& c = r->at(0); // First column is table name!
            if (Utils::iequals(c.data, name))
            {
                return true;
            }
        } while (next());
        return false;
    }

    std::string getSpatialiteVersion()
    {
        // TODO: ought to parse this numerically, so we can do version checks
        const std::string sql("SELECT spatialite_version()");
        query(sql);

        const row* r = get();
        assert(r); // should get back exactly one row
        std::string ver = r->at(0).data;
        return ver;
    }

    std::string getSQLiteVersion()
    {
         // TODO: parse this numerically, so we can do version checks
         std::string v(sqlite3_libversion());
         return v;
    }

    LogPtr log() { return m_log; };
=======
    SQLite(std::string const& connection, LogPtr log);
    ~SQLite();

    static void log_callback(void *p, int num, char const* msg);
    void connect(bool bWrite = false);
    void execute(std::string const& sql);
    void begin();
    void commit();
    void query(std::string const& query);
    bool next();
    const row* get() const;
    std::map<std::string, int32_t> const& columns() const;
    std::vector<std::string> const& types() const;
    int64_t last_row_id() const;
    void insert(std::string const& statement, records const& rs);
    bool loadSpatialite(const std::string& module_name = "");
    bool haveSpatialite();
    void initSpatialiteMetadata();
    bool doesTableExist(std::string const& name);
    std::string getSpatialiteVersion();
    std::string getSQLiteVersion();
    LogPtr log();
>>>>>>> ddc5e9f7

private:
    pdal::LogPtr m_log;
    std::string m_connection;
    sqlite3* m_session;
    sqlite3_stmt* m_statement;
    records m_data;
    records::size_type m_position;
    std::map<std::string, int32_t> m_columns;
    std::vector<std::string> m_types;
    static std::vector<SQLite *> m_sqlites;

    void error(std::string const& userMssg, std::string const& func);
    void checkSession();
};

} // namespace pdal<|MERGE_RESOLUTION|>--- conflicted
+++ resolved
@@ -121,440 +121,6 @@
 class SQLite
 {
 public:
-<<<<<<< HEAD
-    SQLite(std::string const& connection, LogPtr log)
-        : m_log(log)
-        , m_connection(connection)
-        , m_session(0)
-        , m_statement(0)
-        , m_position(-1)
-    {
-        m_log->get(LogLevel::Debug3) << "Setting up config " << std::endl;
-        sqlite3_shutdown();
-
-        std::string doLogging;
-        Utils::getenv("PDAL_SQLITE_LOG", doLogging);
-        if (doLogging.size())
-            sqlite3_config(SQLITE_CONFIG_LOG, log_callback, this);
-
-        sqlite3_initialize();
-        m_log->get(LogLevel::Debug3) << "Set up config " << std::endl;
-        m_log->get(LogLevel::Debug3) << "SQLite version: " << sqlite3_libversion() << std::endl;
-    }
-
-    ~SQLite()
-    {
-
-        if (m_session)
-        {
-#ifdef sqlite3_close_v2
-            sqlite3_close_v2(m_session);
-#else
-            sqlite3_close(m_session);
-#endif
-        }
-        sqlite3_shutdown();
-
-    }
-
-    static void log_callback(void *p, int num, char const* msg)
-    {
-        SQLite* sql = reinterpret_cast<SQLite*>(p);
-        sql->log()->get(LogLevel::Debug) << "SQLite code: "
-            << num << " msg: '" << msg << "'"
-            << std::endl;
-    }
-
-
-    void connect(bool bWrite=false)
-    {
-        if (!m_connection.size())
-        {
-            throw pdal_error("Unable to connect to database: empty connection string [SQLite::connect]");
-        }
-
-        int flags = SQLITE_OPEN_NOMUTEX;
-        if (bWrite)
-        {
-            m_log->get(LogLevel::Debug3) << "Connecting db for write"<< std::endl;
-            flags |= SQLITE_OPEN_READWRITE | SQLITE_OPEN_CREATE;
-        }
-        else
-        {
-            m_log->get(LogLevel::Debug3) << "Connecting db for read"<< std::endl;
-            flags |= SQLITE_OPEN_READONLY;
-        }
-
-        int status = sqlite3_open_v2(m_connection.c_str(), &m_session, flags, 0);
-        if (status != SQLITE_OK)
-        {
-            error("Unable to open database", "connect");
-        }
-    }
-
-    void execute(std::string const& sql)
-    {
-        checkSession();
-
-        m_log->get(LogLevel::Debug3) << "Executing '" << sql <<"'"<< std::endl;
-		char* errmsg;
-        int status = sqlite3_exec(m_session, sql.c_str(), NULL, NULL, &errmsg);
-        if (status != SQLITE_OK)
-        {
-            std::ostringstream oss;
-			std::string msg = std::string(errmsg);
-			Utils::trimTrailing(msg);
-			oss << "Database operation failed: "
-				<< "'" << sql << "'"
-				<< " with error '" << msg << "'";
-			sqlite3_free(errmsg);
-            error(oss.str(), "execute");
-        }
-    }
-
-    void begin()
-    {
-        execute("BEGIN");
-    }
-
-    void commit()
-    {
-        execute("COMMIT");
-    }
-
-    // Executes an SQL query statement and provides the returned rows via
-    // an iterator.
-    //
-    // Usage example:
-    //   query("SELECT * from TABLE");
-    //     do
-    //     {
-    //       const row* r = get();
-    //       if (!r) break ; // no more rows
-    //       column const& c = r->at(0); // get 1st column of this row
-    //       ... use c.data ...
-    //     } while (next());
-    //
-    void query(std::string const& query)
-    {
-        checkSession();
-
-        m_position = 0;
-        m_columns.clear();
-        m_data.clear();
-        assert(!m_statement);
-
-        int status;
-
-        m_log->get(LogLevel::Debug3) << "Querying '" << query.c_str() <<"'"<< std::endl;
-
-        char const* tail = 0; // unused;
-        status = sqlite3_prepare_v2(m_session,
-                                    query.c_str(),
-                                    static_cast<int>(query.size()),
-                                    &m_statement,
-                                    &tail);
-        if (status != SQLITE_OK)
-        {
-            error("query preparation failed", "query");
-        }
-
-        int numCols = -1;
-
-        while (status != SQLITE_DONE)
-        {
-            status = sqlite3_step(m_statement);
-
-            if (SQLITE_ROW == status)
-            {
-                // only need to set the number of columns once
-                if (-1 == numCols)
-                {
-                    numCols = sqlite3_column_count(m_statement);
-                }
-
-                row r;
-                for (int v = 0; v < numCols; ++v)
-                {
-
-                    if (m_columns.size() != static_cast<std::vector<std::string>::size_type > (numCols))
-                    {
-                        std::string ccolumnName = Utils::toupper(std::string(sqlite3_column_name(m_statement, v)));
-                        const char* coltype = sqlite3_column_decltype(m_statement, v);
-                        if (!coltype)
-                        {
-                            coltype = "unknown";
-                        }
-                        std::string ccolumnType = Utils::toupper(std::string(coltype));
-                        m_columns.insert(std::pair<std::string, int32_t>(ccolumnName, v));
-                        m_types.push_back(ccolumnType);
-                    }
-
-                    column c;
-
-                    if (sqlite3_column_type(m_statement, v) == SQLITE_BLOB)
-                    {
-                        int len = sqlite3_column_bytes(m_statement, v);
-                        const char* buf = (const char*) sqlite3_column_blob(m_statement, v);
-                        c.blobLen = len;
-                        c.blobBuf.resize(len);
-                        std::copy(buf, buf+len, c.blobBuf.begin());
-                    } else if (sqlite3_column_type(m_statement, v) == SQLITE_NULL)
-                    {
-                        c.null = true;
-                    } else
-                    {
-                        char const* buf =
-                            reinterpret_cast<char const*>(sqlite3_column_text(m_statement, v));
-
-                        if (0 == buf)
-                        {
-                            c.null = true;
-                            buf = "";
-                        }
-                        c.data = buf;
-                    }
-
-
-                    r.push_back(c);
-                }
-                m_data.push_back(r);
-            }
-            else if (status == SQLITE_DONE)
-            {
-                // ok
-            }
-            else
-            {
-                error("query step failed", "query");
-            }
-        }
-
-        status = sqlite3_finalize(m_statement);
-        if (status != SQLITE_OK)
-        {
-            error("query finalization failed", "query");
-        }
-
-        m_statement = NULL;
-    }
-
-    bool next()
-    {
-        m_position++;
-
-        if (m_position >= m_data.size())
-            return false;
-        return true;
-    }
-
-    const row* get() const
-    {
-        if ( m_position >= m_data.size() )
-            return 0;
-        else
-            return &m_data[m_position];
-    }
-
-    std::map<std::string, int32_t> const& columns() const
-    {
-        return m_columns;
-    }
-
-    std::vector<std::string> const& types() const
-    {
-        return m_types;
-    }
-
-
-    int64_t last_row_id() const
-    {
-        return (int64_t)sqlite3_last_insert_rowid(m_session);
-    }
-
-    void insert(std::string const& statement, records const& rs)
-    {
-        checkSession();
-
-        int status;
-
-        records::size_type rows = rs.size();
-
-        assert(!m_statement);
-        status = sqlite3_prepare_v2(m_session,
-                                    statement.c_str(),
-                                    static_cast<int>(statement.size()),
-                                    &m_statement,
-                                    0);
-        if (status != SQLITE_OK)
-        {
-            error("insert preparation failed", "insert");
-        }
-
-        m_log->get(LogLevel::Debug3) << "Inserting '" << statement << "'"<<
-            std::endl;
-
-        for (records::size_type r = 0; r < rows; ++r)
-        {
-            int const totalPositions = static_cast<int>(rs[0].size());
-            for (int pos = 0; pos <= totalPositions-1; ++pos)
-            {
-                const column& c = rs[r][pos];
-                if (c.null)
-                {
-                    status = sqlite3_bind_null(m_statement, pos+1);
-                }
-                else if (c.blobLen != 0)
-                {
-                    status = sqlite3_bind_blob(m_statement, pos+1,
-                                               &(c.blobBuf.front()),
-                                               static_cast<int>(c.blobLen),
-                                               SQLITE_STATIC);
-                }
-                else
-                {
-                    status = sqlite3_bind_text(m_statement, pos+1,
-                                               c.data.c_str(),
-                                               static_cast<int>(c.data.length()),
-                                               SQLITE_STATIC);
-                }
-
-                if (SQLITE_OK != status)
-                {
-                    std::ostringstream oss;
-                    oss << "insert bind failed (row=" << r
-                        <<", position=" << pos
-                        << ")";
-                    error(oss.str(), "insert");
-                }
-            }
-
-            status = sqlite3_step(m_statement);
-
-            if (status != SQLITE_DONE && status != SQLITE_ROW)
-            {
-                error("insert step failed", "insert");
-            }
-        }
-
-        status = sqlite3_finalize(m_statement);
-        if (status != SQLITE_OK)
-        {
-            error("insert finalize failed", "insert");
-        }
-
-        m_statement = NULL;
-    }
-
-    bool loadSpatialite(const std::string& module_name="")
-    {
-        std::string so_extension;
-        std::string lib_extension;
-#if defined(__APPLE__)
-        so_extension = ".dylib";
-        std::string isConda;
-        Utils::getenv("CONDA_PREFIX", isConda);
-        // Conda uses '.so' for some reason
-        if (!isConda.empty())
-            so_extension = ".so";
-        lib_extension = "mod_";
-#elif defined (_WIN32)
-        so_extension = ".dll";
-        lib_extension = "pdal";
-#else
-        so_extension = ".so";
-#ifdef MOD_SPATIALITE
-        lib_extension = "mod_";
-#else
-        lib_extension = "lib";
-#endif
-#endif
-
-// #if !defined(sqlite3_enable_load_extension)
-// #error "sqlite3_enable_load_extension and spatialite is required for sqlite PDAL support"
-// #endif
-        int status = sqlite3_enable_load_extension(m_session, 1);
-        if (status != SQLITE_OK)
-        {
-            error("spatialite library load failed", "loadSpatialite");
-        }
-
-		std::ostringstream oss;
-
-
-
-        oss << "SELECT load_extension('";
-        if (module_name.size())
-            oss << module_name;
-        else
-            oss << lib_extension << "spatialite" << so_extension;
-#ifdef _WIN32
-		oss << "', 'sqlite3_modspatialite_init";
-#endif
-		oss << "')";
-
-		std::string sql(oss.str());
-        execute(sql);
-        oss.str("");
-
-        m_log->get(LogLevel::Debug3) <<  "SpatiaLite version: " << getSpatialiteVersion() << std::endl;
-
-        return true;
-
-    }
-
-    bool haveSpatialite()
-    {
-        return doesTableExist("geometry_columns");
-    }
-
-    void initSpatialiteMetadata()
-    {
-        execute("SELECT InitSpatialMetadata(1)");
-    }
-
-    bool doesTableExist(std::string const& name)
-    {
-        const std::string sql("SELECT name FROM sqlite_master WHERE type = 'table'");
-
-        query(sql);
-
-        do
-        {
-            const row* r = get();
-            if (!r)
-                break ;// didn't have anything
-
-            column const& c = r->at(0); // First column is table name!
-            if (Utils::iequals(c.data, name))
-            {
-                return true;
-            }
-        } while (next());
-        return false;
-    }
-
-    std::string getSpatialiteVersion()
-    {
-        // TODO: ought to parse this numerically, so we can do version checks
-        const std::string sql("SELECT spatialite_version()");
-        query(sql);
-
-        const row* r = get();
-        assert(r); // should get back exactly one row
-        std::string ver = r->at(0).data;
-        return ver;
-    }
-
-    std::string getSQLiteVersion()
-    {
-         // TODO: parse this numerically, so we can do version checks
-         std::string v(sqlite3_libversion());
-         return v;
-    }
-
-    LogPtr log() { return m_log; };
-=======
     SQLite(std::string const& connection, LogPtr log);
     ~SQLite();
 
@@ -577,7 +143,6 @@
     std::string getSpatialiteVersion();
     std::string getSQLiteVersion();
     LogPtr log();
->>>>>>> ddc5e9f7
 
 private:
     pdal::LogPtr m_log;

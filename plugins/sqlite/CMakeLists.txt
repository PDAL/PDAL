#
# SQLite plugin CMake configuration
#

include (${PDAL_CMAKE_DIR}/sqlite.cmake)
include (${PDAL_CMAKE_DIR}/spatialite.cmake)

# SQLite Reader
#

PDAL_ADD_PLUGIN(reader_libname reader sqlite
    FILES
        io/SQLiteReader.cpp
    LINK_WITH
        ${SQLITE3_LIBRARY}
        ${LIBXML2_LIBRARIES}
    INCLUDES
        ${LIBXML2_INCLUDE_DIR}
)

#
# SQLite Writer
#

PDAL_ADD_PLUGIN(writer_libname writer sqlite
    FILES
        io/SQLiteWriter.cpp
    LINK_WITH
        ${SQLITE3_LIBRARY}
        ${GDAL_LIBRARIES}
        ${LIBXML2_LIBRARIES}
    INCLUDES
        ${LIBXML2_INCLUDE_DIR}
)
<<<<<<< HEAD
target_include_directories(${writer_libname}
    PRIVATE
        ${GDAL_INCLUDE_DIRS}
        ${LIBXML2_INCLUDE_DIR})
=======
>>>>>>> 755ac1a6

#
# SQLite tests
#
if(BUILD_SQLITE_TESTS)
	PDAL_ADD_TEST(sqlitetest
        FILES
            test/SQLiteTest.cpp
        LINK_WITH
            ${reader_libname}
            ${writer_libname}
            ${SQLITE3_LIBRARY}
            ${LIBXML2_LIBRARY}
        INCLUDES
            ${PDAL_IO_DIR}
            ${LIBXML2_INCLUDE_DIR}
    )
endif()<|MERGE_RESOLUTION|>--- conflicted
+++ resolved
@@ -30,15 +30,9 @@
         ${GDAL_LIBRARIES}
         ${LIBXML2_LIBRARIES}
     INCLUDES
+        ${GDAL_INCLUDE_DIRS}
         ${LIBXML2_INCLUDE_DIR}
 )
-<<<<<<< HEAD
-target_include_directories(${writer_libname}
-    PRIVATE
-        ${GDAL_INCLUDE_DIRS}
-        ${LIBXML2_INCLUDE_DIR})
-=======
->>>>>>> 755ac1a6
 
 #
 # SQLite tests

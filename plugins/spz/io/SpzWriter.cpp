--- conflicted
+++ resolved
@@ -46,11 +46,7 @@
 {
         "writers.spz",
         "SPZ writer",
-<<<<<<< HEAD
         "http://pdal.io/stages/writers.spz.html"
-=======
-        "http://pdal.io/stages/writers.spz.html",
->>>>>>> a79f9dcc
 };
 
 CREATE_SHARED_STAGE(SpzWriter, s_info)

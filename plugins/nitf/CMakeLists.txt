#
# NITF plugin CMake configuration
#
include(${PDAL_CMAKE_DIR}/nitro.cmake)
if (NOT NITRO_FOUND)
    message(FATAL_ERROR "Can't find NITRO support required by NITF.")
endif()

<<<<<<< HEAD
#
# NITF Reader
#
=======
>>>>>>> 9028d5ae
PDAL_ADD_PLUGIN(reader_libname reader nitf
    FILES
        io/NitfFileReader.cpp
        io/MetadataReader.cpp
        io/tre_plugins.cpp
        io/NitfReader.cpp
    LINK_WITH
        ${NITRO_LIBRARIES}
)
<<<<<<< HEAD
if (WIN32)
    target_compile_definitions(${reader_libname}
        PRIVATE
            WIN32
    )
endif()
#
# NITF Writer
#
=======
>>>>>>> 9028d5ae

PDAL_ADD_PLUGIN(writer_libname writer nitf
    FILES
        io/NitfFileWriter.cpp
        io/NitfWriter.cpp
        io/MetadataReader.cpp
        io/tre_plugins.cpp
    LINK_WITH
        ${NITRO_LIBRARIES}
)
<<<<<<< HEAD
if (WIN32)
    target_compile_definitions(${writer_libname}
        PRIVATE
            WIN32
    )
endif()
=======
>>>>>>> 9028d5ae

if (WITH_TESTS)
    PDAL_ADD_TEST(pdal_io_nitf_writer_test
        FILES
            test/NitfWriterTest.cpp
        LINK_WITH
            ${writer_libname}
    )

    PDAL_ADD_TEST(pdal_io_nitf_reader_test
        FILES
            test/NitfReaderTest.cpp
        LINK_WITH
            ${reader_libname}
    )
endif()<|MERGE_RESOLUTION|>--- conflicted
+++ resolved
@@ -6,12 +6,6 @@
     message(FATAL_ERROR "Can't find NITRO support required by NITF.")
 endif()
 
-<<<<<<< HEAD
-#
-# NITF Reader
-#
-=======
->>>>>>> 9028d5ae
 PDAL_ADD_PLUGIN(reader_libname reader nitf
     FILES
         io/NitfFileReader.cpp
@@ -21,18 +15,12 @@
     LINK_WITH
         ${NITRO_LIBRARIES}
 )
-<<<<<<< HEAD
 if (WIN32)
     target_compile_definitions(${reader_libname}
         PRIVATE
             WIN32
     )
 endif()
-#
-# NITF Writer
-#
-=======
->>>>>>> 9028d5ae
 
 PDAL_ADD_PLUGIN(writer_libname writer nitf
     FILES
@@ -43,15 +31,12 @@
     LINK_WITH
         ${NITRO_LIBRARIES}
 )
-<<<<<<< HEAD
 if (WIN32)
     target_compile_definitions(${writer_libname}
         PRIVATE
             WIN32
     )
 endif()
-=======
->>>>>>> 9028d5ae
 
 if (WITH_TESTS)
     PDAL_ADD_TEST(pdal_io_nitf_writer_test

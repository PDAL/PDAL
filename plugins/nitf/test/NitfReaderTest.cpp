/******************************************************************************
* Copyright (c) 2012, Michael P. Gerlek (mpg@flaxen.com)
*
* All rights reserved.
*
* Redistribution and use in source and binary forms, with or without
* modification, are permitted provided that the following
* conditions are met:
*
*     * Redistributions of source code must retain the above copyright
*       notice, this list of conditions and the following disclaimer.
*     * Redistributions in binary form must reproduce the above copyright
*       notice, this list of conditions and the following disclaimer in
*       the documentation and/or other materials provided
*       with the distribution.
*     * Neither the name of Hobu, Inc. or Flaxen Consulting LLC nor the
*       names of its contributors may be used to endorse or promote
*       products derived from this software without specific prior
*       written permission.
*
* THIS SOFTWARE IS PROVIDED BY THE COPYRIGHT HOLDERS AND CONTRIBUTORS
* "AS IS" AND ANY EXPRESS OR IMPLIED WARRANTIES, INCLUDING, BUT NOT
* LIMITED TO, THE IMPLIED WARRANTIES OF MERCHANTABILITY AND FITNESS
* FOR A PARTICULAR PURPOSE ARE DISCLAIMED. IN NO EVENT SHALL THE
* COPYRIGHT OWNER OR CONTRIBUTORS BE LIABLE FOR ANY DIRECT, INDIRECT,
* INCIDENTAL, SPECIAL, EXEMPLARY, OR CONSEQUENTIAL DAMAGES (INCLUDING,
* BUT NOT LIMITED TO, PROCUREMENT OF SUBSTITUTE GOODS OR SERVICES; LOSS
* OF USE, DATA, OR PROFITS; OR BUSINESS INTERRUPTION) HOWEVER CAUSED
* AND ON ANY THEORY OF LIABILITY, WHETHER IN CONTRACT, STRICT LIABILITY,
* OR TORT (INCLUDING NEGLIGENCE OR OTHERWISE) ARISING IN ANY WAY OUT
* OF THE USE OF THIS SOFTWARE, EVEN IF ADVISED OF THE POSSIBILITY
* OF SUCH DAMAGE.
****************************************************************************/

#include <pdal/pdal_test_main.hpp>

#include <pdal/PointView.hpp>
#include <pdal/PipelineManager.hpp>
#include <pdal/StageFactory.hpp>
#include <io/LasWriter.hpp>

#include "Support.hpp"

#include <iostream>

#pragma GCC diagnostic ignored "-Wsign-compare"

using namespace pdal;

TEST(NitfReaderTest, test_one)
{
    StageFactory f;

    Options nitf_opts;
    nitf_opts.add("filename", Support::datapath("nitf/autzen-utm10.ntf"));
    nitf_opts.add("count", 750);

    PointTable table;

    Stage* nitf_reader(f.createStage("readers.nitf"));
<<<<<<< HEAD
    EXPECT_NE((int)nitf_reader,0);
=======
    EXPECT_TRUE(nitf_reader != nullptr);
>>>>>>> c07438e1
    nitf_reader->setOptions(nitf_opts);
    nitf_reader->prepare(table);
    PointViewSet pbSet = nitf_reader->execute(table);
    EXPECT_EQ(pbSet.size(), 1u);
    PointViewPtr view = *pbSet.begin();

    // check metadata
    MetadataNode m = nitf_reader->getMetadata();
    MetadataNode n = m.findChild(
        [](MetadataNode& m){ return m.name() == "IM:0.IGEOLO"; }
    );
    EXPECT_EQ(n.value(),
        "440344N1230429W440344N1230346W440300N1230346W440300N1230429W");
    n = m.findChild("FH.FDT");
    EXPECT_EQ(n.value(), "20120323002946");

    //
    // read LAS
    //
    Options las_opts;
    las_opts.add("count", 750);
    las_opts.add("filename", Support::datapath("nitf/autzen-utm10.las"));

    PointTable table2;

    Stage* las_reader(f.createStage("readers.las"));
    EXPECT_TRUE(las_reader);
    las_reader->setOptions(las_opts);
    las_reader->prepare(table2);
    PointViewSet pbSet2 = las_reader->execute(table2);
    EXPECT_EQ(pbSet2.size(), 1u);
    PointViewPtr view2 = *pbSet.begin();
    //
    //
    // compare the two views
    //
    EXPECT_EQ(view->size(), view2->size());

    for (PointId i = 0; i < view2->size(); i++)
    {
        int32_t nitf_x = view->getFieldAs<int32_t>(Dimension::Id::X, i);
        int32_t nitf_y = view->getFieldAs<int32_t>(Dimension::Id::Y, i);
        int32_t nitf_z = view->getFieldAs<int32_t>(Dimension::Id::Z, i);

        int32_t las_x = view2->getFieldAs<int32_t>(Dimension::Id::X, i);
        int32_t las_y = view2->getFieldAs<int32_t>(Dimension::Id::Y, i);
        int32_t las_z = view2->getFieldAs<int32_t>(Dimension::Id::Z, i);

        EXPECT_EQ(nitf_x, las_x);
        EXPECT_EQ(nitf_y, las_y);
        EXPECT_EQ(nitf_z, las_z);
    }
}

TEST(NitfReaderTest, optionSrs)
{
    StageFactory f;

    Options nitfOpts;
    nitfOpts.add("filename", Support::datapath("nitf/autzen-utm10.ntf"));

    std::string sr = "PROJCS[\"NAD83 / UTM zone 11N\",GEOGCS[\"NAD83\",DATUM[\"North_American_Datum_1983\",SPHEROID[\"GRS 1980\",6378137,298.257222101,AUTHORITY[\"EPSG\",\"7019\"]],TOWGS84[0,0,0,0,0,0,0],AUTHORITY[\"EPSG\",\"6269\"]],PRIMEM[\"Greenwich\",0,AUTHORITY[\"EPSG\",\"8901\"]],UNIT[\"degree\",0.0174532925199433,AUTHORITY[\"EPSG\",\"9122\"]],AUTHORITY[\"EPSG\",\"4269\"]],PROJECTION[\"Transverse_Mercator\"],PARAMETER[\"latitude_of_origin\",0],PARAMETER[\"central_meridian\",-123],PARAMETER[\"scale_factor\",0.9996],PARAMETER[\"false_easting\",500000],PARAMETER[\"false_northing\",0],UNIT[\"metre\",1,AUTHORITY[\"EPSG\",\"9001\"]],AXIS[\"Easting\",EAST],AXIS[\"Northing\",NORTH],AUTHORITY[\"EPSG\",\"26910\"]]";

    nitfOpts.add("spatialreference", sr);

    PointTable table;

    Stage* nitfReader(f.createStage("readers.nitf"));
    EXPECT_TRUE(nitfReader);
    nitfReader->setOptions(nitfOpts);

    std::string outfile(Support::temppath("temp.nitf"));
    Options lasOpts;
    lasOpts.add("filename", outfile);

    LasWriter writer;

    writer.setInput(*nitfReader);
    writer.setOptions(lasOpts);;

    writer.prepare(table);
    PointViewSet pbSet = writer.execute(table);

    EXPECT_EQ(sr, nitfReader->getSpatialReference().getWKT());
    EXPECT_EQ("", writer.getSpatialReference().getWKT());
    EXPECT_EQ(sr, table.spatialReference().getWKT());
}<|MERGE_RESOLUTION|>--- conflicted
+++ resolved
@@ -58,11 +58,7 @@
     PointTable table;
 
     Stage* nitf_reader(f.createStage("readers.nitf"));
-<<<<<<< HEAD
-    EXPECT_NE((int)nitf_reader,0);
-=======
     EXPECT_TRUE(nitf_reader != nullptr);
->>>>>>> c07438e1
     nitf_reader->setOptions(nitf_opts);
     nitf_reader->prepare(table);
     PointViewSet pbSet = nitf_reader->execute(table);

--- conflicted
+++ resolved
@@ -276,14 +276,6 @@
 
     m_queryBounds = toBounds(m_queryBox).intersection(m_fullBounds);
 
-<<<<<<< HEAD
-=======
-    if (m_filterArg.size() && !parse(m_filterArg).isNull())
-    {
-        m_filterString = write(parse(m_filterArg));
-    }
-
->>>>>>> b41fda69
     if (m_pathsArg.size())
     {
         if (m_pathsArg.size() == 1)

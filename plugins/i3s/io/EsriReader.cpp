/******************************************************************************
* Copyright (c) 2018, Kyle Mann (kyle@hobu.co)
*
* All rights reserved.
*
* Redistribution and use in source and binary forms, with or without
* modification, are permitted provided that the following
* conditions are met:
*
*     * Redistributions of source code must retain the above copyright
*       notice, this list of conditions and the following disclaimer.
*     * Redistributions in binary form must reproduce the above copyright
*       notice, this list of conditions and the following disclaimer in
*       the documentation and/or other materials provided
*       with the distribution.
*     * Neither the name of Hobu, Inc. or Flaxen Geo Consulting nor the
*       names of its contributors may be used to endorse or promote
*       products derived from this software without specific prior
*       written permission.
*
* THIS SOFTWARE IS PROVIDED BY THE COPYRIGHT HOLDERS AND CONTRIBUTORS
* "AS IS" AND ANY EXPRESS OR IMPLIED WARRANTIES, INCLUDING, BUT NOT
* LIMITED TO, THE IMPLIED WARRANTIES OF MERCHANTABILITY AND FITNESS
* FOR A PARTICULAR PURPOSE ARE DISCLAIMED. IN NO EVENT SHALL THE
* COPYRIGHT OWNER OR CONTRIBUTORS BE LIABLE FOR ANY DIRECT, INDIRECT,
* INCIDENTAL, SPECIAL, EXEMPLARY, OR CONSEQUENTIAL DAMAGES (INCLUDING,
* BUT NOT LIMITED TO, PROCUREMENT OF SUBSTITUTE GOODS OR SERVICES; LOSS
* OF USE, DATA, OR PROFITS; OR BUSINESS INTERRUPTION) HOWEVER CAUSED
* AND ON ANY THEORY OF LIABILITY, WHETHER IN CONTRACT, STRICT LIABILITY,
* OR TORT (INCLUDING NEGLIGENCE OR OTHERWISE) ARISING IN ANY WAY OUT
* OF THE USE OF THIS SOFTWARE, EVEN IF ADVISED OF THE POSSIBILITY
* OF SUCH DAMAGE.
****************************************************************************/

#include "EsriReader.hpp"

#include <Eigen/Geometry>
#include <ogr_spatialref.h>

#include "../lepcc/src/include/lepcc_types.h"

#include "EsriUtil.hpp"
#include "pool.hpp"
#include "SlpkExtractor.hpp"


namespace pdal
{
void EsriReader::addArgs(ProgramArgs& args)
{
    args.add("bounds", "Bounds of the point cloud", m_args.bounds);
    args.add("threads", "Number of threads to be used." , m_args.threads);
    args.add("dimensions", "Dimensions to be used in pulls", m_args.dimensions);
    args.add("min_density", "Minimum point density",
            m_args.min_density, -1.0);
    args.add("max_density", "Maximum point density",
            m_args.max_density, -1.0);

}

void EsriReader::initialize(PointTableRef table)
{
    //create proper density if min was set but max wasn't
    if(m_args.min_density >= 0 && m_args.max_density < 0)
        m_args.max_density = (std::numeric_limits<double>::max)();

    //create dimensions map for future lookup
    if (!m_args.dimensions.empty())
    {
        for (std::string& dim : m_args.dimensions)
        {
            std::transform(
                    dim.begin(),
                    dim.end(),
                    dim.begin(),
                    [](unsigned char c){ return std::toupper(c); });
            if(esriDims.find(dim) != esriDims.end())
                m_dimensions[dim] = esriDims.at(dim);
            else
                m_dimensions[dim];
        }
    }
    Json::Value config;

    if (isDebug() && log()->getLevel() > LogLevel::Debug4)
        config["arbiter"]["verbose"] = true;

    m_arbiter.reset(new arbiter::Arbiter(config));

    //adjust filename string
    const std::string pre("i3s://");
    if (Utils::startsWith(m_filename, pre))
        m_filename = m_filename.substr(pre.size());

    if (m_filename.back() == '/')
        m_filename.pop_back();

    log()->get(LogLevel::Debug) << "Fetching info from " << m_filename <<
        std::endl;

    //personalize for slpk or i3s
    try
    {
        initInfo();
    }
    catch (std::exception& e)
    {
        throwError(std::string("Failed to fetch info: ") + e.what());
    }

    //create const for looking into
    const Json::Value jsonBody = m_info;

    //create pdal Bounds
    m_bounds = createBounds();

    //find version
    if (jsonBody["store"].isMember("version"))
        m_version = Version(jsonBody["store"]["version"].asString());
    if (Version("2.0") < m_version || m_version < Version("1.6"))
        log()->get(LogLevel::Warning) << "This version may not work with "
            "the current implementation of i3s/slpk reader" << std::endl;

    //find number of nodes per nodepage
    if (jsonBody["store"]["index"].isMember("nodesPerPage"))
        m_nodeCap = jsonBody["store"]["index"]["nodesPerPage"].asInt();
    else if (jsonBody["store"]["index"].isMember("nodePerIndexBlock"))
        m_nodeCap = jsonBody["store"]["index"]["nodePerIndexBlock"].asInt();
    else
    {
        log()->get(LogLevel::Warning) <<
            "Number of nodes per page not specified. Default is 64." <<
                std::endl;
        m_nodeCap = 64;
    }

    //find the type of encoding
    if (jsonBody["store"]["defaultGeometrySchema"].isMember("encoding"))
    {
        std::string encoding = jsonBody["store"]
            ["defaultGeometrySchema"]["encoding"].asString();
        if (encoding != "lepcc-xyz")
            throwError(std::string("Only lepcc encoding is supported "
                "by this driver"));
    }

    //output arguments for debugging
    log()->get(LogLevel::Debug) << "filename: " <<
        m_filename << std::endl;
    log()->get(LogLevel::Debug) << "threads: " <<
        m_args.threads << std::endl;
    log()->get(LogLevel::Debug) << "bounds: " <<
        m_args.bounds << std::endl;
    log()->get(LogLevel::Debug) << "min_density: " <<
        m_args.min_density << std::endl;
    log()->get(LogLevel::Debug) << "max_density: " <<
        m_args.max_density << std::endl;
    log()->get(LogLevel::Debug) << "dimensions: " << std::endl;
    for (std::string& dim : m_args.dimensions)
    {
        log()->get(LogLevel::Debug) << "    -" << dim <<std::endl;
    }
}

void EsriReader::addDimensions(PointLayoutPtr layout)
{
    if (!m_info.isMember("attributeStorageInfo"))
        throwError("Attributes do not exist for this object");
    const Json::Value attributes = m_info["attributeStorageInfo"];
    //automatically add xyz point dimensions
    layout->registerDim(Dimension::Id::X);
    layout->registerDim(Dimension::Id::Y);
    layout->registerDim(Dimension::Id::Z);
    for (Json::ArrayIndex i = 0; i < attributes.size(); i++)
    {
        dimData data;
        std::string readName = attributes[i]["name"].asString();
        data.name = readName;

        //test if this dimensions was requested by user
        if (!m_args.dimensions.empty() &&
            (m_dimensions.find(readName) == m_dimensions.end()))
            continue;

        data.key = std::stoi(attributes[i]["key"].asString());

        if (!attributes[i].isMember("attributeValues"))
        {
            //Expect that Elevation will be bundled with xyz
            if (readName != "ELEVATION")
                log()->get(LogLevel::Warning) <<
                    "Attribute does not have a type." <<
                    std::endl;
            continue;
        }

        data.dataType =
            attributes[i]["attributeValues"]["valueType"].asString();

        if (readName == "RGB")
        {
            layout->registerDim(Dimension::Id::Red);
            layout->registerDim(Dimension::Id::Green);
            layout->registerDim(Dimension::Id::Blue);
            // Since RGB are always packed together and handled specially,
            // we'll use Red as our indicator that RGB exists.

            m_dimMap[Dimension::Id::Red] = data;
        }
        else if (readName == "RETURNS")
        {
            layout->registerDim(Dimension::Id::NumberOfReturns);
            layout->registerDim(Dimension::Id::ReturnNumber);
            //These are packed together. We'll refer to it as NumberOfReturns
            m_dimMap[Dimension::Id::NumberOfReturns] = data;
        }
        //Available dimension types can be found at https://git.io/fAbxS
        else if (esriDims.find(readName) != esriDims.end())
        {
            data.dimType = Dimension::Type::None;

            auto it = dimTypes.find(data.dataType);
            if (it != dimTypes.end())
                data.dimType = it->second;

            if (data.dimType != Dimension::Type::None)
            {
                layout->registerDim(esriDims.at(readName));
                m_dimMap[esriDims.at(readName)] = data;
            }
            else
            {
                log()->get(LogLevel::Warning) <<
                    "Could not find Dimension type for " <<
                    readName << std::endl;
            }
        }
        else
        {
            std::string s =
                attributes[i]["attributeValues"]["valueType"].asString();
            const pdal::Dimension::Id id = layout->registerOrAssignDim(
                    readName, pdal::Dimension::type(s));
            if(data.dimType != Dimension::Type::None)
                m_dimMap[id] = data;
        }
    }
}


void EsriReader::ready(PointTableRef)
{
    Json::Value spatialJson = m_info["spatialReference"];
    std::string spatialStr = "EPSG:" + spatialJson["wkid"].asString();
    m_nativeSrs = SpatialReference(spatialStr);
    setSpatialReference(m_nativeSrs);

    m_ecefSrs = SpatialReference("EPSG:4978");

    m_ecefRef = OSRNewSpatialReference(m_ecefSrs.getWKT().c_str());
    m_nativeRef = OSRNewSpatialReference(m_nativeSrs.getWKT().c_str());
    m_toEcefTransform = OCTNewCoordinateTransformation(m_nativeRef, m_ecefRef);
    m_toNativeTransform = OCTNewCoordinateTransformation(m_ecefRef,
        m_nativeRef);
}


point_count_t EsriReader::read(PointViewPtr view, point_count_t count)
{
    /*
    -3Dscenelayerinfo: <scene-server-url/layers/<layer-id>
    -node index document: <layer-url >/nodepages/<iterative node page id>
    -shared resources: <node-url>/shared/
    -feature data: <node-url>/features/<feature-data-bundle-id>
    -geometry data: <node-url>/geometries/<geometry-data-bundle-id>
    -texture data: <node-url>/textures/<texture-data-bundle-id>
    */

    // Build the node list that will tell us which nodes overlap with bounds
    std::vector<int> nodes;
    const Json::Value initJson = fetchJson(m_filename + "/nodepages/0");
    traverseTree(initJson, 0, nodes, 0, 0);

    // Create view with overlapping nodes at desired depth
    // Will create a thread pool on the createview class and iterate
    // through the node list for the nodes to be pulled.
    log()->get(LogLevel::Debug) << "Fetching binaries" << std::endl;
    Pool p(m_args.threads);
    for (std::size_t i = 0; i < nodes.size(); i++)
    {
        log()->get(LogLevel::Debug) << "\r" << i << "/" << nodes.size();
        std::string localUrl;

        localUrl = m_filename + "/nodes/" + std::to_string(nodes[i]);

        p.add([localUrl, this, &view]()
        {
            createView(localUrl, *view);
        });
    }
    p.await();
    return view->size();
}


//Traverse tree through nodepages. Create a nodebox for each node in
//the tree and test if it overlaps with the bounds created by user.
//If it's a leaf node(the highest resolution) and it overlaps, add
//it to the list of nodes to be pulled later.
void EsriReader::traverseTree(Json::Value page, int index,
    std::vector<int>& nodes, int depth, int pageIndex)
{
    // find node information
    int firstNode = page["nodes"][0]["resourceId"].asInt();
    int name = page["nodes"][index]["resourceId"].asInt();
    int firstChild = page["nodes"][index]["firstChild"].asInt();
    int cCount = page["nodes"][index]["childCount"].asInt();

    // find density information
    double area = page["nodes"][index][
        m_version >= Version("2.0") ?
            "lodThreshold" :
            "effectiveArea" ].asDouble();
    int pCount = page["nodes"][index][
        m_version >= Version("2.0") ?
            "vertexCount" :
            "pointCount" ].asInt();
    double density = (double)pCount / area;

    // update maximum node to stop reading files at the right time
    if ((firstChild + cCount - 1) > m_maxNode)
    {
        m_maxNode = firstChild + cCount - 1;
    }

    // create box from OBB information and check for overlaps
    BOX3D nodeBox = parseBox(page["nodes"][index]);
    bool overlap = m_bounds.overlaps(nodeBox);

    //if it doesn't overlap, then none of the nodes in this subtree will
    if (!overlap)
        return;
    // if it's a child node and the density hasn't been set, add leaf nodes
    if (m_args.max_density == -1 && m_args.min_density == -1 && cCount == 0)
    {
        nodes.push_back(name);
        return;
    }
    else
    {
        if (density < m_args.max_density && density > m_args.min_density)
        {
            nodes.push_back(name);
        }
        // if we've already reached the last node, stop the process, otherwise
        // increment depth and begin looking at child nodes
        if (name == m_maxNode)
            return;

        ++depth;
        for (int i = 0; i < cCount; ++i)
        {
            if ((firstChild + i) > (firstNode + m_nodeCap - 1))
            {
<<<<<<< HEAD
                pageIndex =
                    (m_version >= Version("2.0") ?
=======
                pageIndex = (Version("2.0") < m_version) ||
                    (Version("2.0") == m_version) ?
>>>>>>> 5d89923a
                        (firstChild + i) / m_nodeCap :
                        ((firstChild + i) / m_nodeCap) * m_nodeCap;

                if (m_nodepages.find(pageIndex) != m_nodepages.end())
                    page = m_nodepages[pageIndex];
                else
                {
                    page = fetchJson(m_filename + "/nodepages/" +
                        std::to_string(pageIndex));
                    m_nodepages[pageIndex] = page;
                }
            }
            if (pageIndex != 0)
<<<<<<< HEAD
                index =
                    (m_version >= Version("2.0") ?
=======
                index = (Version("2.0") < m_version) ||
                    (Version("2.0") == m_version) ?
>>>>>>> 5d89923a
                        (firstChild + i) % (m_nodeCap * pageIndex):
                        (firstChild + i) % (pageIndex);
            else
                index = firstChild + i;
            traverseTree(page, index, nodes, depth, pageIndex);
        }
    }
}


// Create the BOX3D for the node. This will be used for testing overlap.
BOX3D EsriReader::parseBox(Json::Value base)
{
    // Pull XYZ in lat/lon.
    Json::Value center = base["obb"]["center"];
    double x = center[0].asDouble();
    double y = center[1].asDouble();
    double z = center[2].asDouble();

    // Convert to ECEF so the OBB offsets in meters will match up.
    OCTTransform(m_toEcefTransform, 1, &x, &y, &z);

    Json::Value hsize = base["obb"]["halfSize"];
    const double hx = hsize[0].asDouble();
    const double hy = hsize[1].asDouble();
    const double hz = hsize[2].asDouble();

    Json::Value quat = base["obb"]["quaternion"];
    const double w = quat[0].asDouble();
    const double i = quat[1].asDouble();
    const double j = quat[2].asDouble();
    const double k = quat[3].asDouble();

    // Create quat object and normalize it for use
    Eigen::Quaterniond q(w, i, j, k);
    q.normalize();

    // Here we'll convert our halfsizes to x, y, and z vectors in respective
    // directions, which will give us new bounding planes
    Eigen::Vector3d vecx(hx,   0,   0);
    Eigen::Vector3d vecy(0,   hy,   0);
    Eigen::Vector3d vecz(0,    0,  hz);

    // Create quaternion-like vectors
    Eigen::Quaterniond quatVecX, pxmin, quatVecY, pymin, quatVecZ, pzmin;
    quatVecX.w() = 0;
    quatVecY.w() = 0;
    quatVecZ.w() = 0;
    quatVecX.vec() = vecx;
    quatVecY.vec() = vecy;
    quatVecZ.vec() = vecz;

    // Rotate all the individual vectors
    // gives us offset for the of the new x/y/zmax/min planes
    Eigen::Quaterniond rotx = q * quatVecX * q.inverse();
    Eigen::Quaterniond roty = q * quatVecY * q.inverse();
    Eigen::Quaterniond rotz = q * quatVecZ * q.inverse();

    BOX3D bounds;
    for (std::size_t i(0); i < 8; ++i)
    {
        double a(x), b(y), c(z);

        a += rotx.vec()[0] * (i & 1 ? 1.0 : -1.0);
        b += rotx.vec()[1] * (i & 1 ? 1.0 : -1.0);
        c += rotx.vec()[2] * (i & 1 ? 1.0 : -1.0);

        a += roty.vec()[0] * (i & 2 ? 1.0 : -1.0);
        b += roty.vec()[1] * (i & 2 ? 1.0 : -1.0);
        c += roty.vec()[2] * (i & 2 ? 1.0 : -1.0);

        a += rotz.vec()[0] * (i & 4 ? 1.0 : -1.0);
        b += rotz.vec()[1] * (i & 4 ? 1.0 : -1.0);
        c += rotz.vec()[2] * (i & 4 ? 1.0 : -1.0);

        OCTTransform(m_toNativeTransform, 1, &a, &b, &c);
        bounds.grow(a, b, c);
    }
    return bounds;
}


void EsriReader::createView(std::string localUrl, PointView& view)
{
    // pull the geometries to start
    const std::string geomUrl = localUrl + "/geometries/";
    auto xyzFetch = fetchBinary(geomUrl, "0", ".bin.pccxyz");
    std::vector<lepcc::Point3D> xyz;
    try
    {
        xyz = EsriUtil::decompressXYZ(&xyzFetch);
    }
    catch (const EsriUtil::decompression_error& e)
    {
        throwError(e.what());
    }

    std::vector<point_count_t> selected;
    uint64_t startId;

    {
        std::lock_guard<std::mutex> lock(m_mutex);
        startId = view.size();

        for (uint64_t j = 0; j < xyz.size(); ++j)
        {
            double x = xyz[j].x;
            double y = xyz[j].y;
            double z = xyz[j].z;

            if (m_bounds.contains(x, y, z))
            {
                PointId id = view.size();
                selected.push_back(j);
                view.setField(pdal::Dimension::Id::X, id, xyz[j].x);
                view.setField(pdal::Dimension::Id::Y, id, xyz[j].y);
                view.setField(pdal::Dimension::Id::Z, id, xyz[j].z);
            }
        }
    }

    const std::string attrUrl = localUrl + "/attributes/";

    //the extensions seen in this part correspond with slpk
    for (const auto& dimEntry : m_dimMap)
    {
        const Dimension::Id dimId(dimEntry.first);
        const Dimension::Type dimType(dimEntry.second.dimType);
        const uint64_t key(dimEntry.second.key);
        const std::string name(dimEntry.second.name);

        if (dimId == Dimension::Id::Red)
        {
            auto data = fetchBinary(
                    attrUrl, std::to_string(key), ".bin.pccrgb");
            std::vector<lepcc::RGB_t> rgbPoints;
            try
            {
                rgbPoints = EsriUtil::decompressRGB(&data);
            }
            catch (const EsriUtil::decompression_error& e)
            {
                throwError(e.what());
            }

            std::size_t dimSize = Dimension::size(dimType);
            if (rgbPoints.size() != xyz.size())
            {
                throwError(std::string("Bad data fetch. Data id: " +
                            dimEntry.second.name));
            }

            std::lock_guard<std::mutex> lock(m_mutex);
            for (std::size_t i(0); i < selected.size(); ++i)
            {
                view.setField(pdal::Dimension::Id::Red,
                        startId + i, rgbPoints[selected[i]].r);
                view.setField(pdal::Dimension::Id::Green,
                        startId + i, rgbPoints[selected[i]].g);
                view.setField(pdal::Dimension::Id::Blue,
                        startId + i, rgbPoints[selected[i]].b);
            }
        }
        else if (dimId == Dimension::Id::Intensity)
        {
            auto data = fetchBinary(attrUrl, std::to_string(key),
                    ".bin.pccint");

            std::vector<uint16_t> intensity;
            try
            {
                intensity = EsriUtil::decompressIntensity(&data);
            }
            catch (const EsriUtil::decompression_error& e)
            {
                throwError(e.what());
            }

            if (intensity.size() != xyz.size())
            {
                throwError(std::string("Bad data fetch. Data id: " +
                            dimEntry.second.name));
            }

            std::lock_guard<std::mutex> lock(m_mutex);
            for (std::size_t i(0); i < selected.size(); ++i)
            {
                view.setField(pdal::Dimension::Id::Intensity,
                        startId + i, intensity[selected[i]]);
            }
        }
        else if (dimId == Dimension::Id::NumberOfReturns)
        {
            const std::vector<char> data = fetchBinary(
                    attrUrl, std::to_string(key), ".bin.gz");

            const uint8_t* returnData =
                reinterpret_cast<const uint8_t*> (data.data());

            if (data.size() != xyz.size())
                throwError(std::string("Bad data fetch. Data id: " +
                            dimEntry.second.name));


            std::lock_guard<std::mutex> lock(m_mutex);
            for (std::size_t i(0); i < selected.size(); ++i)
            {
                //unpack returns to return number and number of returns
                uint8_t offset = returnData[selected[i]];
                uint8_t returnNum = offset & 0x0F;//4 lsb
                uint8_t numReturns = (offset >> 4) & 0x0F;//4 msb

                view.setField(Dimension::Id::ReturnNumber,
                        startId + i, returnNum);
                view.setField(Dimension::Id::NumberOfReturns,
                        startId + i, numReturns);
            }

        }
        else
        {
            const auto data = fetchBinary(
                    attrUrl, std::to_string(key), ".bin.gz");

            std::size_t dimSize = Dimension::size(dimType);

            if (data.size() != xyz.size() * dimSize)
                throwError(std::string("Bad data fetch. Data id: " +
                            dimEntry.second.name));

            std::lock_guard<std::mutex> lock(m_mutex);
            for (std::size_t i(0); i < selected.size(); ++i)
            {
                view.setField(dimId, dimType, startId + i,
                        data.data() + selected[i] * dimSize);
            }
        }
    }
}


//Create bounding box that the user specified
BOX3D EsriReader::createBounds()
{
    if (m_args.bounds.is3d())
        return m_args.bounds.to3d();

    // If empty, return maximal extents to select everything.
    const BOX2D b(m_args.bounds.to2d());
    if (b.empty())
    {
        double mn((std::numeric_limits<double>::lowest)());
        double mx((std::numeric_limits<double>::max)());
        return BOX3D(mn, mn, mn, mx, mx, mx);
    }

    // Finally if 2D and non-empty, convert to 3D with all-encapsulating
    // Z-values.
    return BOX3D(
            b.minx, b.miny, (std::numeric_limits<double>::lowest)(),
            b.maxx, b.maxy, (std::numeric_limits<double>::max)());
}


void EsriReader::done(PointTableRef)
{
    m_stream.reset();

    if (m_nativeRef)
        OSRDestroySpatialReference(m_nativeRef);
    if (m_ecefRef)
        OSRDestroySpatialReference(m_ecefRef);
    if (m_toEcefTransform)
        OCTDestroyCoordinateTransformation(m_toEcefTransform);
    if (m_toNativeTransform)
        OCTDestroyCoordinateTransformation(m_toNativeTransform);
}

} //namespace pdal
<|MERGE_RESOLUTION|>--- conflicted
+++ resolved
@@ -362,13 +362,8 @@
         {
             if ((firstChild + i) > (firstNode + m_nodeCap - 1))
             {
-<<<<<<< HEAD
                 pageIndex =
                     (m_version >= Version("2.0") ?
-=======
-                pageIndex = (Version("2.0") < m_version) ||
-                    (Version("2.0") == m_version) ?
->>>>>>> 5d89923a
                         (firstChild + i) / m_nodeCap :
                         ((firstChild + i) / m_nodeCap) * m_nodeCap;
 
@@ -382,15 +377,10 @@
                 }
             }
             if (pageIndex != 0)
-<<<<<<< HEAD
                 index =
                     (m_version >= Version("2.0") ?
-=======
-                index = (Version("2.0") < m_version) ||
-                    (Version("2.0") == m_version) ?
->>>>>>> 5d89923a
                         (firstChild + i) % (m_nodeCap * pageIndex):
-                        (firstChild + i) % (pageIndex);
+                        (firstChild + i) % (pageIndex));
             else
                 index = firstChild + i;
             traverseTree(page, index, nodes, depth, pageIndex);

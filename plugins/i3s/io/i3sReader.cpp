/******************************************************************************
* Copyright (c) 2018, Kyle Mann (kyle@hobu.co)
*
* All rights reserved.
*
* Redistribution and use in source and binary forms, with or without
* modification, are permitted provided that the following
* conditions are met:
*
*     * Redistributions of source code must retain the above copyright
*       notice, this list of conditions and the following disclaimer.
*     * Redistributions in binary form must reproduce the above copyright
*       notice, this list of conditions and the following disclaimer in
*       the documentation and/or other materials provided
*       with the distribution.
*     * Neither the name of Hobu, Inc. or Flaxen Geo Consulting nor the
*       names of its contributors may be used to endorse or promote
*       products derived from this software without specific prior
*       written permission.
*
* THIS SOFTWARE IS PROVIDED BY THE COPYRIGHT HOLDERS AND CONTRIBUTORS
* "AS IS" AND ANY EXPRESS OR IMPLIED WARRANTIES, INCLUDING, BUT NOT
* LIMITED TO, THE IMPLIED WARRANTIES OF MERCHANTABILITY AND FITNESS
* FOR A PARTICULAR PURPOSE ARE DISCLAIMED. IN NO EVENT SHALL THE
* COPYRIGHT OWNER OR CONTRIBUTORS BE LIABLE FOR ANY DIRECT, INDIRECT,
* INCIDENTAL, SPECIAL, EXEMPLARY, OR CONSEQUENTIAL DAMAGES (INCLUDING,
* BUT NOT LIMITED TO, PROCUREMENT OF SUBSTITUTE GOODS OR SERVICES; LOSS
* OF USE, DATA, OR PROFITS; OR BUSINESS INTERRUPTION) HOWEVER CAUSED
* AND ON ANY THEORY OF LIABILITY, WHETHER IN CONTRACT, STRICT LIABILITY,
* OR TORT (INCLUDING NEGLIGENCE OR OTHERWISE) ARISING IN ANY WAY OUT
* OF THE USE OF THIS SOFTWARE, EVEN IF ADVISED OF THE POSSIBILITY
* OF SUCH DAMAGE.
****************************************************************************/

#include "i3sReader.hpp"
#include "../lepcc/src/include/lepcc_c_api.h"
#include "../lepcc/src/include/lepcc_types.h"
#include "pool.hpp"
#include "SlpkExtractor.hpp"

#include <istream>
#include <cstdint>
#include <cstring>
#include <cmath>
<<<<<<< HEAD
#include <stdio.h>
=======
#include <cstdio>
>>>>>>> 1755e27e
#include <iostream>
#include <vector>
#include <algorithm>
#include <chrono>
#include <pdal/util/ProgramArgs.hpp>
#include <pdal/util/Bounds.hpp>
#include <pdal/pdal_features.hpp>
#include <pdal/compression/LazPerfCompression.hpp>
#include <gdal.h>

namespace pdal
{
    static PluginInfo const s_info
    {
        "readers.i3s",
        "Read file from i3s server",
        "http://why.com/doyouthink/ihave/documentation"
    };

    CREATE_SHARED_STAGE(I3SReader, s_info)



    std::string I3SReader::getName() const { return s_info.name; }

    void I3SReader::initialize(PointTableRef table)
    {
<<<<<<< HEAD

        //set up arbiter
=======
>>>>>>> 1755e27e
        Json::Value config;
        if (log()->getLevel() > LogLevel::Debug4)
            config["arbiter"]["verbose"] = true;
        m_arbiter.reset(new arbiter::Arbiter(config));

        const std::string pre("i3s://");
        if (Utils::startsWith(m_filename, pre))
            m_filename = m_filename.substr(pre.size());

        if (m_filename.back() == '/')
            m_filename.pop_back();

        log()->get(LogLevel::Debug) << "Fetching info from " << m_filename <<
            std::endl;
<<<<<<< HEAD
        if (m_filename.find("https://")==0 || m_filename.find("http://")==0)
=======

        if (Utils::startsWith(m_filename, "https://"))
>>>>>>> 1755e27e
        {
            try
            {
                m_info = parse(m_arbiter->get(m_filename));
                m_filename = m_filename + "/layers/0";
                m_info = m_info["layers"][0];
            }
            catch (std::exception& e)
            {
                throw pdal_error(std::string("Failed to fetch info: ") +
                        e.what());
            }
        }
        else //slpk local
        {
            try
            {
                //create temp path
                std::string path = arbiter::fs::getTempPath();
                std::string subPath = m_filename;

                //find last slpk filename and slpk extension place
                std::size_t filestart = subPath.rfind("/");
                std::size_t fileEnd = subPath.find(".slpk");

                //trim path to make new subdirectory in tmp
                //erase .slpk and remove leading '/'
                if (fileEnd != std::string::npos)
                    subPath = subPath.erase(fileEnd, subPath.size());
<<<<<<< HEAD
                if (filestart != std::string::npos)
                    subPath = subPath.substr(filestart+1,
=======

                if (filestart != std::string::npos)
                    subPath = subPath.substr(filestart + 1,
>>>>>>> 1755e27e
                            subPath.size() - filestart);

                //use arbiter to create new directory if doesn't already exist
                std::string fullPath = path+subPath;
                arbiter::fs::mkdirp(fullPath);

                //un-archive the slpk archive
                SlpkExtractor slpk(m_filename, fullPath);
                slpk.extract();
                m_filename = fullPath;

                //unarchive and decompress the 3dscenelayer
                //and create json info object
                SlpkExtractor sceneLayer(m_filename
                        + "3dSceneLayer.json.gz", m_filename);
                sceneLayer.extract();
                auto compressed = m_arbiter->get(m_filename
                        + "/3dSceneLayer.json.gz");
                std::string jsonString;

                m_decomp.decompress(jsonString, compressed.data(),
                        compressed.size());
                m_info = parse(jsonString);
                m_file = true;

            }
            catch (std::exception& e)
            {
                throw pdal_error(std::string("Failed to fetch info: ")
                        + e.what());
            }
        }
        //create pdal Bounds
        m_bounds = createBounds();
        //find number of nodes per nodepage
        m_nodeCap = m_info["store"]["index"]["nodesPerPage"].asInt();

        log()->get(LogLevel::Debug) << "\n\nFileName: "
            << m_filename << std::endl;
        log()->get(LogLevel::Debug) << "\nThread Count: "
            << m_args.threads << std::endl;
        log()->get(LogLevel::Debug) << "Bounds: "
            << m_args.bounds << std::endl;
    }


    void I3SReader::addArgs(ProgramArgs& args)
    {
        args.add("bounds", "Bounds of the point cloud", m_args.bounds);
        args.add("threads", "Number of threads to be used."
                "This number will be squared", m_args.threads);
    }

    void I3SReader::addDimensions(PointLayoutPtr layout)
    {
<<<<<<< HEAD
        Json::Value attributes =
            m_info["attributeStorageInfo"];
        for (uint64_t i = 0; i < attributes.size(); i++)
=======
        Json::Value attributes = m_info["attributeStorageInfo"];

        for (Json::ArrayIndex i = 0; i < attributes.size(); i++)
>>>>>>> 1755e27e
        {
            std::string readName = attributes[i]["name"].asString();
            std::string id = attributes[i]["key"].asString();

            //remove quotes from json object
            readName.erase(
                std::remove(readName.begin(), readName.end(), '\"'),
                readName.end());

            //remove random underscores
            readName.erase(
                std::remove(readName.begin(), readName.end(), '_'),
                readName.end());

            if (readName == "INTENSITY")
            {
                isIntensity = true;
                idIntensity = id;
                layout->registerDim(Dimension::Id::Intensity);
            }
            else if (readName.compare("RGB") == 0)
            {
                isRGB = true;
                idRGB = id;
                layout->registerDim(Dimension::Id::Red);
                layout->registerDim(Dimension::Id::Green);
                layout->registerDim(Dimension::Id::Blue);
            }
            else if (readName.compare("FLAGS") == 0)
            {
                isFlags = true;
                idFlags = id;
                layout->registerDim(Dimension::Id::Flag);
            }
            else if (readName.compare("RETURNS") == 0)
            {
                isReturns = true;
                idReturns = id;
                layout->registerDim(Dimension::Id::NumberOfReturns);
            }
            else if (readName.compare("ELEVATION") == 0)
            {
                isElevation = true;
                idElevation = id;
                layout->registerDim(Dimension::Id::X);
                layout->registerDim(Dimension::Id::Y);
                layout->registerDim(Dimension::Id::Z);
            }
            else if (readName.compare("CLASSCODE") == 0)
            {
                idClass = id;
                isClass = true;
                layout->registerDim(Dimension::Id::ClassFlags);
            }
            else if (readName.compare("POINTSRCID") == 0)
            {
                idSourceId = id;
                isSourceId = true;
                layout->registerDim(Dimension::Id::PointSourceId);
            }
            else if (attributes[i].isMember("attributeValues"))
            {
<<<<<<< HEAD
                std::string type;
                if (attributes[static_cast<Json::ArrayIndex>(i)].isMember(
                            "attributeValues"))
                {
                    std::string type;
                    type = attributes[static_cast<Json::ArrayIndex>(i)]
                        ["attributeValues"]["valueType"].asString();
                    layout->registerOrAssignDim(readName,
                            pdal::Dimension::type(type));
                }
                else
                {
                    layout->registerOrAssignDim(readName,
                            Dimension::Type::Double);
                }
=======
                std::string s =
                    attributes[i]["attributeValues"]["valueType"].asString();
                layout->registerOrAssignDim(readName, pdal::Dimension::type(s));
            }
            else
            {
                layout->registerOrAssignDim(readName, Dimension::Type::Double);
>>>>>>> 1755e27e
            }
        }
    }

    void I3SReader::ready(PointTableRef)
    {
        Json::Value spatialJson =
            m_info["spatialReference"];
        std::string spatialStr =
            "EPSG:" + spatialJson["wkid"].asString();
        SpatialReference ref(spatialStr);
        m_i3sRef = ref;
        setSpatialReference(m_i3sRef);
    }


    point_count_t I3SReader::read(PointViewPtr view, point_count_t count)
    {
        /*
        -3Dscenelayerinfo: URL Pattern <scene-server-url/layers/<layer-id>
        -node index document: <layer-url >/nodepages/<iterative node page id>
        -shared resources: <node-url>/shared/
        -feature data: <node-url>/features/<feature-data-bundle-id>
        -geometry data: <node-url>/geometries/<geometry-data-bundle-id>
        -texture data: <node-url>/textures/<texture-data-bundle-id>
        */

        //Build the node list that will tell us which nodes overlap with bounds
        std::vector<int> nodeArr;
        buildNodeList(nodeArr, 0);

        //Create view with overlapping leaf nodes
        //Will create a thread pool on the createview class and iterate
        //through the node list for the nodes to be pulled.
        std::cout << "Fetching binaries" << std::endl;
        Pool p(m_args.threads);
        for (std::size_t i = 0; i < nodeArr.size(); i++)
        {
            std::cout << "\r" << i << "/" << nodeArr.size();
            std::cout.flush();
            std::string localUrl;

            localUrl = m_filename + "/nodes/" + std::to_string(nodeArr[i]);

            p.add([localUrl, this, &view]()
            {
                createView(localUrl, view);
            });
        }
        const std::size_t pointSize(view->layout()->pointSize());
        return view->size();
    }

    //Traverse tree through nodepages. Create a nodebox for each node in
    //the tree and test if it overlaps with the bounds created by user.
    //If it's a leaf node(the highest resolution) and it overlaps, add
    //it to the list of nodes to be pulled later.
    void I3SReader::buildNodeList(std::vector<int>& nodeArr, int pageIndex)
    {
        Json::Value nodeIndexJson;
<<<<<<< HEAD
        std::string nodeUrl = m_filename + "/nodepages/"
            + std::to_string(pageIndex);
        if (m_file)//local file
        {
            std::string ext = ".json.gz";
            try
            {
                SlpkExtractor nodeUnarchive(
                        nodeUrl+ext,
                        m_filename+"/nodepages");
                nodeUnarchive.extract();
                std::string output;
                auto compressed = m_arbiter->get(nodeUrl+ext);
                m_decomp.decompress<std::string>(
                        output,
                        compressed.data(),
                        compressed.size());
                nodeIndexJson = parse(output);

            }
            catch (pdal::slpk_error& e)
            {
                //throw pdal_error(std::string("Failed to fetch info: ")
                //        + e.what());
                std::cout << "SLPK ERROR" << std::endl;
                return;
            }
            catch (arbiter::ArbiterError& e)
            {
                std::cout << "ARBITER ERROR" << std::endl;
                return;
            }
        }else//server based
=======
        std::string nodeUrl = m_filename + "/nodepages/" +
            std::to_string(pageIndex);
        if (m_file) //local file
        {
            std::string ext = ".json.gz";
            SlpkExtractor nodeUnarchive(nodeUrl + ext, m_filename + "/nodepages");
            nodeUnarchive.extract();
            std::string output;
            auto compressed = m_arbiter->get(nodeUrl + ext);
            m_decomp.decompress<std::string>(
                    output,
                    compressed.data(),
                    compressed.size());
            nodeIndexJson = parse(output);
        }
        else //server based
>>>>>>> 1755e27e
        {
            nodeIndexJson = parse(m_arbiter->get(nodeUrl));
            if (nodeIndexJson.isMember("error"))
                return;
        }
        int pageSize = nodeIndexJson["nodes"].size();
        int initialNode = nodeIndexJson["nodes"][0]["resourceId"].asInt();

        for (int i = 0; i < pageSize; i++)
        {
            BOX3D nodeBox = parseBox(nodeIndexJson["nodes"][i]);
            int cCount = nodeIndexJson["nodes"][i]["childCount"].asInt();
            bool overlap = m_bounds.overlaps(nodeBox);
            int name = nodeIndexJson["nodes"][i]["resourceId"].asInt();
            if (cCount == 0 && overlap)
            {
                nodeArr.push_back(name);
            }
        }
        buildNodeList(nodeArr, ++pageIndex);
    }


    // Create the BOX3D for the node. This will be used for testing overlap.
    BOX3D I3SReader::parseBox(Json::Value base)
    {
        Json::Value center = base["obb"]["center"];
        Json::Value hsize = base["obb"]["halfSize"];
        Json::Value quat = base["obb"]["quaternion"];

        //pull the data from the json object
        double x = center[0].asDouble();
        double y = center[1].asDouble();
        const double z = center[2].asDouble();

        const double hx = hsize[0].asDouble();
        const double hy = hsize[1].asDouble();
        const double hz = hsize[2].asDouble();

        const double w = quat[0].asDouble();
        const double i = quat[1].asDouble();
        const double j = quat[2].asDouble();
        const double k = quat[3].asDouble();

        // Create quat object and normalize it for use
        Eigen::Quaterniond q(w, i, j, k);
        q.normalize();

        // Here we'll convert our halfsizes to x, y, and z vectors in respective
        // directions, which will give us new bounding planes
        Eigen::Vector3d vxmax(hx,   0,   0);
        Eigen::Vector3d vymax(0,   hy,   0);
        Eigen::Vector3d vzmax(0,    0,  hz);

        // Create quaternion-like vectors
        Eigen::Quaterniond pxmax, pxmin, pymax, pymin, pzmax, pzmin;
        pxmax.w() = 0;
        pymax.w() = 0;
        pzmax.w() = 0;
        pxmax.vec() = vxmax;
        pymax.vec() = vymax;
        pzmax.vec() = vzmax;

<<<<<<< HEAD
        //Rotate all the individual vectors
        //gives us offset for the of the new x/y/zmax/min planes
=======
        // Rotate all the individual vectors
        // gives us offset for the of the new x/y/zmax/min planes
>>>>>>> 1755e27e
        Eigen::Quaterniond rxmax = q * pxmax * q.inverse();
        Eigen::Quaterniond rymax = q * pymax * q.inverse();
        Eigen::Quaterniond rzmax = q * pzmax * q.inverse();

        // Convert to EPSG:4978 so the offsets(meters) will match up
        m_srsIn.set(m_i3sRef.getWKT());
        m_srsOut.set("EPSG:4978");
        m_out_ref_ptr = OSRNewSpatialReference(m_srsOut.getWKT().c_str());
        setSpatialReference(m_srsOut);
        m_in_ref_ptr = OSRNewSpatialReference(m_srsIn.getWKT().c_str());
        m_transform_ptr = OCTNewCoordinateTransformation(m_in_ref_ptr,
            m_out_ref_ptr);

        // create fake z for the transformation so we get values at the surface
        double newz = 0;
        OCTTransform(m_transform_ptr, 1, &x, &y, &newz);

<<<<<<< HEAD
        //Create new bounding planes in 4978
        double maxx = (rxmax.vec()[0] < 0)
            ? (x-rxmax.vec()[0]):(x+rxmax.vec()[0]);
        double minx = (rxmax.vec()[0] > 0)
            ? (x-rxmax.vec()[0]):(x+rxmax.vec()[0]);
        double maxy = (rymax.vec()[1] < 0)
            ? (y-rymax.vec()[1]):(y+rymax.vec()[1]);
        double miny = (rymax.vec()[1] > 0)
            ? (y-rymax.vec()[1]):(y+rymax.vec()[1]);
        double maxz = (rzmax.vec()[2] < 0)
            ? (z-rzmax.vec()[2]):(z+rzmax.vec()[2]);
        double minz = (rzmax.vec()[2] > 0)
            ? (z-rzmax.vec()[2]):(z+rzmax.vec()[2]);

        //Transform back to original spatial reference
=======
        // Create new bounding planes in 4978
        double maxx = (rxmax.vec()[0] < 0)
            ? (x - rxmax.vec()[0]) : (x + rxmax.vec()[0]);
        double minx = (rxmax.vec()[0] > 0)
            ? (x - rxmax.vec()[0]) : (x + rxmax.vec()[0]);
        double maxy = (rymax.vec()[1] < 0)
            ? (y - rymax.vec()[1]) : (y + rymax.vec()[1]);
        double miny = (rymax.vec()[1] > 0)
            ? (y - rymax.vec()[1]) : (y + rymax.vec()[1]);
        double maxz = (rzmax.vec()[2] < 0)
            ? (z - rzmax.vec()[2]) : (z + rzmax.vec()[2]);
        double minz = (rzmax.vec()[2] > 0)
            ? (z - rzmax.vec()[2]) : (z + rzmax.vec()[2]);

        // Transform back to original spatial reference
>>>>>>> 1755e27e
        m_srsIn.set("EPSG:4978");
        m_srsOut.set(m_i3sRef.getWKT());

        if (m_transform_ptr)
            OCTDestroyCoordinateTransformation(m_transform_ptr);
        if (m_in_ref_ptr)
            OSRDestroySpatialReference(m_in_ref_ptr);
        if (m_out_ref_ptr)
            OSRDestroySpatialReference(m_out_ref_ptr);
        m_out_ref_ptr = OSRNewSpatialReference(m_srsOut.getWKT().c_str());
        m_in_ref_ptr = OSRNewSpatialReference(m_srsIn.getWKT().c_str());
        setSpatialReference(m_srsOut);
        m_transform_ptr = OCTNewCoordinateTransformation(m_in_ref_ptr,
                m_out_ref_ptr);

        //Create another tempz so we can apply this transformation twice
        double tempz = newz;
        OCTTransform(m_transform_ptr, 1, &minx, &miny, &tempz);
        OCTTransform(m_transform_ptr, 1, &maxx, &maxy, &newz);

<<<<<<< HEAD
        //populate BOX3D
        BOX3D returnBox(minx, miny, minz, maxx, maxy, maxz);


        return returnBox;
=======
        return BOX3D(minx, miny, minz, maxx, maxy, maxz);
>>>>>>> 1755e27e
    }

    void I3SReader::createView(std::string localUrl, PointViewPtr view)
    {
            std::vector<char> response;
<<<<<<< HEAD
                std::string fetchUrl = localUrl + "/geometries/0";
                if (m_file)
                {
                    response =
                        m_arbiter->getBinary(fetchUrl + ".bin.pccxyz");
                }else
                {
                    response = m_arbiter->getBinary(fetchUrl);
                }
=======
            std::string fetchUrl = localUrl + "/geometries/0";
            if (m_file)
            {
                response = m_arbiter->getBinary(fetchUrl + ".bin.pccxyz");
            }
            else
            {
                response = m_arbiter->getBinary(fetchUrl);
            }
>>>>>>> 1755e27e

            std::vector<char> intensityResponse;
            std::vector<char> rgbResponse;
            std::vector<char> classFlags;
            std::vector<char> flags;
            std::vector<char> returns;
            std::vector<uint16_t> pointSrcId;
            if (isIntensity)
            {
<<<<<<< HEAD
               fetchBinary(intensityResponse, localUrl,
                       idIntensity,".bin.pccint");
=======
               fetchBinary(intensityResponse, localUrl, idIntensity,
                       ".bin.pccint");
>>>>>>> 1755e27e
            }
            if (isRGB)
            {
               fetchBinary(rgbResponse, localUrl, idRGB, ".bin.gz");
            }
            if (isClass)
            {
               fetchBinary(classFlags, localUrl, idClass, ".bin.gz");
            }
            if (isFlags)
            {
               fetchBinary(flags, localUrl, idFlags, ".bin.gz");
            }
            if (isReturns)
            {
                fetchBinary(returns, localUrl, idReturns, ".bin.gz");
            }
            /*if (isSourceId)
            {
                //fetchBinary(pointSrcId, localUrl, idSourceId, ".bin.gz");
                std::string fetchUrl = localUrl + "/attributes/" + idSourceId;
                if (m_file)
                {
                    auto compressed =
                        m_arbiter->getBinary(fetchUrl + "bin.gz");
                    m_decomp.decompress<std::vector<uint16_t>>(
                            pointSrcId, compressed.data(),
                        compressed.size());
                }else
                {
                    pointSrcId = m_arbiter->getBinary(fetchUrl);
                }
            }*/

            //Decompression methods
            std::vector<lepcc::Point3D> pointcloud =
                decompressXYZ(&response);

            std::vector<uint16_t> intensity =
                decompressIntensity(&intensityResponse);

            std::vector<lepcc::RGB_t> rgbPoints =
                decompressRGB(&rgbResponse);

            std::lock_guard<std::mutex> lock(m_mutex);

            //Iterate through vector item and add to view
<<<<<<< HEAD
            for (std::size_t j = 0; j < pointcloud.size(); j ++)
=======
            for (std::size_t j = 0; j < pointcloud.size(); j++)
>>>>>>> 1755e27e
            {
                double x = pointcloud[j].x;
                double y = pointcloud[j].y;
                double z = pointcloud[j].z;
                if (m_bounds.contains(x, y, z))
                {
                    PointId id = view->size();

<<<<<<< HEAD
                    //XYZ
=======
>>>>>>> 1755e27e
                    view->setField(pdal::Dimension::Id::X,
                            id, pointcloud[j].x);
                    view->setField(pdal::Dimension::Id::Y,
                            id, pointcloud[j].y);
                    view->setField(pdal::Dimension::Id::Z,
                            id, pointcloud[j].z);

<<<<<<< HEAD
                    if (isRGB){
                        //RGB
=======
                    if (isRGB)
                    {
>>>>>>> 1755e27e
                        view->setField(pdal::Dimension::Id::Red,
                                id, rgbPoints[j].r);
                        view->setField(pdal::Dimension::Id::Green,
                                id, rgbPoints[j].g);
                        view->setField(pdal::Dimension::Id::Blue,
                                id, rgbPoints[j].b);
                    }
                    if (isIntensity)
                    {
                        view->setField(pdal::Dimension::Id::Intensity,
                                id, intensity[j]);
                    }
                    if (isClass)
                    {
                        view->setField(pdal::Dimension::Id::ClassFlags,
                                id, classFlags[j]);
                    }
                    if (isFlags)
                    {
                        view->setField(pdal::Dimension::Id::Flag,
                                id, flags[j]);
                    }
                    if (isReturns)
                    {
                        view->setField(pdal::Dimension::Id::NumberOfReturns,
                                id, returns[j]);
                    }
                    /*if (isSourceId)
                    {
                        view->setField(pdal::Dimension::Id::PointSourceId,
                                id, pointSrcId[j]);
                    }
                    */
                }
            }
    }

    //Fetch binaries from local files or remote server
    void I3SReader::fetchBinary(std::vector<char>& response, std::string url,
            std::string attNum, std::string ext)
    {
        //Add to thread pool and fetch the binary data using arbiter
        //If the files are local, fetch and decompress them first

            std::string fetchUrl = url + "/attributes/" + attNum;
            if (m_file)
            {
<<<<<<< HEAD
                if (ext!=".bin.pccint")
                {
                    auto compressed =
                        m_arbiter->getBinary(fetchUrl + ext);
                    m_decomp.decompress<std::vector<char>>(
                            response, compressed.data(),
                        compressed.size());
=======
                if (ext != ".bin.pccint")
                {
                    auto compressed = m_arbiter->getBinary(fetchUrl + ext);
                    m_decomp.decompress<std::vector<char>>(response,
                            compressed.data(), compressed.size());
>>>>>>> 1755e27e
                }
                else
                {
                    response = m_arbiter->getBinary(fetchUrl+ext);
                }
            }else
            {
                response = m_arbiter->getBinary(fetchUrl);
            }
    }

    //Create bounding box that the user specified
    BOX3D I3SReader::createBounds()
    {
        if (m_args.bounds.is3d())
            return m_args.bounds.to3d();

        // If empty, return maximal extents to select everything.
        const BOX2D b(m_args.bounds.to2d());
        if (b.empty())
        {
            double mn((std::numeric_limits<double>::lowest)());
            double mx((std::numeric_limits<double>::max)());
            return BOX3D(mn, mn, mn, mx, mx, mx);
        }

        // Finally if 2D and non-empty, convert to 3D with all-encapsulating
        // Z-values.
        return BOX3D(
                b.minx, b.miny, (std::numeric_limits<double>::lowest)(),
                b.maxx, b.maxy, (std::numeric_limits<double>::max)());
    }


    void I3SReader::done(PointTableRef)
    {
      m_stream.reset();
    }
} //namespace pdal<|MERGE_RESOLUTION|>--- conflicted
+++ resolved
@@ -42,11 +42,7 @@
 #include <cstdint>
 #include <cstring>
 #include <cmath>
-<<<<<<< HEAD
-#include <stdio.h>
-=======
 #include <cstdio>
->>>>>>> 1755e27e
 #include <iostream>
 #include <vector>
 #include <algorithm>
@@ -74,11 +70,6 @@
 
     void I3SReader::initialize(PointTableRef table)
     {
-<<<<<<< HEAD
-
-        //set up arbiter
-=======
->>>>>>> 1755e27e
         Json::Value config;
         if (log()->getLevel() > LogLevel::Debug4)
             config["arbiter"]["verbose"] = true;
@@ -93,12 +84,8 @@
 
         log()->get(LogLevel::Debug) << "Fetching info from " << m_filename <<
             std::endl;
-<<<<<<< HEAD
-        if (m_filename.find("https://")==0 || m_filename.find("http://")==0)
-=======
 
         if (Utils::startsWith(m_filename, "https://"))
->>>>>>> 1755e27e
         {
             try
             {
@@ -128,14 +115,9 @@
                 //erase .slpk and remove leading '/'
                 if (fileEnd != std::string::npos)
                     subPath = subPath.erase(fileEnd, subPath.size());
-<<<<<<< HEAD
-                if (filestart != std::string::npos)
-                    subPath = subPath.substr(filestart+1,
-=======
 
                 if (filestart != std::string::npos)
                     subPath = subPath.substr(filestart + 1,
->>>>>>> 1755e27e
                             subPath.size() - filestart);
 
                 //use arbiter to create new directory if doesn't already exist
@@ -191,15 +173,9 @@
 
     void I3SReader::addDimensions(PointLayoutPtr layout)
     {
-<<<<<<< HEAD
-        Json::Value attributes =
-            m_info["attributeStorageInfo"];
-        for (uint64_t i = 0; i < attributes.size(); i++)
-=======
         Json::Value attributes = m_info["attributeStorageInfo"];
 
         for (Json::ArrayIndex i = 0; i < attributes.size(); i++)
->>>>>>> 1755e27e
         {
             std::string readName = attributes[i]["name"].asString();
             std::string id = attributes[i]["key"].asString();
@@ -262,23 +238,6 @@
             }
             else if (attributes[i].isMember("attributeValues"))
             {
-<<<<<<< HEAD
-                std::string type;
-                if (attributes[static_cast<Json::ArrayIndex>(i)].isMember(
-                            "attributeValues"))
-                {
-                    std::string type;
-                    type = attributes[static_cast<Json::ArrayIndex>(i)]
-                        ["attributeValues"]["valueType"].asString();
-                    layout->registerOrAssignDim(readName,
-                            pdal::Dimension::type(type));
-                }
-                else
-                {
-                    layout->registerOrAssignDim(readName,
-                            Dimension::Type::Double);
-                }
-=======
                 std::string s =
                     attributes[i]["attributeValues"]["valueType"].asString();
                 layout->registerOrAssignDim(readName, pdal::Dimension::type(s));
@@ -286,7 +245,6 @@
             else
             {
                 layout->registerOrAssignDim(readName, Dimension::Type::Double);
->>>>>>> 1755e27e
             }
         }
     }
@@ -347,7 +305,6 @@
     void I3SReader::buildNodeList(std::vector<int>& nodeArr, int pageIndex)
     {
         Json::Value nodeIndexJson;
-<<<<<<< HEAD
         std::string nodeUrl = m_filename + "/nodepages/"
             + std::to_string(pageIndex);
         if (m_file)//local file
@@ -368,37 +325,11 @@
                 nodeIndexJson = parse(output);
 
             }
-            catch (pdal::slpk_error& e)
-            {
-                //throw pdal_error(std::string("Failed to fetch info: ")
-                //        + e.what());
-                std::cout << "SLPK ERROR" << std::endl;
+            catch (arbiter::ArbiterError& e)//file until file can't be read
+            {
                 return;
             }
-            catch (arbiter::ArbiterError& e)
-            {
-                std::cout << "ARBITER ERROR" << std::endl;
-                return;
-            }
         }else//server based
-=======
-        std::string nodeUrl = m_filename + "/nodepages/" +
-            std::to_string(pageIndex);
-        if (m_file) //local file
-        {
-            std::string ext = ".json.gz";
-            SlpkExtractor nodeUnarchive(nodeUrl + ext, m_filename + "/nodepages");
-            nodeUnarchive.extract();
-            std::string output;
-            auto compressed = m_arbiter->get(nodeUrl + ext);
-            m_decomp.decompress<std::string>(
-                    output,
-                    compressed.data(),
-                    compressed.size());
-            nodeIndexJson = parse(output);
-        }
-        else //server based
->>>>>>> 1755e27e
         {
             nodeIndexJson = parse(m_arbiter->get(nodeUrl));
             if (nodeIndexJson.isMember("error"))
@@ -462,13 +393,8 @@
         pymax.vec() = vymax;
         pzmax.vec() = vzmax;
 
-<<<<<<< HEAD
-        //Rotate all the individual vectors
-        //gives us offset for the of the new x/y/zmax/min planes
-=======
         // Rotate all the individual vectors
         // gives us offset for the of the new x/y/zmax/min planes
->>>>>>> 1755e27e
         Eigen::Quaterniond rxmax = q * pxmax * q.inverse();
         Eigen::Quaterniond rymax = q * pymax * q.inverse();
         Eigen::Quaterniond rzmax = q * pzmax * q.inverse();
@@ -486,23 +412,6 @@
         double newz = 0;
         OCTTransform(m_transform_ptr, 1, &x, &y, &newz);
 
-<<<<<<< HEAD
-        //Create new bounding planes in 4978
-        double maxx = (rxmax.vec()[0] < 0)
-            ? (x-rxmax.vec()[0]):(x+rxmax.vec()[0]);
-        double minx = (rxmax.vec()[0] > 0)
-            ? (x-rxmax.vec()[0]):(x+rxmax.vec()[0]);
-        double maxy = (rymax.vec()[1] < 0)
-            ? (y-rymax.vec()[1]):(y+rymax.vec()[1]);
-        double miny = (rymax.vec()[1] > 0)
-            ? (y-rymax.vec()[1]):(y+rymax.vec()[1]);
-        double maxz = (rzmax.vec()[2] < 0)
-            ? (z-rzmax.vec()[2]):(z+rzmax.vec()[2]);
-        double minz = (rzmax.vec()[2] > 0)
-            ? (z-rzmax.vec()[2]):(z+rzmax.vec()[2]);
-
-        //Transform back to original spatial reference
-=======
         // Create new bounding planes in 4978
         double maxx = (rxmax.vec()[0] < 0)
             ? (x - rxmax.vec()[0]) : (x + rxmax.vec()[0]);
@@ -518,7 +427,6 @@
             ? (z - rzmax.vec()[2]) : (z + rzmax.vec()[2]);
 
         // Transform back to original spatial reference
->>>>>>> 1755e27e
         m_srsIn.set("EPSG:4978");
         m_srsOut.set(m_i3sRef.getWKT());
 
@@ -539,31 +447,12 @@
         OCTTransform(m_transform_ptr, 1, &minx, &miny, &tempz);
         OCTTransform(m_transform_ptr, 1, &maxx, &maxy, &newz);
 
-<<<<<<< HEAD
-        //populate BOX3D
-        BOX3D returnBox(minx, miny, minz, maxx, maxy, maxz);
-
-
-        return returnBox;
-=======
         return BOX3D(minx, miny, minz, maxx, maxy, maxz);
->>>>>>> 1755e27e
     }
 
     void I3SReader::createView(std::string localUrl, PointViewPtr view)
     {
             std::vector<char> response;
-<<<<<<< HEAD
-                std::string fetchUrl = localUrl + "/geometries/0";
-                if (m_file)
-                {
-                    response =
-                        m_arbiter->getBinary(fetchUrl + ".bin.pccxyz");
-                }else
-                {
-                    response = m_arbiter->getBinary(fetchUrl);
-                }
-=======
             std::string fetchUrl = localUrl + "/geometries/0";
             if (m_file)
             {
@@ -573,7 +462,6 @@
             {
                 response = m_arbiter->getBinary(fetchUrl);
             }
->>>>>>> 1755e27e
 
             std::vector<char> intensityResponse;
             std::vector<char> rgbResponse;
@@ -583,13 +471,8 @@
             std::vector<uint16_t> pointSrcId;
             if (isIntensity)
             {
-<<<<<<< HEAD
-               fetchBinary(intensityResponse, localUrl,
-                       idIntensity,".bin.pccint");
-=======
                fetchBinary(intensityResponse, localUrl, idIntensity,
                        ".bin.pccint");
->>>>>>> 1755e27e
             }
             if (isRGB)
             {
@@ -637,11 +520,7 @@
             std::lock_guard<std::mutex> lock(m_mutex);
 
             //Iterate through vector item and add to view
-<<<<<<< HEAD
-            for (std::size_t j = 0; j < pointcloud.size(); j ++)
-=======
             for (std::size_t j = 0; j < pointcloud.size(); j++)
->>>>>>> 1755e27e
             {
                 double x = pointcloud[j].x;
                 double y = pointcloud[j].y;
@@ -650,10 +529,6 @@
                 {
                     PointId id = view->size();
 
-<<<<<<< HEAD
-                    //XYZ
-=======
->>>>>>> 1755e27e
                     view->setField(pdal::Dimension::Id::X,
                             id, pointcloud[j].x);
                     view->setField(pdal::Dimension::Id::Y,
@@ -661,13 +536,8 @@
                     view->setField(pdal::Dimension::Id::Z,
                             id, pointcloud[j].z);
 
-<<<<<<< HEAD
-                    if (isRGB){
-                        //RGB
-=======
                     if (isRGB)
                     {
->>>>>>> 1755e27e
                         view->setField(pdal::Dimension::Id::Red,
                                 id, rgbPoints[j].r);
                         view->setField(pdal::Dimension::Id::Green,
@@ -715,21 +585,11 @@
             std::string fetchUrl = url + "/attributes/" + attNum;
             if (m_file)
             {
-<<<<<<< HEAD
-                if (ext!=".bin.pccint")
-                {
-                    auto compressed =
-                        m_arbiter->getBinary(fetchUrl + ext);
-                    m_decomp.decompress<std::vector<char>>(
-                            response, compressed.data(),
-                        compressed.size());
-=======
                 if (ext != ".bin.pccint")
                 {
                     auto compressed = m_arbiter->getBinary(fetchUrl + ext);
                     m_decomp.decompress<std::vector<char>>(response,
                             compressed.data(), compressed.size());
->>>>>>> 1755e27e
                 }
                 else
                 {

--- conflicted
+++ resolved
@@ -46,13 +46,9 @@
 #include <pdal/PipelineWriter.hpp>
 #include <pdal/PDALUtils.hpp>
 #include <pdal/StageFactory.hpp>
-<<<<<<< HEAD
 #include <pdal/util/IStream.hpp>
 #include <pdal/util/OStream.hpp>
-
-=======
 #include "private/stac/StacInfo.hpp"
->>>>>>> 58af1ab5
 
 namespace pdal
 {
@@ -379,17 +375,14 @@
 {
     MetadataNode root;
 
-<<<<<<< HEAD
     std::unique_ptr<arbiter::LocalHandle> localHandle;
     if (m_showSummary && m_driverOverride == "readers.las")
         localHandle.reset(new arbiter::LocalHandle(makeLasSummaryReader(filename), true));
     else
         makeReader(filename);
-=======
-    makeReader(filename);
+
     root.add("filename", filename);
     root.add("pdal_version", Config::fullVersionString());
->>>>>>> 58af1ab5
 
     if (m_showSummary)
     {

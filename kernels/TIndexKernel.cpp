/******************************************************************************
* Copyright (c) 2015, Howard Butler (howard@hobu.co)
*
* All rights reserved.
*
* Redistribution and use in source and binary forms, with or without
* modification, are permitted provided that the following
* conditions are met:
*
*     * Redistributions of source code must retain the above copyright
*       notice, this list of conditions and the following disclaimer.
*     * Redistributions in binary form must reproduce the above copyright
*       notice, this list of conditions and the following disclaimer in
*       the documentation and/or other materials provided
*       with the distribution.
*     * Neither the name of Hobu, Inc. or Flaxen Geo Consulting nor the
*       names of its contributors may be used to endorse or promote
*       products derived from this software without specific prior
*       written permission.
*
* THIS SOFTWARE IS PROVIDED BY THE COPYRIGHT HOLDERS AND CONTRIBUTORS
* "AS IS" AND ANY EXPRESS OR IMPLIED WARRANTIES, INCLUDING, BUT NOT
* LIMITED TO, THE IMPLIED WARRANTIES OF MERCHANTABILITY AND FITNESS
* FOR A PARTICULAR PURPOSE ARE DISCLAIMED. IN NO EVENT SHALL THE
* COPYRIGHT OWNER OR CONTRIBUTORS BE LIABLE FOR ANY DIRECT, INDIRECT,
* INCIDENTAL, SPECIAL, EXEMPLARY, OR CONSEQUENTIAL DAMAGES (INCLUDING,
* BUT NOT LIMITED TO, PROCUREMENT OF SUBSTITUTE GOODS OR SERVICES; LOSS
* OF USE, DATA, OR PROFITS; OR BUSINESS INTERRUPTION) HOWEVER CAUSED
* AND ON ANY THEORY OF LIABILITY, WHETHER IN CONTRACT, STRICT LIABILITY,
* OR TORT (INCLUDING NEGLIGENCE OR OTHERWISE) ARISING IN ANY WAY OUT
* OF THE USE OF THIS SOFTWARE, EVEN IF ADVISED OF THE POSSIBILITY
* OF SUCH DAMAGE.
****************************************************************************/

#include "TIndexKernel.hpp"

#include <memory>
#include <vector>

#include <ogr_api.h>

#include <pdal/PDALUtils.hpp>
#include <pdal/Polygon.hpp>
#include <pdal/util/FileUtils.hpp>
#include <pdal/private/gdal/GDALUtils.hpp>
#include <pdal/private/gdal/SpatialRef.hpp>
#include <filters/private/hexer/HexGrid.hpp>

#include "../io/LasWriter.hpp"

#include <cpl_string.h>

namespace
{

void setDate(OGRFeatureH feature, const tm& tyme, int fieldNumber)
{
    OGR_F_SetFieldDateTime(feature, fieldNumber,
        tyme.tm_year + 1900, tyme.tm_mon + 1, tyme.tm_mday, tyme.tm_hour,
        tyme.tm_min, tyme.tm_sec, 100);
}


} // anonymous namespace


namespace pdal
{

class TindexBoundary : public Filter, public Streamable
{
public:
    TindexBoundary(int32_t density, double edgeLength, uint32_t sampleSize)
        : m_density(density), m_edgeLength(edgeLength),
        m_sampleSize(sampleSize)
    {}
    ~TindexBoundary()
    {}

    std::string getName() const
    { return "tindex-boundary"; }
    double height()
    { return m_grid->height(); }
    std::string toWKT()
    {
        std::ostringstream out;
        out.setf(std::ios_base::fixed, std::ios_base::floatfield);
        out.precision(10);
        m_grid->toWKT(out);
        return out.str();
    }
private:
    std::unique_ptr<hexer::HexGrid> m_grid;
    int32_t m_density;
    double m_edgeLength;
    uint32_t m_sampleSize;

    virtual void ready(PointTableRef table)
    {
        if (m_edgeLength == 0.0)
        {
            m_grid.reset(new hexer::HexGrid(m_density));
            m_grid->setSampleSize(m_sampleSize);
        }
        else
            m_grid.reset(new hexer::HexGrid(m_edgeLength * sqrt(3), m_density));
    }
    virtual void filter(PointView& view)
    {
        PointRef p(view, 0);

        for (PointId idx = 0; idx < view.size(); ++idx)
        {
            p.setPointId(idx);
            processOne(p);
        }
    }
    virtual bool processOne(PointRef& point)
    {
        double x = point.getFieldAs<double>(Dimension::Id::X);
        double y = point.getFieldAs<double>(Dimension::Id::Y);
        m_grid->addXY(x, y);
        return true;
    }
    virtual void spatialReferenceChanged(const SpatialReference& srs)
    { setSpatialReference(srs); }
    virtual void done(PointTableRef table)
    {
        try
        {
            m_grid->findShapes();
            m_grid->findParentPaths();
        }
        catch (hexer::hexer_error& e)
        {
            throwError(e.what());
            m_grid.reset(new hexer::HexGrid(m_density));
        }
    }
};

static StaticPluginInfo const s_info
{
    "kernels.tindex",
    "TIndex Kernel",
    "http://pdal.io/apps/tindex.html"
};

CREATE_STATIC_KERNEL(TIndexKernel, s_info)

std::string TIndexKernel::getName() const { return s_info.name; }

TIndexKernel::TIndexKernel() : SubcommandKernel()
//ABELL - need to option this.
    , m_srsColumnName("srs")
    , m_dataset(NULL)
    , m_layer(NULL)
    , m_overrideASrs(false)
{}


StringList TIndexKernel::subcommands() const
{
    return { "create", "merge" };
}


void TIndexKernel::addSubSwitches(ProgramArgs& args,
    const std::string& subcommand)
{
    if (subcommand == "create")
    {
        args.add("tindex", "OGR-readable/writeable tile index output",
            m_idxFilename).setPositional();
        args.add("filespec", "Pattern of files to index",
            m_filespec).setOptionalPositional();
        args.add("fast_boundary", "Use extent instead of exact boundary",
            m_fastBoundary);
        args.add("lyr_name", "OGR layer name to write into datasource",
            m_layerName);
        args.add("tindex_name", "Tile index column name", m_tileIndexColumnName,
            "location");
        args.add("ogrdriver,f", "OGR driver name to use ", m_driverName,
            "ESRI Shapefile");
        args.add("t_srs", "Target SRS of tile index", m_tgtSrsString,
            "EPSG:4326");
        args.add("a_srs", "Assign SRS of tile with no SRS to this value",
            m_assignSrsString, "EPSG:4326");
        args.add("write_absolute_path",
            "Write absolute rather than relative file paths", m_absPath);
        args.add("stdin,s", "Read filespec pattern from standard input",
            m_usestdin);
        args.add("path_prefix", "Prefix to be added to file paths when writing "
            "output", m_prefix);
        args.add("threads", "Number of threads to use for file boundary creation",
            m_threads, 1);
        args.addSynonym("threads", "requests");
        args.add("simplify", "Simplify the file's exact boundary", m_doSmooth,
            true);
        args.addSynonym("simplify", "smooth");
        args.add("threshold", "Number of points a cell must contain to be "
            "declared positive space, when creating exact boundaries", m_density,
            15);
        args.add("resolution", "cell edge length to be used when creating exact "
            "boundaries", m_edgeLength);
        args.addSynonym("resolution", "edge_length");
        args.add("sample_size", "Sample size for auto-edge length calculation in "
            "internal hexbin filter (exact boundary)", m_sampleSize, 5000U);
        args.add("where", "Expression describing points to be processed for exact "
            "boundary creation", m_boundaryExpr);
    }
    else if (subcommand == "merge")
    {
        args.add("tindex", "OGR-readable/writeable tile index output",
            m_idxFilename).setPositional();
        args.add("filespec", "Output filename",
            m_filespec).setPositional();
        args.add("lyr_name", "OGR layer name to write into datasource",
            m_layerName);
        args.add("tindex_name", "Tile index column name", m_tileIndexColumnName,
            "location");
        args.add("ogrdriver,f", "OGR driver name to use ", m_driverName,
            "ESRI Shapefile");
        args.add("bounds", "Extent (in XYZ) to clip output to", m_bounds);
        args.add("polygon", "Well-known text of polygon to clip output", m_wkt);
        args.add("t_srs", "Spatial reference of the clipping geometry",
            m_tgtSrsString, "EPSG:4326");
    }
}


void TIndexKernel::validateSwitches(ProgramArgs& args)
{
    if (m_subcommand == "merge")
    {
        if (!m_wkt.empty() && !m_bounds.empty())
            throw pdal_error("Can't specify both 'polygon' and "
                "'bounds' options.");
        if (!m_bounds.empty())
            m_wkt = m_bounds.toWKT();
    }
    else
    {
        if (m_filespec.empty() && !m_usestdin)
            throw pdal_error("Must specify either --filespec or --stdin.");
        if (m_filespec.size() && m_usestdin)
            throw pdal_error("Can't specify both --filespec and --stdin "
                "options.");
        if (m_prefix.size() && m_absPath)
            throw pdal_error("Can't specify both --write_absolute_path and "
                "--path_prefix options.");
        if (args.set("a_srs"))
            m_overrideASrs = true;
    }
}


int TIndexKernel::execute()
{
    gdal::registerDrivers();

    if (m_subcommand == "merge")
        mergeFile();
    else
    {
        try
        {
            createFile();
        }
        catch (pdal_error&)
        {
            if (m_dataset)
                OGR_DS_Destroy(m_dataset);
            throw;
        }
    }
    return 0;
}


StringList readSTDIN()
{
    std::string line;
    StringList output;
    while (std::getline(std::cin, line))
    {
        output.push_back(line);
    }
    return output;
}


bool TIndexKernel::isFileIndexed(const FieldIndexes& indexes,
    const FileInfo& fileInfo)
{
    std::ostringstream qstring;

    qstring << Utils::toupper(m_tileIndexColumnName) << "=" <<
        "'" << fileInfo.m_filename << "'";
    std::string query = qstring.str();
    OGRErr err = OGR_L_SetAttributeFilter(m_layer, query.c_str());
    if (err != OGRERR_NONE)
    {
        std::ostringstream oss;
        oss << "Unable to set attribute filter for file '" <<
             fileInfo.m_filename << "'";
        throw pdal_error(oss.str());
    }

    bool output(false);
    OGR_L_ResetReading(m_layer);
    auto hFeat = OGR_L_GetNextFeature(m_layer);
    if( hFeat )
    {
        OGR_F_Destroy(hFeat);
        output = true;
    }
    OGR_L_ResetReading(m_layer);
    OGR_L_SetAttributeFilter(m_layer, NULL);
    return output;
}


void TIndexKernel::createFile()
{
    if (!m_usestdin)
        m_files = Utils::glob(m_filespec);
    else
        m_files = readSTDIN();

    if (m_files.empty())
    {
        std::ostringstream out;
        out << "Couldn't find files to index: " << m_filespec << ".";
        throw pdal_error(out.str());
    }

//ABELL - Remove CPLGetBasename use.
    const std::string filename = m_files.front();
    if (m_layerName.empty())
       m_layerName = CPLGetBasename(filename.c_str());

    // Open or create the dataset.
    if (!openDataset(m_idxFilename))
        if (!createDataset(m_idxFilename))
        {
            std::ostringstream out;
            out << "Couldn't open or create index dataset file '" <<
                m_idxFilename << "'.";
            throw pdal_error(out.str());
        }

    // Open or create a layer
    if (!openLayer(m_layerName))
        if (!createLayer(m_layerName))
        {
            std::ostringstream out;
            out << "Couldn't open or create layer '" << m_layerName <<
                "' in output file '" << m_idxFilename << "'.";
            throw pdal_error(out.str());
        }

    std::vector<FileInfo> infos;
    for (auto f : m_files)
    {
        FileInfo info;
        info.m_filename = f;
        info.m_isRemote = Utils::isRemote(f);
<<<<<<< HEAD

=======
>>>>>>> 6ce1de18
        if (!info.m_isRemote)
            FileUtils::fileTimes(info.m_filename, &info.m_ctime, &info.m_mtime);
        infos.push_back(info);
    }

    ThreadPool pool(m_threads);

    for (auto &info : infos)
    {
        pool.add([this, &info]()
        {
            getFileInfo(info);
        });
    }
    pool.await();

    bool indexedFile(false);
    FieldIndexes indexes = getFields();
    for (auto &info : infos)
    {
        if (m_prefix.size() && ! info.m_isRemote)
            info.m_filename = m_prefix + FileUtils::getFilename(info.m_filename);
        else if (m_absPath && ! info.m_isRemote)
            info.m_filename = FileUtils::toAbsolutePath(info.m_filename);
        if (!info.m_boundary.empty() && !isFileIndexed(indexes, info))
            indexedFile |= createFeature(indexes, info);
    }
    if (!indexedFile)
        throw pdal_error("Couldn't index any files.");
    OGR_DS_Destroy(m_dataset);
    m_dataset = nullptr;
    m_layer = nullptr;
}


void TIndexKernel::mergeFile()
{
    using namespace gdal;

    std::ostringstream out;

    if (!openDataset(m_idxFilename))
    {
        std::ostringstream out;
        out << "Couldn't open index dataset file '" << m_idxFilename << "'.";
        throw pdal_error(out.str());
    }
    if (!openLayer(m_layerName))
    {
        std::ostringstream out;
        out << "Couldn't open layer '" << m_layerName <<
            "' in output file '" << m_idxFilename << "'.";
        throw pdal_error(out.str());
    }

    FieldIndexes indexes = getFields();

    if (!m_wkt.empty())
    {
        pdal::Polygon g(m_wkt, m_tgtSrsString);
        OGR_L_SetSpatialFilter(m_layer, g.getOGRHandle());
    }

    std::vector<FileInfo> files;

    // Docs are bad here.  You need this call even if you haven't read anything
    // or nothing happens.
    OGR_L_ResetReading(m_layer);
    while (true)
    {
        OGRFeatureH feature = OGR_L_GetNextFeature(m_layer);
        if (!feature)
            break;

        FileInfo fileInfo;
        fileInfo.m_filename =
            OGR_F_GetFieldAsString(feature, indexes.m_filename);
        fileInfo.m_srs =
            OGR_F_GetFieldAsString(feature, indexes.m_srs);
        files.push_back(fileInfo);

        OGR_F_Destroy(feature);
    }

    OGR_DS_Destroy(m_dataset);
    m_dataset = nullptr;
    m_layer = nullptr;

    m_log->get(LogLevel::Info) << "Merge filecount: " <<
        files.size() << std::endl;

    Options cropOptions;
    if (!m_bounds.empty())
        cropOptions.add("bounds", m_bounds);
    else
        cropOptions.add("polygon", m_wkt);

    Stage& merge = makeFilter("filters.merge");
    size_t filecount(0);
    for (auto f : files)
    {
        Stage& reader = makeReader(f.m_filename, m_driverOverride);
        Stage *premerge = &reader;

        if (m_tgtSrsString != f.m_srs)
        {
            Options reproOptions;
            reproOptions.add("out_srs", m_tgtSrsString);
            reproOptions.add("in_srs", f.m_srs);
            Stage& repro = makeFilter("filters.reprojection", reader,
                reproOptions);
            premerge = &repro;
        }

        // WKT is set, even if we're using a bounding box for fitering, so
        // can be used as a test here.
        if (!m_wkt.empty())
        {
            Stage& crop = makeFilter("filters.crop", *premerge, cropOptions);
            premerge = &crop;
        }
        merge.setInput(*premerge);
    }

    Stage& writer = makeWriter(m_filespec, merge, "");
    try
    {
        (void)dynamic_cast<LasWriter &>(writer);
        Options options;
        options.add("offset_x", "auto");
        options.add("offset_y", "auto");
        options.add("offset_z", "auto");
        writer.addOptions(options);
    }
    catch (std::bad_cast&)
    {}

    ColumnPointTable table;
    writer.prepare(table);
    writer.execute(table);
}


bool TIndexKernel::createFeature(const FieldIndexes& indexes,
    FileInfo& fileInfo)
{
    using namespace gdal;

    OGRFeatureH hFeature = OGR_F_Create(OGR_L_GetLayerDefn(m_layer));

    // Set the creation time into the feature.
    setDate(hFeature, fileInfo.m_ctime, indexes.m_ctime);

    // Set the file mod time into the feature.
    setDate(hFeature, fileInfo.m_mtime, indexes.m_mtime);

    // Set the filename into the feature.
    OGR_F_SetFieldString(hFeature, indexes.m_filename,
        fileInfo.m_filename.c_str());

    // Set the SRS into the feature.
    // We override if m_assignSrsString is set
    if (fileInfo.m_srs.empty() || m_overrideASrs)
        fileInfo.m_srs = m_assignSrsString;

    if (fileInfo.m_srs.empty())
    {
        std::ostringstream oss;

        oss << "Unable to import source spatial reference '" <<
            fileInfo.m_srs << "' for file '" <<
            fileInfo.m_filename << "'.";
        OGR_F_Destroy(hFeature);
        throw pdal_error(oss.str());
    }

    std::string wkt =
        SpatialReference(fileInfo.m_srs).getWKT();
    OGR_F_SetFieldString(hFeature, indexes.m_srs, wkt.data());

    // Set the geometry in the feature
    Polygon g = prepareGeometry(fileInfo);
    OGR_F_SetGeometry(hFeature, g.getOGRHandle());

    const bool bRet = (OGR_L_CreateFeature(m_layer, hFeature) == OGRERR_NONE);
    OGR_F_Destroy(hFeature);

    if (bRet)
        m_log->get(LogLevel::Info) << "Indexed file " << fileInfo.m_filename <<
            std::endl;
    else
        m_log->get(LogLevel::Error) << "Failed to create feature "
            "for file '" << fileInfo.m_filename << "'" << std::endl;

    return bRet;
}


void TIndexKernel::fastBoundary(Stage& reader, FileInfo& fileInfo)
{
    QuickInfo qi = reader.preview();
    if (!qi.valid())
        return;

    fileInfo.m_boundary = makeMultiPolygon(qi.m_bounds.to2d().toWKT());
    if (!qi.m_srs.empty())
        fileInfo.m_srs = qi.m_srs.getWKT();
    fileInfo.m_gridHeight = 0.0;
}


void TIndexKernel::slowBoundary(PipelineManager& manager)
{
    manager.execute(ExecMode::PreferStream);
}


void TIndexKernel::getFileInfo(FileInfo& fileInfo)
{
    PipelineManager manager;
    manager.commonOptions() = m_manager.commonOptions();
    manager.stageOptions() = m_manager.stageOptions();

    // Need to make sure options get set.
    Stage& reader = manager.makeReader(fileInfo.m_filename, "");

    // If we aren't able to make a hexbin filter, we
    // will just do a simple fast_boundary.
    bool fast(m_fastBoundary);
    try
    {
        if (!fast)
        {
            TindexBoundary hexer{m_density, m_edgeLength, m_sampleSize};
            if (m_boundaryExpr.size())
            {
                Options opts;
                opts.add("where", m_boundaryExpr);
                hexer.addOptions(opts);
            }
            hexer.setInput(reader);
            manager.addStage(&hexer);
            slowBoundary(manager);

            fileInfo.m_boundary = hexer.toWKT();
            fileInfo.m_srs = hexer.getSpatialReference().getWKT();
            fileInfo.m_gridHeight = hexer.height();
        }
    }
    catch (pdal_error&)
    {
        fast = true;
    }
    if (fast)
        fastBoundary(reader, fileInfo);
}


bool TIndexKernel::openDataset(const std::string& filename)
{
    m_dataset = OGROpen(filename.c_str(), TRUE, NULL);
    return (bool)m_dataset;
}


bool TIndexKernel::createDataset(const std::string& filename)
{
    OGRSFDriverH hDriver = OGRGetDriverByName(m_driverName.c_str());
    if (!hDriver)
    {
        std::ostringstream oss;

        oss << "Can't create dataset using driver '" << m_driverName <<
            "'. Driver is not available.";
        throw pdal_error(oss.str());
    }

    m_dataset = OGR_Dr_CreateDataSource(hDriver, filename.c_str(), NULL);
    return (bool)m_dataset;
}


bool TIndexKernel::openLayer(const std::string& layerName)
{
    if (OGR_DS_GetLayerCount(m_dataset) == 1)
        m_layer = OGR_DS_GetLayer(m_dataset, 0);
    else if (layerName.size())
        m_layer = OGR_DS_GetLayerByName(m_dataset, m_layerName.c_str());

    return (bool)m_layer;
}


bool TIndexKernel::createLayer(std::string const& layername)
{
    gdal::SpatialRef srs(m_tgtSrsString);
    if (!srs)
        m_log->get(LogLevel::Error) << "Unable to import srs for layer "
           "creation" << std::endl;

    m_layer = OGR_DS_CreateLayer(m_dataset, m_layerName.c_str(),
        srs.get(), wkbMultiPolygon, NULL);

    if (m_layer)
        createFields();

    //ABELL - At this point we should essentially "sync" things so that
    //  index file gets created with the proper fields.  If this doesn't
    //  and a failure occurs, the file may be left with a layer that doesn't
    //  have the requisite fields.  Note that OGR_DS_SyncToDisk doesn't seem
    //  to work reliably enough to warrant use.
    return (bool)m_layer;
}


void TIndexKernel::createFields()
{
    OGRFieldDefnH hFieldDefn = OGR_Fld_Create(
        m_tileIndexColumnName.c_str(), OFTString);
    OGR_Fld_SetWidth(hFieldDefn, 254);
    OGR_L_CreateField(m_layer, hFieldDefn, TRUE);
    OGR_Fld_Destroy(hFieldDefn);

    hFieldDefn = OGR_Fld_Create(m_srsColumnName.c_str(), OFTString);
    OGR_L_CreateField(m_layer, hFieldDefn, TRUE );
    OGR_Fld_Destroy(hFieldDefn);

    hFieldDefn = OGR_Fld_Create("modified", OFTDateTime);
    OGR_L_CreateField(m_layer, hFieldDefn, TRUE);
    OGR_Fld_Destroy(hFieldDefn);

    hFieldDefn = OGR_Fld_Create("created", OFTDateTime);
    OGR_L_CreateField(m_layer, hFieldDefn, TRUE);
    OGR_Fld_Destroy(hFieldDefn);
}


TIndexKernel::FieldIndexes TIndexKernel::getFields()
{
    FieldIndexes indexes;

    void *fDefn = OGR_L_GetLayerDefn(m_layer);

    indexes.m_filename = OGR_FD_GetFieldIndex(fDefn,
        m_tileIndexColumnName.c_str());
    if (indexes.m_filename < 0)
    {
        std::ostringstream out;

        out << "Unable to find field '" << m_tileIndexColumnName <<
            "' in file '" << m_idxFilename << "'.";
        throw pdal_error(out.str());
    }
    indexes.m_srs = OGR_FD_GetFieldIndex(fDefn, m_srsColumnName.c_str());
    if (indexes.m_srs < 0)
    {
        std::ostringstream out;

        out << "Unable to find field '" << m_srsColumnName << "' in file '" <<
            m_idxFilename << "'.";
        throw pdal_error(out.str());
    }

    indexes.m_ctime = OGR_FD_GetFieldIndex(fDefn, "created");
    indexes.m_mtime = OGR_FD_GetFieldIndex(fDefn, "modified");

    return indexes;
}


pdal::Polygon TIndexKernel::prepareGeometry(const FileInfo& fileInfo)
{
    using namespace gdal;

    Polygon g(fileInfo.m_boundary, fileInfo.m_srs);
    if (fileInfo.m_gridHeight && m_doSmooth)
    {
        double tolerance = 1.1 * fileInfo.m_gridHeight / 2;
        double cull = (6 * tolerance * tolerance);
        g.simplify(tolerance, cull);
        if (g.wkt()[0] == 'P')
        {
            std::string multi = makeMultiPolygon(g.wkt());
            g = Polygon(multi, fileInfo.m_srs);
        }
    }
    if (m_tgtSrsString.size())
    {
        SpatialReference out(m_tgtSrsString);
        g.transform(out);
    }

    return g;
}


std::string TIndexKernel::makeMultiPolygon(const std::string& wkt)
{
    std::string multi = wkt + ')';
    multi.insert(8, "(");
    multi.insert(0, "MULTI");
    return multi;
}

} // namespace pdal<|MERGE_RESOLUTION|>--- conflicted
+++ resolved
@@ -366,10 +366,6 @@
         FileInfo info;
         info.m_filename = f;
         info.m_isRemote = Utils::isRemote(f);
-<<<<<<< HEAD
-
-=======
->>>>>>> 6ce1de18
         if (!info.m_isRemote)
             FileUtils::fileTimes(info.m_filename, &info.m_ctime, &info.m_mtime);
         infos.push_back(info);

--- conflicted
+++ resolved
@@ -147,12 +147,9 @@
     }
 
     m_manager.readPipeline(m_inputFile);
-<<<<<<< HEAD
     if (!m_manager.hasReader())
         throw pdal_error("Pipeline does not start with a reader.");
-=======
     m_manager.pointTable().layout()->setAllowedDims(m_dimNames);
->>>>>>> db3e98b7
     if (m_manager.execute(m_mode).m_mode == ExecMode::None)
         throw pdal_error("Couldn't run pipeline in requested execution mode.");
 

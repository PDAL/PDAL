// This file is part of Eigen, a lightweight C++ template library
// for linear algebra.
//
// Copyright (C) 2008-2009 Gael Guennebaud <gael.guennebaud@inria.fr>
//
// This Source Code Form is subject to the terms of the Mozilla
// Public License v. 2.0. If a copy of the MPL was not distributed
// with this file, You can obtain one at http://mozilla.org/MPL/2.0/.

#ifndef EIGEN_GENERAL_MATRIX_VECTOR_H
#define EIGEN_GENERAL_MATRIX_VECTOR_H

namespace Eigen {

namespace internal {

/* Optimized col-major matrix * vector product:
 * This algorithm processes 4 columns at onces that allows to both reduce
 * the number of load/stores of the result by a factor 4 and to reduce
 * the instruction dependency. Moreover, we know that all bands have the
 * same alignment pattern.
 *
 * Mixing type logic: C += alpha * A * B
 *  |  A  |  B  |alpha| comments
 *  |real |cplx |cplx | no vectorization
 *  |real |cplx |real | alpha is converted to a cplx when calling the run function, no vectorization
 *  |cplx |real |cplx | invalid, the caller has to do tmp: = A * B; C += alpha*tmp
 *  |cplx |real |real | optimal case, vectorization possible via real-cplx mul
 *
 * Accesses to the matrix coefficients follow the following logic:
 *
 * - if all columns have the same alignment then
 *   - if the columns have the same alignment as the result vector, then easy! (-> AllAligned case)
 *   - otherwise perform unaligned loads only (-> NoneAligned case)
 * - otherwise
 *   - if even columns have the same alignment then
 *     // odd columns are guaranteed to have the same alignment too
 *     - if even or odd columns have the same alignment as the result, then
 *       // for a register size of 2 scalars, this is guarantee to be the case (e.g., SSE with double)
 *       - perform half aligned and half unaligned loads (-> EvenAligned case)
 *     - otherwise perform unaligned loads only (-> NoneAligned case)
 *   - otherwise, if the register size is 4 scalars (e.g., SSE with float) then
 *     - one over 4 consecutive columns is guaranteed to be aligned with the result vector,
 *       perform simple aligned loads for this column and aligned loads plus re-alignment for the other. (-> FirstAligned case)
 *       // this re-alignment is done by the palign function implemented for SSE in Eigen/src/Core/arch/SSE/PacketMath.h
 *   - otherwise,
 *     // if we get here, this means the register size is greater than 4 (e.g., AVX with floats),
 *     // we currently fall back to the NoneAligned case
 *
 * The same reasoning apply for the transposed case.
 *
 * The last case (PacketSize>4) could probably be improved by generalizing the FirstAligned case, but since we do not support AVX yet...
 * One might also wonder why in the EvenAligned case we perform unaligned loads instead of using the aligned-loads plus re-alignment
 * strategy as in the FirstAligned case. The reason is that we observed that unaligned loads on a 8 byte boundary are not too slow
 * compared to unaligned loads on a 4 byte boundary.
 *
 */
template<typename Index, typename LhsScalar, typename LhsMapper, bool ConjugateLhs, typename RhsScalar, typename RhsMapper, bool ConjugateRhs, int Version>
struct general_matrix_vector_product<Index,LhsScalar,LhsMapper,ColMajor,ConjugateLhs,RhsScalar,RhsMapper,ConjugateRhs,Version>
{
  typedef typename ScalarBinaryOpTraits<LhsScalar, RhsScalar>::ReturnType ResScalar;

enum {
  Vectorizable = packet_traits<LhsScalar>::Vectorizable && packet_traits<RhsScalar>::Vectorizable
              && int(packet_traits<LhsScalar>::size)==int(packet_traits<RhsScalar>::size),
  LhsPacketSize = Vectorizable ? packet_traits<LhsScalar>::size : 1,
  RhsPacketSize = Vectorizable ? packet_traits<RhsScalar>::size : 1,
  ResPacketSize = Vectorizable ? packet_traits<ResScalar>::size : 1
};

typedef typename packet_traits<LhsScalar>::type  _LhsPacket;
typedef typename packet_traits<RhsScalar>::type  _RhsPacket;
typedef typename packet_traits<ResScalar>::type  _ResPacket;

typedef typename conditional<Vectorizable,_LhsPacket,LhsScalar>::type LhsPacket;
typedef typename conditional<Vectorizable,_RhsPacket,RhsScalar>::type RhsPacket;
typedef typename conditional<Vectorizable,_ResPacket,ResScalar>::type ResPacket;

EIGEN_DONT_INLINE static void run(
  Index rows, Index cols,
  const LhsMapper& lhs,
  const RhsMapper& rhs,
        ResScalar* res, Index resIncr,
  RhsScalar alpha);
};

template<typename Index, typename LhsScalar, typename LhsMapper, bool ConjugateLhs, typename RhsScalar, typename RhsMapper, bool ConjugateRhs, int Version>
EIGEN_DONT_INLINE void general_matrix_vector_product<Index,LhsScalar,LhsMapper,ColMajor,ConjugateLhs,RhsScalar,RhsMapper,ConjugateRhs,Version>::run(
  Index rows, Index cols,
  const LhsMapper& lhs,
  const RhsMapper& rhs,
        ResScalar* res, Index resIncr,
  RhsScalar alpha)
{
  EIGEN_UNUSED_VARIABLE(resIncr);
  eigen_internal_assert(resIncr==1);
  #ifdef _EIGEN_ACCUMULATE_PACKETS
  #error _EIGEN_ACCUMULATE_PACKETS has already been defined
  #endif
  #define _EIGEN_ACCUMULATE_PACKETS(Alignment0,Alignment13,Alignment2) \
    pstore(&res[j], \
      padd(pload<ResPacket>(&res[j]), \
        padd( \
      padd(pcj.pmul(lhs0.template load<LhsPacket, Alignment0>(j),    ptmp0), \
      pcj.pmul(lhs1.template load<LhsPacket, Alignment13>(j),   ptmp1)),   \
      padd(pcj.pmul(lhs2.template load<LhsPacket, Alignment2>(j),    ptmp2), \
      pcj.pmul(lhs3.template load<LhsPacket, Alignment13>(j),   ptmp3)) )))

  typedef typename LhsMapper::VectorMapper LhsScalars;

  conj_helper<LhsScalar,RhsScalar,ConjugateLhs,ConjugateRhs> cj;
  conj_helper<LhsPacket,RhsPacket,ConjugateLhs,ConjugateRhs> pcj;
  if(ConjugateRhs)
    alpha = numext::conj(alpha);

  enum { AllAligned = 0, EvenAligned, FirstAligned, NoneAligned };
  const Index columnsAtOnce = 4;
  const Index peels = 2;
  const Index LhsPacketAlignedMask = LhsPacketSize-1;
  const Index ResPacketAlignedMask = ResPacketSize-1;
//  const Index PeelAlignedMask = ResPacketSize*peels-1;
  const Index size = rows;

  const Index lhsStride = lhs.stride();

  // How many coeffs of the result do we have to skip to be aligned.
  // Here we assume data are at least aligned on the base scalar type.
  Index alignedStart = internal::first_default_aligned(res,size);
  Index alignedSize = ResPacketSize>1 ? alignedStart + ((size-alignedStart) & ~ResPacketAlignedMask) : 0;
  const Index peeledSize = alignedSize - RhsPacketSize*peels - RhsPacketSize + 1;

  const Index alignmentStep = LhsPacketSize>1 ? (LhsPacketSize - lhsStride % LhsPacketSize) & LhsPacketAlignedMask : 0;
  Index alignmentPattern = alignmentStep==0 ? AllAligned
                       : alignmentStep==(LhsPacketSize/2) ? EvenAligned
                       : FirstAligned;

  // we cannot assume the first element is aligned because of sub-matrices
  const Index lhsAlignmentOffset = lhs.firstAligned(size);

  // find how many columns do we have to skip to be aligned with the result (if possible)
  Index skipColumns = 0;
  // if the data cannot be aligned (TODO add some compile time tests when possible, e.g. for floats)
  if( (lhsAlignmentOffset < 0) || (lhsAlignmentOffset == size) || (UIntPtr(res)%sizeof(ResScalar)) )
  {
    alignedSize = 0;
    alignedStart = 0;
    alignmentPattern = NoneAligned;
  }
  else if(LhsPacketSize > 4)
  {
    // TODO: extend the code to support aligned loads whenever possible when LhsPacketSize > 4.
    // Currently, it seems to be better to perform unaligned loads anyway
    alignmentPattern = NoneAligned;
  }
  else if (LhsPacketSize>1)
  {
  //    eigen_internal_assert(size_t(firstLhs+lhsAlignmentOffset)%sizeof(LhsPacket)==0 || size<LhsPacketSize);

    while (skipColumns<LhsPacketSize &&
          alignedStart != ((lhsAlignmentOffset + alignmentStep*skipColumns)%LhsPacketSize))
      ++skipColumns;
    if (skipColumns==LhsPacketSize)
    {
      // nothing can be aligned, no need to skip any column
      alignmentPattern = NoneAligned;
      skipColumns = 0;
    }
    else
    {
      skipColumns = (std::min)(skipColumns,cols);
      // note that the skiped columns are processed later.
    }

    /*    eigen_internal_assert(  (alignmentPattern==NoneAligned)
                      || (skipColumns + columnsAtOnce >= cols)
                      || LhsPacketSize > size
                      || (size_t(firstLhs+alignedStart+lhsStride*skipColumns)%sizeof(LhsPacket))==0);*/
  }
  else if(Vectorizable)
  {
    alignedStart = 0;
    alignedSize = size;
    alignmentPattern = AllAligned;
  }

<<<<<<< HEAD
  const Index offset1 = (alignmentPattern==FirstAligned && alignmentStep==1)?3:1;
  const Index offset3 = (alignmentPattern==FirstAligned && alignmentStep==1)?1:3;
=======
  const Index offset1 = (alignmentPattern == FirstAligned && alignmentStep==1)?3:1;
  const Index offset3 = (alignmentPattern == FirstAligned && alignmentStep==1)?1:3;
>>>>>>> 13d68ef1

  Index columnBound = ((cols-skipColumns)/columnsAtOnce)*columnsAtOnce + skipColumns;
  for (Index i=skipColumns; i<columnBound; i+=columnsAtOnce)
  {
    RhsPacket ptmp0 = pset1<RhsPacket>(alpha*rhs(i, 0)),
              ptmp1 = pset1<RhsPacket>(alpha*rhs(i+offset1, 0)),
              ptmp2 = pset1<RhsPacket>(alpha*rhs(i+2, 0)),
              ptmp3 = pset1<RhsPacket>(alpha*rhs(i+offset3, 0));

    // this helps a lot generating better binary code
    const LhsScalars lhs0 = lhs.getVectorMapper(0, i+0),   lhs1 = lhs.getVectorMapper(0, i+offset1),
                     lhs2 = lhs.getVectorMapper(0, i+2),   lhs3 = lhs.getVectorMapper(0, i+offset3);

    if (Vectorizable)
    {
      /* explicit vectorization */
      // process initial unaligned coeffs
      for (Index j=0; j<alignedStart; ++j)
      {
        res[j] = cj.pmadd(lhs0(j), pfirst(ptmp0), res[j]);
        res[j] = cj.pmadd(lhs1(j), pfirst(ptmp1), res[j]);
        res[j] = cj.pmadd(lhs2(j), pfirst(ptmp2), res[j]);
        res[j] = cj.pmadd(lhs3(j), pfirst(ptmp3), res[j]);
      }

      if (alignedSize>alignedStart)
      {
        switch(alignmentPattern)
        {
          case AllAligned:
            for (Index j = alignedStart; j<alignedSize; j+=ResPacketSize)
              _EIGEN_ACCUMULATE_PACKETS(Aligned,Aligned,Aligned);
            break;
          case EvenAligned:
            for (Index j = alignedStart; j<alignedSize; j+=ResPacketSize)
              _EIGEN_ACCUMULATE_PACKETS(Aligned,Unaligned,Aligned);
            break;
          case FirstAligned:
          {
            Index j = alignedStart;
            if(peels>1)
            {
              LhsPacket A00, A01, A02, A03, A10, A11, A12, A13;
              ResPacket T0, T1;

              A01 = lhs1.template load<LhsPacket, Aligned>(alignedStart-1);
              A02 = lhs2.template load<LhsPacket, Aligned>(alignedStart-2);
              A03 = lhs3.template load<LhsPacket, Aligned>(alignedStart-3);

              for (; j<peeledSize; j+=peels*ResPacketSize)
              {
                A11 = lhs1.template load<LhsPacket, Aligned>(j-1+LhsPacketSize);  palign<1>(A01,A11);
                A12 = lhs2.template load<LhsPacket, Aligned>(j-2+LhsPacketSize);  palign<2>(A02,A12);
                A13 = lhs3.template load<LhsPacket, Aligned>(j-3+LhsPacketSize);  palign<3>(A03,A13);

                A00 = lhs0.template load<LhsPacket, Aligned>(j);
                A10 = lhs0.template load<LhsPacket, Aligned>(j+LhsPacketSize);
                T0  = pcj.pmadd(A00, ptmp0, pload<ResPacket>(&res[j]));
                T1  = pcj.pmadd(A10, ptmp0, pload<ResPacket>(&res[j+ResPacketSize]));

                T0  = pcj.pmadd(A01, ptmp1, T0);
                A01 = lhs1.template load<LhsPacket, Aligned>(j-1+2*LhsPacketSize);  palign<1>(A11,A01);
                T0  = pcj.pmadd(A02, ptmp2, T0);
                A02 = lhs2.template load<LhsPacket, Aligned>(j-2+2*LhsPacketSize);  palign<2>(A12,A02);
                T0  = pcj.pmadd(A03, ptmp3, T0);
                pstore(&res[j],T0);
                A03 = lhs3.template load<LhsPacket, Aligned>(j-3+2*LhsPacketSize);  palign<3>(A13,A03);
                T1  = pcj.pmadd(A11, ptmp1, T1);
                T1  = pcj.pmadd(A12, ptmp2, T1);
                T1  = pcj.pmadd(A13, ptmp3, T1);
                pstore(&res[j+ResPacketSize],T1);
              }
            }
            for (; j<alignedSize; j+=ResPacketSize)
              _EIGEN_ACCUMULATE_PACKETS(Aligned,Unaligned,Unaligned);
            break;
          }
          default:
            for (Index j = alignedStart; j<alignedSize; j+=ResPacketSize)
              _EIGEN_ACCUMULATE_PACKETS(Unaligned,Unaligned,Unaligned);
            break;
        }
      }
    } // end explicit vectorization

    /* process remaining coeffs (or all if there is no explicit vectorization) */
    for (Index j=alignedSize; j<size; ++j)
    {
      res[j] = cj.pmadd(lhs0(j), pfirst(ptmp0), res[j]);
      res[j] = cj.pmadd(lhs1(j), pfirst(ptmp1), res[j]);
      res[j] = cj.pmadd(lhs2(j), pfirst(ptmp2), res[j]);
      res[j] = cj.pmadd(lhs3(j), pfirst(ptmp3), res[j]);
    }
  }

  // process remaining first and last columns (at most columnsAtOnce-1)
  Index end = cols;
  Index start = columnBound;
  do
  {
    for (Index k=start; k<end; ++k)
    {
      RhsPacket ptmp0 = pset1<RhsPacket>(alpha*rhs(k, 0));
      const LhsScalars lhs0 = lhs.getVectorMapper(0, k);

      if (Vectorizable)
      {
        /* explicit vectorization */
        // process first unaligned result's coeffs
        for (Index j=0; j<alignedStart; ++j)
          res[j] += cj.pmul(lhs0(j), pfirst(ptmp0));
        // process aligned result's coeffs
        if (lhs0.template aligned<LhsPacket>(alignedStart))
          for (Index i = alignedStart;i<alignedSize;i+=ResPacketSize)
            pstore(&res[i], pcj.pmadd(lhs0.template load<LhsPacket, Aligned>(i), ptmp0, pload<ResPacket>(&res[i])));
        else
          for (Index i = alignedStart;i<alignedSize;i+=ResPacketSize)
            pstore(&res[i], pcj.pmadd(lhs0.template load<LhsPacket, Unaligned>(i), ptmp0, pload<ResPacket>(&res[i])));
      }

      // process remaining scalars (or all if no explicit vectorization)
      for (Index i=alignedSize; i<size; ++i)
        res[i] += cj.pmul(lhs0(i), pfirst(ptmp0));
    }
    if (skipColumns)
    {
      start = 0;
      end = skipColumns;
      skipColumns = 0;
    }
    else
      break;
  } while(Vectorizable);
  #undef _EIGEN_ACCUMULATE_PACKETS
}

/* Optimized row-major matrix * vector product:
 * This algorithm processes 4 rows at onces that allows to both reduce
 * the number of load/stores of the result by a factor 4 and to reduce
 * the instruction dependency. Moreover, we know that all bands have the
 * same alignment pattern.
 *
 * Mixing type logic:
 *  - alpha is always a complex (or converted to a complex)
 *  - no vectorization
 */
template<typename Index, typename LhsScalar, typename LhsMapper, bool ConjugateLhs, typename RhsScalar, typename RhsMapper, bool ConjugateRhs, int Version>
struct general_matrix_vector_product<Index,LhsScalar,LhsMapper,RowMajor,ConjugateLhs,RhsScalar,RhsMapper,ConjugateRhs,Version>
{
typedef typename ScalarBinaryOpTraits<LhsScalar, RhsScalar>::ReturnType ResScalar;

enum {
  Vectorizable = packet_traits<LhsScalar>::Vectorizable && packet_traits<RhsScalar>::Vectorizable
              && int(packet_traits<LhsScalar>::size)==int(packet_traits<RhsScalar>::size),
  LhsPacketSize = Vectorizable ? packet_traits<LhsScalar>::size : 1,
  RhsPacketSize = Vectorizable ? packet_traits<RhsScalar>::size : 1,
  ResPacketSize = Vectorizable ? packet_traits<ResScalar>::size : 1
};

typedef typename packet_traits<LhsScalar>::type  _LhsPacket;
typedef typename packet_traits<RhsScalar>::type  _RhsPacket;
typedef typename packet_traits<ResScalar>::type  _ResPacket;

typedef typename conditional<Vectorizable,_LhsPacket,LhsScalar>::type LhsPacket;
typedef typename conditional<Vectorizable,_RhsPacket,RhsScalar>::type RhsPacket;
typedef typename conditional<Vectorizable,_ResPacket,ResScalar>::type ResPacket;

EIGEN_DONT_INLINE static void run(
  Index rows, Index cols,
  const LhsMapper& lhs,
  const RhsMapper& rhs,
        ResScalar* res, Index resIncr,
  ResScalar alpha);
};

template<typename Index, typename LhsScalar, typename LhsMapper, bool ConjugateLhs, typename RhsScalar, typename RhsMapper, bool ConjugateRhs, int Version>
EIGEN_DONT_INLINE void general_matrix_vector_product<Index,LhsScalar,LhsMapper,RowMajor,ConjugateLhs,RhsScalar,RhsMapper,ConjugateRhs,Version>::run(
  Index rows, Index cols,
  const LhsMapper& lhs,
  const RhsMapper& rhs,
  ResScalar* res, Index resIncr,
  ResScalar alpha)
{
  eigen_internal_assert(rhs.stride()==1);

  #ifdef _EIGEN_ACCUMULATE_PACKETS
  #error _EIGEN_ACCUMULATE_PACKETS has already been defined
  #endif

  #define _EIGEN_ACCUMULATE_PACKETS(Alignment0,Alignment13,Alignment2) {\
    RhsPacket b = rhs.getVectorMapper(j, 0).template load<RhsPacket, Aligned>(0);  \
    ptmp0 = pcj.pmadd(lhs0.template load<LhsPacket, Alignment0>(j), b, ptmp0); \
    ptmp1 = pcj.pmadd(lhs1.template load<LhsPacket, Alignment13>(j), b, ptmp1); \
    ptmp2 = pcj.pmadd(lhs2.template load<LhsPacket, Alignment2>(j), b, ptmp2); \
    ptmp3 = pcj.pmadd(lhs3.template load<LhsPacket, Alignment13>(j), b, ptmp3); }

  conj_helper<LhsScalar,RhsScalar,ConjugateLhs,ConjugateRhs> cj;
  conj_helper<LhsPacket,RhsPacket,ConjugateLhs,ConjugateRhs> pcj;

  typedef typename LhsMapper::VectorMapper LhsScalars;

  enum { AllAligned=0, EvenAligned=1, FirstAligned=2, NoneAligned=3 };
  const Index rowsAtOnce = 4;
  const Index peels = 2;
  const Index RhsPacketAlignedMask = RhsPacketSize-1;
  const Index LhsPacketAlignedMask = LhsPacketSize-1;
  const Index depth = cols;
  const Index lhsStride = lhs.stride();

  // How many coeffs of the result do we have to skip to be aligned.
  // Here we assume data are at least aligned on the base scalar type
  // if that's not the case then vectorization is discarded, see below.
  Index alignedStart = rhs.firstAligned(depth);
  Index alignedSize = RhsPacketSize>1 ? alignedStart + ((depth-alignedStart) & ~RhsPacketAlignedMask) : 0;
  const Index peeledSize = alignedSize - RhsPacketSize*peels - RhsPacketSize + 1;

  const Index alignmentStep = LhsPacketSize>1 ? (LhsPacketSize - lhsStride % LhsPacketSize) & LhsPacketAlignedMask : 0;
  Index alignmentPattern = alignmentStep==0 ? AllAligned
                           : alignmentStep==(LhsPacketSize/2) ? EvenAligned
                           : FirstAligned;

  // we cannot assume the first element is aligned because of sub-matrices
  const Index lhsAlignmentOffset = lhs.firstAligned(depth);
  const Index rhsAlignmentOffset = rhs.firstAligned(rows);

  // find how many rows do we have to skip to be aligned with rhs (if possible)
  Index skipRows = 0;
  // if the data cannot be aligned (TODO add some compile time tests when possible, e.g. for floats)
  if( (sizeof(LhsScalar)!=sizeof(RhsScalar)) ||
      (lhsAlignmentOffset < 0) || (lhsAlignmentOffset == depth) ||
      (rhsAlignmentOffset < 0) || (rhsAlignmentOffset == rows) )
  {
    alignedSize = 0;
    alignedStart = 0;
    alignmentPattern = NoneAligned;
  }
  else if(LhsPacketSize > 4)
  {
    // TODO: extend the code to support aligned loads whenever possible when LhsPacketSize > 4.
    alignmentPattern = NoneAligned;
  }
  else if (LhsPacketSize>1)
  {
  //    eigen_internal_assert(size_t(firstLhs+lhsAlignmentOffset)%sizeof(LhsPacket)==0  || depth<LhsPacketSize);

    while (skipRows<LhsPacketSize &&
           alignedStart != ((lhsAlignmentOffset + alignmentStep*skipRows)%LhsPacketSize))
      ++skipRows;
    if (skipRows==LhsPacketSize)
    {
      // nothing can be aligned, no need to skip any column
      alignmentPattern = NoneAligned;
      skipRows = 0;
    }
    else
    {
      skipRows = (std::min)(skipRows,Index(rows));
      // note that the skiped columns are processed later.
    }
    /*    eigen_internal_assert(  alignmentPattern==NoneAligned
                      || LhsPacketSize==1
                      || (skipRows + rowsAtOnce >= rows)
                      || LhsPacketSize > depth
                      || (size_t(firstLhs+alignedStart+lhsStride*skipRows)%sizeof(LhsPacket))==0);*/
  }
  else if(Vectorizable)
  {
    alignedStart = 0;
    alignedSize = depth;
    alignmentPattern = AllAligned;
  }

<<<<<<< HEAD
  const Index offset1 = (alignmentPattern==FirstAligned && alignmentStep==1)?3:1;
  const Index offset3 = (alignmentPattern==FirstAligned && alignmentStep==1)?1:3;
=======
  const Index offset1 = (alignmentPattern == FirstAligned && alignmentStep==1)?3:1;
  const Index offset3 = (alignmentPattern == FirstAligned && alignmentStep==1)?1:3;
>>>>>>> 13d68ef1

  Index rowBound = ((rows-skipRows)/rowsAtOnce)*rowsAtOnce + skipRows;
  for (Index i=skipRows; i<rowBound; i+=rowsAtOnce)
  {
    // FIXME: what is the purpose of this EIGEN_ALIGN_DEFAULT ??
    EIGEN_ALIGN_MAX ResScalar tmp0 = ResScalar(0);
    ResScalar tmp1 = ResScalar(0), tmp2 = ResScalar(0), tmp3 = ResScalar(0);

    // this helps the compiler generating good binary code
    const LhsScalars lhs0 = lhs.getVectorMapper(i+0, 0),    lhs1 = lhs.getVectorMapper(i+offset1, 0),
                     lhs2 = lhs.getVectorMapper(i+2, 0),    lhs3 = lhs.getVectorMapper(i+offset3, 0);

    if (Vectorizable)
    {
      /* explicit vectorization */
      ResPacket ptmp0 = pset1<ResPacket>(ResScalar(0)), ptmp1 = pset1<ResPacket>(ResScalar(0)),
                ptmp2 = pset1<ResPacket>(ResScalar(0)), ptmp3 = pset1<ResPacket>(ResScalar(0));

      // process initial unaligned coeffs
      // FIXME this loop get vectorized by the compiler !
      for (Index j=0; j<alignedStart; ++j)
      {
        RhsScalar b = rhs(j, 0);
        tmp0 += cj.pmul(lhs0(j),b); tmp1 += cj.pmul(lhs1(j),b);
        tmp2 += cj.pmul(lhs2(j),b); tmp3 += cj.pmul(lhs3(j),b);
      }

      if (alignedSize>alignedStart)
      {
        switch(alignmentPattern)
        {
          case AllAligned:
            for (Index j = alignedStart; j<alignedSize; j+=RhsPacketSize)
              _EIGEN_ACCUMULATE_PACKETS(Aligned,Aligned,Aligned);
            break;
          case EvenAligned:
            for (Index j = alignedStart; j<alignedSize; j+=RhsPacketSize)
              _EIGEN_ACCUMULATE_PACKETS(Aligned,Unaligned,Aligned);
            break;
          case FirstAligned:
          {
            Index j = alignedStart;
            if (peels>1)
            {
              /* Here we proccess 4 rows with with two peeled iterations to hide
               * the overhead of unaligned loads. Moreover unaligned loads are handled
               * using special shift/move operations between the two aligned packets
               * overlaping the desired unaligned packet. This is *much* more efficient
               * than basic unaligned loads.
               */
              LhsPacket A01, A02, A03, A11, A12, A13;
              A01 = lhs1.template load<LhsPacket, Aligned>(alignedStart-1);
              A02 = lhs2.template load<LhsPacket, Aligned>(alignedStart-2);
              A03 = lhs3.template load<LhsPacket, Aligned>(alignedStart-3);

              for (; j<peeledSize; j+=peels*RhsPacketSize)
              {
                RhsPacket b = rhs.getVectorMapper(j, 0).template load<RhsPacket, Aligned>(0);
                A11 = lhs1.template load<LhsPacket, Aligned>(j-1+LhsPacketSize);  palign<1>(A01,A11);
                A12 = lhs2.template load<LhsPacket, Aligned>(j-2+LhsPacketSize);  palign<2>(A02,A12);
                A13 = lhs3.template load<LhsPacket, Aligned>(j-3+LhsPacketSize);  palign<3>(A03,A13);

                ptmp0 = pcj.pmadd(lhs0.template load<LhsPacket, Aligned>(j), b, ptmp0);
                ptmp1 = pcj.pmadd(A01, b, ptmp1);
                A01 = lhs1.template load<LhsPacket, Aligned>(j-1+2*LhsPacketSize);  palign<1>(A11,A01);
                ptmp2 = pcj.pmadd(A02, b, ptmp2);
                A02 = lhs2.template load<LhsPacket, Aligned>(j-2+2*LhsPacketSize);  palign<2>(A12,A02);
                ptmp3 = pcj.pmadd(A03, b, ptmp3);
                A03 = lhs3.template load<LhsPacket, Aligned>(j-3+2*LhsPacketSize);  palign<3>(A13,A03);

                b = rhs.getVectorMapper(j+RhsPacketSize, 0).template load<RhsPacket, Aligned>(0);
                ptmp0 = pcj.pmadd(lhs0.template load<LhsPacket, Aligned>(j+LhsPacketSize), b, ptmp0);
                ptmp1 = pcj.pmadd(A11, b, ptmp1);
                ptmp2 = pcj.pmadd(A12, b, ptmp2);
                ptmp3 = pcj.pmadd(A13, b, ptmp3);
              }
            }
            for (; j<alignedSize; j+=RhsPacketSize)
              _EIGEN_ACCUMULATE_PACKETS(Aligned,Unaligned,Unaligned);
            break;
          }
          default:
            for (Index j = alignedStart; j<alignedSize; j+=RhsPacketSize)
              _EIGEN_ACCUMULATE_PACKETS(Unaligned,Unaligned,Unaligned);
            break;
        }
        tmp0 += predux(ptmp0);
        tmp1 += predux(ptmp1);
        tmp2 += predux(ptmp2);
        tmp3 += predux(ptmp3);
      }
    } // end explicit vectorization

    // process remaining coeffs (or all if no explicit vectorization)
    // FIXME this loop get vectorized by the compiler !
    for (Index j=alignedSize; j<depth; ++j)
    {
      RhsScalar b = rhs(j, 0);
      tmp0 += cj.pmul(lhs0(j),b); tmp1 += cj.pmul(lhs1(j),b);
      tmp2 += cj.pmul(lhs2(j),b); tmp3 += cj.pmul(lhs3(j),b);
    }
    res[i*resIncr]            += alpha*tmp0;
    res[(i+offset1)*resIncr]  += alpha*tmp1;
    res[(i+2)*resIncr]        += alpha*tmp2;
    res[(i+offset3)*resIncr]  += alpha*tmp3;
  }

  // process remaining first and last rows (at most columnsAtOnce-1)
  Index end = rows;
  Index start = rowBound;
  do
  {
    for (Index i=start; i<end; ++i)
    {
      EIGEN_ALIGN_MAX ResScalar tmp0 = ResScalar(0);
      ResPacket ptmp0 = pset1<ResPacket>(tmp0);
      const LhsScalars lhs0 = lhs.getVectorMapper(i, 0);
      // process first unaligned result's coeffs
      // FIXME this loop get vectorized by the compiler !
      for (Index j=0; j<alignedStart; ++j)
        tmp0 += cj.pmul(lhs0(j), rhs(j, 0));

      if (alignedSize>alignedStart)
      {
        // process aligned rhs coeffs
        if (lhs0.template aligned<LhsPacket>(alignedStart))
          for (Index j = alignedStart;j<alignedSize;j+=RhsPacketSize)
            ptmp0 = pcj.pmadd(lhs0.template load<LhsPacket, Aligned>(j), rhs.getVectorMapper(j, 0).template load<RhsPacket, Aligned>(0), ptmp0);
        else
          for (Index j = alignedStart;j<alignedSize;j+=RhsPacketSize)
            ptmp0 = pcj.pmadd(lhs0.template load<LhsPacket, Unaligned>(j), rhs.getVectorMapper(j, 0).template load<RhsPacket, Aligned>(0), ptmp0);
        tmp0 += predux(ptmp0);
      }

      // process remaining scalars
      // FIXME this loop get vectorized by the compiler !
      for (Index j=alignedSize; j<depth; ++j)
        tmp0 += cj.pmul(lhs0(j), rhs(j, 0));
      res[i*resIncr] += alpha*tmp0;
    }
    if (skipRows)
    {
      start = 0;
      end = skipRows;
      skipRows = 0;
    }
    else
      break;
  } while(Vectorizable);

  #undef _EIGEN_ACCUMULATE_PACKETS
}

} // end namespace internal

} // end namespace Eigen

#endif // EIGEN_GENERAL_MATRIX_VECTOR_H<|MERGE_RESOLUTION|>--- conflicted
+++ resolved
@@ -183,13 +183,9 @@
     alignmentPattern = AllAligned;
   }
 
-<<<<<<< HEAD
+
   const Index offset1 = (alignmentPattern==FirstAligned && alignmentStep==1)?3:1;
   const Index offset3 = (alignmentPattern==FirstAligned && alignmentStep==1)?1:3;
-=======
-  const Index offset1 = (alignmentPattern == FirstAligned && alignmentStep==1)?3:1;
-  const Index offset3 = (alignmentPattern == FirstAligned && alignmentStep==1)?1:3;
->>>>>>> 13d68ef1
 
   Index columnBound = ((cols-skipColumns)/columnsAtOnce)*columnsAtOnce + skipColumns;
   for (Index i=skipColumns; i<columnBound; i+=columnsAtOnce)
@@ -462,13 +458,9 @@
     alignmentPattern = AllAligned;
   }
 
-<<<<<<< HEAD
+
   const Index offset1 = (alignmentPattern==FirstAligned && alignmentStep==1)?3:1;
   const Index offset3 = (alignmentPattern==FirstAligned && alignmentStep==1)?1:3;
-=======
-  const Index offset1 = (alignmentPattern == FirstAligned && alignmentStep==1)?3:1;
-  const Index offset3 = (alignmentPattern == FirstAligned && alignmentStep==1)?1:3;
->>>>>>> 13d68ef1
 
   Index rowBound = ((rows-skipRows)/rowsAtOnce)*rowsAtOnce + skipRows;
   for (Index i=skipRows; i<rowBound; i+=rowsAtOnce)

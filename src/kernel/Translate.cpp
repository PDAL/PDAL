/******************************************************************************
* Copyright (c) 2011, Michael P. Gerlek (mpg@flaxen.com)
*
* All rights reserved.
*
* Redistribution and use in source and binary forms, with or without
* modification, are permitted provided that the following
* conditions are met:
*
*     * Redistributions of source code must retain the above copyright
*       notice, this list of conditions and the following disclaimer.
*     * Redistributions in binary form must reproduce the above copyright
*       notice, this list of conditions and the following disclaimer in
*       the documentation and/or other materials provided
*       with the distribution.
*     * Neither the name of Hobu, Inc. or Flaxen Geo Consulting nor the
*       names of its contributors may be used to endorse or promote
*       products derived from this software without specific prior
*       written permission.
*
* THIS SOFTWARE IS PROVIDED BY THE COPYRIGHT HOLDERS AND CONTRIBUTORS
* "AS IS" AND ANY EXPRESS OR IMPLIED WARRANTIES, INCLUDING, BUT NOT
* LIMITED TO, THE IMPLIED WARRANTIES OF MERCHANTABILITY AND FITNESS
* FOR A PARTICULAR PURPOSE ARE DISCLAIMED. IN NO EVENT SHALL THE
* COPYRIGHT OWNER OR CONTRIBUTORS BE LIABLE FOR ANY DIRECT, INDIRECT,
* INCIDENTAL, SPECIAL, EXEMPLARY, OR CONSEQUENTIAL DAMAGES (INCLUDING,
* BUT NOT LIMITED TO, PROCUREMENT OF SUBSTITUTE GOODS OR SERVICES; LOSS
* OF USE, DATA, OR PROFITS; OR BUSINESS INTERRUPTION) HOWEVER CAUSED
* AND ON ANY THEORY OF LIABILITY, WHETHER IN CONTRACT, STRICT LIABILITY,
* OR TORT (INCLUDING NEGLIGENCE OR OTHERWISE) ARISING IN ANY WAY OUT
* OF THE USE OF THIS SOFTWARE, EVEN IF ADVISED OF THE POSSIBILITY
* OF SUCH DAMAGE.
****************************************************************************/

#include <pdal/kernel/Translate.hpp>

#include <pdal/drivers/buffer/BufferReader.hpp>
#include <pdal/filters/Crop.hpp>
#include <pdal/filters/Decimation.hpp>
#include <pdal/filters/Reprojection.hpp>
#include <pdal/kernel/Support.hpp>

namespace pdal
{
namespace kernel
{

Translate::Translate(int argc, const char* argv[]) :
    Application(argc, argv, "translate"), m_bCompress(false),
    m_numPointsToWrite(0), m_numSkipPoints(0),
    m_input_srs(pdal::SpatialReference()),
    m_output_srs(pdal::SpatialReference()), m_bForwardMetadata(false),
    m_decimation_step(1), m_decimation_offset(0), m_decimation_leaf_size(1)
{}


void Translate::validateSwitches()
{
    if (m_inputFile == "")
        throw app_usage_error("--input/-i required");
    if (m_outputFile == "")
        throw app_usage_error("--output/-o required");
    //
    // auto options = getExtraOptions();
    //
    // for (auto o: options)
    // {
    //
    //     typedef boost::tokenizer<boost::char_separator<char>> tokenizer;
    //
    //     // if we don't have --, we're not an option we
    //     // even care about
    //     if (!boost::algorithm::find_first(o, "--")) continue;
    //
    //     // Find the dimensions listed and put them on the id list.
    //     boost::char_separator<char> equal("=");
    //     boost::char_separator<char> dot(".");
    //     // boost::erase_all(o, " "); // Wipe off spaces
    //     tokenizer option_tokens(o, equal);
    //     std::vector<std::string> option_split;
    //     for (auto ti = option_tokens.begin(); ti != option_tokens.end(); ++ti)
    //         option_split.push_back(boost::lexical_cast<std::string>(*ti));
    //     if (! (option_split.size() == 2))
    //     {
    //         std::ostringstream oss;
    //         oss << "option '" << o << "' did not split correctly. Is it in the form --drivers.las.reader.option=foo?";
    //         throw app_usage_error(oss.str());
    //     }
    //
    //     std::string option_value(option_split[1]);
    //     std::string stage_value(option_split[0]);
    //     boost::algorithm::erase_all(stage_value, "--");
    //
    //     tokenizer name_tokens(stage_value, dot);
    //     std::vector<std::string> stage_values;
    //     for (auto ti = name_tokens.begin(); ti != name_tokens.end(); ++ti)
    //     {
    //         stage_values.push_back(*ti);
    //     }
    //
    //     std::string option_name = *stage_values.rbegin();
    //     std::ostringstream stage_name_ostr;
    //     bool bFirst(true);
    //     for (auto s = stage_values.begin(); s != stage_values.end()-1; ++s)
    //     {
    //         auto s2 = boost::algorithm::erase_all_copy(*s, " ");
    //
    //         if (bFirst)
    //         {
    //             bFirst = false;
    //         } else
    //             stage_name_ostr <<".";
    //         stage_name_ostr << s2;
    //     }
    //     std::string stage_name(stage_name_ostr.str());
    //     std::cout << "stage name: '" << stage_name << "' option_name: '" << option_name << "' option value: '" << option_value <<"'"<<std::endl;
    //
    //     auto found = m_stage_options.find(stage_name);
    //     if (found == m_stage_options.end())
    //         m_stage_options.insert(std::make_pair(stage_name, Option(option_name, option_value, "")));
    //     else
    //         found->second.add(Option(option_name, option_value, ""));
    // }

}


void Translate::addSwitches()
{
    po::options_description* file_options =
        new po::options_description("file options");

    file_options->add_options()
        ("input,i", po::value<std::string>(&m_inputFile)->default_value(""),
         "input file name")
        ("output,o", po::value<std::string>(&m_outputFile)->default_value(""),
         "output file name")
        ("a_srs", po::value<pdal::SpatialReference>(&m_input_srs),
         "Assign input coordinate system (if supported by output format)")
        ("t_srs", po::value<pdal::SpatialReference>(&m_output_srs),
         "Transform to output coordinate system (if supported by "
         "output format)")
        ("compress,z",
         po::value<bool>(&m_bCompress)->zero_tokens()->implicit_value(true),
         "Compress output data (if supported by output format)")
        ("count",
         po::value<boost::uint64_t>(&m_numPointsToWrite)->default_value(0),
         "How many points should we write?")
        ("skip", po::value<boost::uint64_t>(&m_numSkipPoints)->default_value(0),
         "How many points should we skip?")
        ("bounds", po::value<BOX3D >(&m_bounds),
         "Extent (in XYZ to clip output to)")
        ("polygon", po::value<std::string >(&m_wkt),
         "POLYGON WKT to use for precise crop of data (2d or 3d)")
        ("metadata,m",
         po::value< bool >(&m_bForwardMetadata)->implicit_value(true),
         "Forward metadata (VLRs, header entries, etc) from previous stages")
        ("d_step",
         po::value<boost::uint32_t>(&m_decimation_step)->default_value(1),
         "Decimation filter step")
        ("d_offset",
         po::value<boost::uint32_t>(&m_decimation_offset)->default_value(0),
         "Decimation filter offset")
        ("d_leaf_size",
         po::value<double>(&m_decimation_leaf_size)->default_value(1),
         "Decimation filter leaf size")
        ("d_method",
         po::value<std::string>(&m_decimation_method)->default_value("RankOrder"),
         "Decimation filter method (RankOrder, VoxelGrid)")
        ;

    addSwitchSet(file_options);
    addPositionalSwitch("input", 1);
    addPositionalSwitch("output", 1);
}

std::unique_ptr<Stage> Translate::makeReader(Options readerOptions)
{
    if (isDebug())
    {
        readerOptions.add<bool>("debug", true);
        boost::uint32_t verbosity(getVerboseLevel());
        if (!verbosity)
            verbosity = 1;

        readerOptions.add<boost::uint32_t>("verbose", verbosity);
        readerOptions.add<std::string>("log", "STDERR");
    }

<<<<<<< HEAD
    Stage* reader_stage = AppSupport::makeReader(m_inputFile);
    reader_stage->setOptions(readerOptions);
=======
    std::unique_ptr<Stage> reader_stage(AppSupport::makeReader(readerOptions));

    return reader_stage;
}


Stage* Translate::makeTranslate(Options translateOptions, Stage* reader_stage)
{
>>>>>>> c2bc8ff9
    Stage* final_stage = reader_stage;
    std::map<std::string, Options> extra_opts = getExtraStageOptions();
    if (!m_bounds.empty() || !m_wkt.empty() || !m_output_srs.empty() || extra_opts.size() > 0)
    {
        Stage* next_stage = reader_stage;
        Stage* crop_stage(0);
        Stage* reprojection_stage(0);


        bool bHaveReprojection = extra_opts.find("filters.reprojection") != extra_opts.end();
        bool bHaveCrop = extra_opts.find("filters.crop") != extra_opts.end();

        if (!m_output_srs.empty())
        {
            translateOptions.add<std::string>("out_srs", m_output_srs.getWKT());
            reprojection_stage =
<<<<<<< HEAD
                new filters::Reprojection();
=======
                new filters::Reprojection(translateOptions);
>>>>>>> c2bc8ff9
            reprojection_stage->setInput(next_stage);
            reprojection_stage->setOptions(readerOptions);
            next_stage = reprojection_stage;
        } else if (bHaveReprojection)
        {
            reprojection_stage =
                new filters::Reprojection();
            reprojection_stage->setInput(next_stage);
            reprojection_stage->setOptions(extra_opts.find("filters.reprojection")->second);
            next_stage = reprojection_stage;
        }

        if ((!m_bounds.empty() && m_wkt.empty()))
        {
<<<<<<< HEAD
            readerOptions.add<BOX3D>("bounds", m_bounds);
            crop_stage = new pdal::filters::Crop();
=======
            translateOptions.add<BOX3D>("bounds", m_bounds);
            crop_stage = new pdal::filters::Crop(translateOptions);
>>>>>>> c2bc8ff9
            crop_stage->setInput(next_stage);
            crop_stage->setOptions(readerOptions);
            next_stage = crop_stage;
        }
        else if (m_bounds.empty() && !m_wkt.empty())
        {
            std::istream* wkt_stream;
            try
            {
                wkt_stream = FileUtils::openFile(m_wkt);
                std::stringstream buffer;
                buffer << wkt_stream->rdbuf();

                m_wkt = buffer.str();
                FileUtils::closeFile(wkt_stream);

            }
            catch (pdal::pdal_error const&)
            {
                // If we couldn't open the file given in m_wkt because it
                // was likely actually wkt, leave it alone
            }
<<<<<<< HEAD
            readerOptions.add<std::string >("polygon", m_wkt);
            crop_stage = new pdal::filters::Crop();
=======
            translateOptions.add<std::string >("polygon", m_wkt);
            crop_stage = new pdal::filters::Crop(translateOptions);
>>>>>>> c2bc8ff9
            crop_stage->setInput(next_stage);
            crop_stage->setOptions(readerOptions);
            next_stage = crop_stage;
        } else if (bHaveCrop)
        {
            crop_stage = new pdal::filters::Crop();
            crop_stage->setInput(next_stage);
            crop_stage->setOptions(extra_opts.find("filters.crop")->second);
            next_stage = crop_stage;
        }
        final_stage = next_stage;
    }

    if (m_decimation_step > 1)
    {
        Options decimationOptions;
        decimationOptions.add<bool>("debug", isDebug());
        decimationOptions.add<uint32_t>("verbose", getVerboseLevel());
        decimationOptions.add<uint32_t>("step", m_decimation_step);
        decimationOptions.add<uint32_t>("offset", m_decimation_offset);
        decimationOptions.add<double>("leaf_size", m_decimation_leaf_size);
        decimationOptions.add<std::string>("method", m_decimation_method);
        Stage *decimation_stage = new filters::Decimation();
        decimation_stage->setInput(final_stage);
        decimation_stage->setOptions(decimationOptions);
        final_stage = decimation_stage;
    }

    return final_stage;
}

int Translate::execute()
{
    PointContext ctx;

    Options readerOptions;
    readerOptions.add("filename", m_inputFile);
    readerOptions.add("debug", isDebug());
    readerOptions.add("verbose", getVerboseLevel());
    if (!m_input_srs.empty())
        readerOptions.add("spatialreference", m_input_srs.getWKT());

    std::unique_ptr<Stage> readerStage = makeReader(readerOptions);

    // go ahead and prepare/execute on reader stage only to grab input
    // PointBufferSet, this makes the input PointBuffer available to both the
    // processing pipeline and the visualizer
    readerStage->prepare(ctx);
    PointBufferSet pbSetIn = readerStage->execute(ctx);

    // the input PointBufferSet will be used to populate a BufferReader that is
    // consumed by the processing pipeline
    PointBufferPtr input_buffer = *pbSetIn.begin();
    drivers::buffer::BufferReader bufferReader(readerOptions);
    bufferReader.addBuffer(input_buffer);

    // the translation consumes the BufferReader rather than the readerStage
    Stage* finalStage = makeTranslate(readerOptions, &bufferReader);

    Options writerOptions;
    writerOptions.add("filename", m_outputFile);
    setCommonOptions(writerOptions);

    if (!m_input_srs.empty())
        writerOptions.add("spatialreference", m_input_srs.getWKT());

    if (m_bCompress)
        writerOptions.add("compression", true);
    if (m_bForwardMetadata)
        writerOptions.add("forward_metadata", true);

    std::vector<std::string> cmd = getProgressShellCommand();
    UserCallback *callback =
        cmd.size() ? (UserCallback *)new ShellScriptCallback(cmd) :
        m_numPointsToWrite ? (UserCallback *)new PercentageCallback() :
        (UserCallback *)new HeartbeatCallback();

    std::unique_ptr<Writer> writer(
<<<<<<< HEAD
        AppSupport::makeWriter(m_outputFile, finalStage.get()));
    if (!m_output_srs.empty())
        writer->setSpatialReference(m_output_srs);

    // Some options are inferred by makeWriter based on filename
    // (compression, driver type, etc).
    writer->setOptions(writerOptions+writer->getOptions());

    PointContext ctx;
=======
        AppSupport::makeWriter(writerOptions, finalStage));
    if (!m_output_srs.empty())
        writer->setSpatialReference(m_output_srs);

>>>>>>> c2bc8ff9
    writer->setUserCallback(callback);

    for (auto pi: getExtraStageOptions())
    {
        std::string name = pi.first;
        Options options = pi.second;
        std::vector<Stage*> stages = writer->findStage(name);
        for (auto s: stages)
        {
            Options opts = s->getOptions();
            for (auto o: options.getOptions())
                opts.add(o);
            s->setOptions(opts);
        }
    }
    writer->prepare(ctx);

    // process the data, grabbing the PointBufferSet for visualization of the
    PointBufferSet pbSetOut = writer->execute(ctx);

    visualize(*pbSetIn.begin(), *pbSetOut.begin());

    return 0;
}

} // namespace kernel
} // namespace pdal<|MERGE_RESOLUTION|>--- conflicted
+++ resolved
@@ -187,11 +187,9 @@
         readerOptions.add<std::string>("log", "STDERR");
     }
 
-<<<<<<< HEAD
-    Stage* reader_stage = AppSupport::makeReader(m_inputFile);
-    reader_stage->setOptions(readerOptions);
-=======
-    std::unique_ptr<Stage> reader_stage(AppSupport::makeReader(readerOptions));
+    Stage* stage = AppSupport::makeReader(m_inputFile);
+    stage->setOptions(readerOptions);
+    std::unique_ptr<Stage> reader_stage(stage);
 
     return reader_stage;
 }
@@ -199,8 +197,8 @@
 
 Stage* Translate::makeTranslate(Options translateOptions, Stage* reader_stage)
 {
->>>>>>> c2bc8ff9
     Stage* final_stage = reader_stage;
+    Options readerOptions = reader_stage->getOptions();
     std::map<std::string, Options> extra_opts = getExtraStageOptions();
     if (!m_bounds.empty() || !m_wkt.empty() || !m_output_srs.empty() || extra_opts.size() > 0)
     {
@@ -216,11 +214,7 @@
         {
             translateOptions.add<std::string>("out_srs", m_output_srs.getWKT());
             reprojection_stage =
-<<<<<<< HEAD
                 new filters::Reprojection();
-=======
-                new filters::Reprojection(translateOptions);
->>>>>>> c2bc8ff9
             reprojection_stage->setInput(next_stage);
             reprojection_stage->setOptions(readerOptions);
             next_stage = reprojection_stage;
@@ -235,13 +229,8 @@
 
         if ((!m_bounds.empty() && m_wkt.empty()))
         {
-<<<<<<< HEAD
             readerOptions.add<BOX3D>("bounds", m_bounds);
             crop_stage = new pdal::filters::Crop();
-=======
-            translateOptions.add<BOX3D>("bounds", m_bounds);
-            crop_stage = new pdal::filters::Crop(translateOptions);
->>>>>>> c2bc8ff9
             crop_stage->setInput(next_stage);
             crop_stage->setOptions(readerOptions);
             next_stage = crop_stage;
@@ -264,13 +253,8 @@
                 // If we couldn't open the file given in m_wkt because it
                 // was likely actually wkt, leave it alone
             }
-<<<<<<< HEAD
             readerOptions.add<std::string >("polygon", m_wkt);
             crop_stage = new pdal::filters::Crop();
-=======
-            translateOptions.add<std::string >("polygon", m_wkt);
-            crop_stage = new pdal::filters::Crop(translateOptions);
->>>>>>> c2bc8ff9
             crop_stage->setInput(next_stage);
             crop_stage->setOptions(readerOptions);
             next_stage = crop_stage;
@@ -324,7 +308,8 @@
     // the input PointBufferSet will be used to populate a BufferReader that is
     // consumed by the processing pipeline
     PointBufferPtr input_buffer = *pbSetIn.begin();
-    drivers::buffer::BufferReader bufferReader(readerOptions);
+    drivers::buffer::BufferReader bufferReader;
+    bufferReader.setOptions(readerOptions);
     bufferReader.addBuffer(input_buffer);
 
     // the translation consumes the BufferReader rather than the readerStage
@@ -348,9 +333,7 @@
         m_numPointsToWrite ? (UserCallback *)new PercentageCallback() :
         (UserCallback *)new HeartbeatCallback();
 
-    std::unique_ptr<Writer> writer(
-<<<<<<< HEAD
-        AppSupport::makeWriter(m_outputFile, finalStage.get()));
+    std::unique_ptr<Writer> writer( AppSupport::makeWriter(m_outputFile, finalStage));
     if (!m_output_srs.empty())
         writer->setSpatialReference(m_output_srs);
 
@@ -358,13 +341,6 @@
     // (compression, driver type, etc).
     writer->setOptions(writerOptions+writer->getOptions());
 
-    PointContext ctx;
-=======
-        AppSupport::makeWriter(writerOptions, finalStage));
-    if (!m_output_srs.empty())
-        writer->setSpatialReference(m_output_srs);
-
->>>>>>> c2bc8ff9
     writer->setUserCallback(callback);
 
     for (auto pi: getExtraStageOptions())

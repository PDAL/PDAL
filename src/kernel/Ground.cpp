--- conflicted
+++ resolved
@@ -127,8 +127,6 @@
     readerOptions.add<boost::uint32_t>("verbose", getVerboseLevel());
 
     std::unique_ptr<Stage> readerStage = makeReader(readerOptions);
-<<<<<<< HEAD
-=======
 
     // go ahead and prepare/execute on reader stage only to grab input
     // PointBufferSet, this makes the input PointBuffer available to both the
@@ -139,9 +137,9 @@
     // the input PointBufferSet will be used to populate a BufferReader that is
     // consumed by the processing pipeline
     PointBufferPtr input_buffer = *pbSetIn.begin();
-    drivers::buffer::BufferReader bufferReader(readerOptions);
+    drivers::buffer::BufferReader bufferReader;
+    bufferReader.setOptions(readerOptions);
     bufferReader.addBuffer(input_buffer);
->>>>>>> c2bc8ff9
 
     Options groundOptions;
     std::ostringstream ss;
@@ -164,17 +162,13 @@
     groundOptions.add<bool>("debug", isDebug());
     groundOptions.add<boost::uint32_t>("verbose", getVerboseLevel());
 
-<<<<<<< HEAD
     std::unique_ptr<Stage> groundStage(new filters::PCLBlock());
-    groundStage->setInput(readerStage.get());
+    groundStage->setInput(&bufferReader);
     groundStage->setOptions(groundOptions);
-=======
-    std::unique_ptr<Stage> groundStage(new filters::PCLBlock(groundOptions));
 
     // the PCLBlock groundStage consumes the BufferReader rather than the
     // readerStage
     groundStage->setInput(&bufferReader);
->>>>>>> c2bc8ff9
 
     Options writerOptions;
     writerOptions.add<std::string>("filename", m_outputFile);

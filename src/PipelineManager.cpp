/******************************************************************************
* Copyright (c) 2011, Michael P. Gerlek (mpg@flaxen.com)
*
* All rights reserved.
*
* Redistribution and use in source and binary forms, with or without
* modification, are permitted provided that the following
* conditions are met:
*
*     * Redistributions of source code must retain the above copyright
*       notice, this list of conditions and the following disclaimer.
*     * Redistributions in binary form must reproduce the above copyright
*       notice, this list of conditions and the following disclaimer in
*       the documentation and/or other materials provided
*       with the distribution.
*     * Neither the name of Hobu, Inc. or Flaxen Geo Consulting nor the
*       names of its contributors may be used to endorse or promote
*       products derived from this software without specific prior
*       written permission.
*
* THIS SOFTWARE IS PROVIDED BY THE COPYRIGHT HOLDERS AND CONTRIBUTORS
* "AS IS" AND ANY EXPRESS OR IMPLIED WARRANTIES, INCLUDING, BUT NOT
* LIMITED TO, THE IMPLIED WARRANTIES OF MERCHANTABILITY AND FITNESS
* FOR A PARTICULAR PURPOSE ARE DISCLAIMED. IN NO EVENT SHALL THE
* COPYRIGHT OWNER OR CONTRIBUTORS BE LIABLE FOR ANY DIRECT, INDIRECT,
* INCIDENTAL, SPECIAL, EXEMPLARY, OR CONSEQUENTIAL DAMAGES (INCLUDING,
* BUT NOT LIMITED TO, PROCUREMENT OF SUBSTITUTE GOODS OR SERVICES; LOSS
* OF USE, DATA, OR PROFITS; OR BUSINESS INTERRUPTION) HOWEVER CAUSED
* AND ON ANY THEORY OF LIABILITY, WHETHER IN CONTRACT, STRICT LIABILITY,
* OR TORT (INCLUDING NEGLIGENCE OR OTHERWISE) ARISING IN ANY WAY OUT
* OF THE USE OF THIS SOFTWARE, EVEN IF ADVISED OF THE POSSIBILITY
* OF SUCH DAMAGE.
****************************************************************************/

#include <pdal/PipelineManager.hpp>
#include <pdal/PipelineReaderXML.hpp>

namespace pdal
{

bool PipelineManager::readPipeline(std::istream& input)
{
<<<<<<< HEAD
    PipelineReaderXML reader(*this);
=======
    PipelineReader reader(*this);
>>>>>>> dc8e7ef4

    return reader.readPipeline(input);
}


bool PipelineManager::readPipeline(const std::string& filename)
{
<<<<<<< HEAD
    PipelineReaderXML reader(*this);
=======
    PipelineReader reader(*this);
>>>>>>> dc8e7ef4

    return reader.readPipeline(filename);
}


Stage& PipelineManager::addReader(const std::string& type)
{
    Stage *reader = m_factory.createStage(type);
    if (!reader)
    {
        std::ostringstream ss;
        ss << "Couldn't create reader stage of type '" << type << "'.";
        throw pdal_error(ss.str());
    }
    reader->setProgressFd(m_progressFd);
    m_stages.push_back(reader);
    return *reader;
}


Stage& PipelineManager::addFilter(const std::string& type)
{
    Stage *filter = m_factory.createStage(type);
    if (!filter)
    {
        std::ostringstream ss;
        ss << "Couldn't create filter stage of type '" << type << "'.";
        throw pdal_error(ss.str());
    }
    filter->setProgressFd(m_progressFd);
    m_stages.push_back(filter);
    return *filter;
}


Stage& PipelineManager::addWriter(const std::string& type)
{
    Stage *writer = m_factory.createStage(type);
    if (!writer)
    {
        std::ostringstream ss;
        ss << "Couldn't create writer stage of type '" << type << "'.";
        throw pdal_error(ss.str());
    }
    writer->setProgressFd(m_progressFd);
    m_stages.push_back(writer);
    return *writer;
}


void PipelineManager::prepare() const
{
    Stage *s = getStage();
    if (s)
       s->prepare(m_table);
}


point_count_t PipelineManager::execute()
{
    prepare();

    Stage *s = getStage();
    if (!s)
        return 0;
    m_viewSet = s->execute(m_table);
    point_count_t cnt = 0;
    for (auto pi = m_viewSet.begin(); pi != m_viewSet.end(); ++pi)
    {
        PointViewPtr view = *pi;
        cnt += view->size();
    }
    return cnt;
}


MetadataNode PipelineManager::getMetadata() const
{
    MetadataNode output("stages");

    for (auto s : m_stages)
    {
        output.add(s->getMetadata());
    }
    return output;
}

} // namespace pdal<|MERGE_RESOLUTION|>--- conflicted
+++ resolved
@@ -40,11 +40,7 @@
 
 bool PipelineManager::readPipeline(std::istream& input)
 {
-<<<<<<< HEAD
     PipelineReaderXML reader(*this);
-=======
-    PipelineReader reader(*this);
->>>>>>> dc8e7ef4
 
     return reader.readPipeline(input);
 }
@@ -52,11 +48,7 @@
 
 bool PipelineManager::readPipeline(const std::string& filename)
 {
-<<<<<<< HEAD
     PipelineReaderXML reader(*this);
-=======
-    PipelineReader reader(*this);
->>>>>>> dc8e7ef4
 
     return reader.readPipeline(filename);
 }

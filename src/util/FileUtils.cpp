/******************************************************************************
* Copyright (c) 2011, Michael P. Gerlek (mpg@flaxen.com)
*
* All rights reserved.
*
* Redistribution and use in source and binary forms, with or without
* modification, are permitted provided that the following
* conditions are met:
*
*     * Redistributions of source code must retain the above copyright
*       notice, this list of conditions and the following disclaimer.
*     * Redistributions in binary form must reproduce the above copyright
*       notice, this list of conditions and the following disclaimer in
*       the documentation and/or other materials provided
*       with the distribution.
*     * Neither the name of Hobu, Inc. or Flaxen Geo Consulting nor the
*       names of its contributors may be used to endorse or promote
*       products derived from this software without specific prior
*       written permission.
*
* THIS SOFTWARE IS PROVIDED BY THE COPYRIGHT HOLDERS AND CONTRIBUTORS
* "AS IS" AND ANY EXPRESS OR IMPLIED WARRANTIES, INCLUDING, BUT NOT
* LIMITED TO, THE IMPLIED WARRANTIES OF MERCHANTABILITY AND FITNESS
* FOR A PARTICULAR PURPOSE ARE DISCLAIMED. IN NO EVENT SHALL THE
* COPYRIGHT OWNER OR CONTRIBUTORS BE LIABLE FOR ANY DIRECT, INDIRECT,
* INCIDENTAL, SPECIAL, EXEMPLARY, OR CONSEQUENTIAL DAMAGES (INCLUDING,
* BUT NOT LIMITED TO, PROCUREMENT OF SUBSTITUTE GOODS OR SERVICES; LOSS
* OF USE, DATA, OR PROFITS; OR BUSINESS INTERRUPTION) HOWEVER CAUSED
* AND ON ANY THEORY OF LIABILITY, WHETHER IN CONTRACT, STRICT LIABILITY,
* OR TORT (INCLUDING NEGLIGENCE OR OTHERWISE) ARISING IN ANY WAY OUT
* OF THE USE OF THIS SOFTWARE, EVEN IF ADVISED OF THE POSSIBILITY
* OF SUCH DAMAGE.
****************************************************************************/

#include <sys/stat.h>

#include <iostream>
#include <sstream>

#include <boost/filesystem.hpp>

#include <pdal/util/FileUtils.hpp>
#include <pdal/util/Utils.hpp>

namespace pdal
{

namespace
{

bool isStdin(std::string filename)
{
    return Utils::toupper(filename) == "STDIN";
}

bool isStdout(std::string filename)
{
    return Utils::toupper(filename) == "STOUT" ||
        Utils::toupper(filename) == "STDOUT";
}

} // unnamed namespace

std::istream* FileUtils::openFile(std::string const& filename, bool asBinary)
{
    if (isStdin(filename))
        return &std::cin;

    if (!FileUtils::fileExists(filename))
        return NULL;

    std::ios::openmode mode = std::ios::in;
    if (asBinary)
        mode |= std::ios::binary;

    std::ifstream *ifs = new std::ifstream(filename, mode);
    if (!ifs->good())
    {
        delete ifs;
        return NULL;
    }
    return ifs;
}


std::ostream* FileUtils::createFile(std::string const& filename, bool asBinary)
{
    if (isStdout(filename))
        return &std::cout;

    std::ios::openmode mode = std::ios::out;
    if (asBinary)
        mode |= std::ios::binary;

    std::ostream *ofs = new std::ofstream(filename, mode);
    if (! ofs->good())
    {
        delete ofs;
        return NULL;
    }
    return ofs;
}


bool FileUtils::directoryExists(std::string const& dirname)
{
    return boost::filesystem::exists(dirname);
}


bool FileUtils::createDirectory(std::string const& dirname)
{
    return boost::filesystem::create_directory(dirname);
}


void FileUtils::deleteDirectory(std::string const& dirname)
{
    boost::filesystem::remove_all(dirname);
}


void FileUtils::closeFile(std::ostream *out)
{
    // An ofstream is closeable and deletable, but
    // an ostream like &std::cout isn't.
    if (!out)
        return;
    std::ofstream *ofs = dynamic_cast<std::ofstream *>(out);
    if (ofs)
    {
        ofs->close();
        delete ofs;
    }
}


void FileUtils::closeFile(std::istream* in)
{
    // An ifstream is closeable and deletable, but
    // an istream like &std::cin isn't.
    if (!in)
        return;
    std::ifstream *ifs = dynamic_cast<std::ifstream *>(in);
    if (ifs)
    {
        ifs->close();
        delete ifs;
    }
}


bool FileUtils::deleteFile(const std::string& file)
{
    if (!fileExists(file))
        return false;

    return boost::filesystem::remove(file);
}


void FileUtils::renameFile(const std::string& dest, const std::string& src)
{
    boost::filesystem::rename(src, dest);
}


bool FileUtils::fileExists(const std::string& name)
{
    // filename may actually be a greyhound uri + pipelineId
    std::string http = name.substr(0, 4);
    if (Utils::iequals(http, "http"))
        return true;

    boost::system::error_code ec;
    boost::filesystem::exists(name, ec);
    return boost::filesystem::exists(name) || isStdin(name);
}


uintmax_t FileUtils::fileSize(const std::string& file)
{
    return boost::filesystem::file_size(file);
}


std::string FileUtils::readFileIntoString(const std::string& filename)
{
    std::istream* stream = FileUtils::openFile(filename, false);
    assert(stream);
    std::string str((std::istreambuf_iterator<char>(*stream)),
        std::istreambuf_iterator<char>());
    FileUtils::closeFile(stream);
    return str;
}


std::string FileUtils::addTrailingSlash(std::string path)
{
    if (path[path.size() - 1] != '/' && path[path.size() - 1] != '\\')
        path += "/";
    return path;
}


std::string FileUtils::getcwd()
{
    const boost::filesystem::path p = boost::filesystem::current_path();
    return addTrailingSlash(p.string());
}


/***
// Non-boost alternative.  Requires file existence.
string FileUtils::toAbsolutePath(const string& filename)
{
    std::string result;

#ifdef WIN32
    char buf[MAX_PATH]
    if (GetFullPathName(filename.c_str(), MAX_PATH, buf, NULL))
        result = buf;
#else
    char buf[PATH_MAX];
    if (realpath(filename.c_str(), buf))
        result = buf;
#endif
    return result;
}
***/

// if the filename is an absolute path, just return it
// otherwise, make it absolute (relative to current working dir) and return that
std::string FileUtils::toAbsolutePath(const std::string& filename)
{

#if BOOST_VERSION >= 104600 && BOOST_FILESYSTEM_VERSION >= 3
    const boost::filesystem::path p = boost::filesystem::absolute(filename);
#else
    const boost::filesystem::path p = boost::filesystem::complete(filename);
#endif

    return p.string();
}


// if the filename is an absolute path, just return it
// otherwise, make it absolute (relative to base dir) and return that
//
// note: if base dir is not absolute, first make it absolute via
// toAbsolutePath(base)
std::string FileUtils::toAbsolutePath(const std::string& filename, const std::string base)
{
    const std::string newbase = toAbsolutePath(base);

#if BOOST_VERSION >= 104600 && BOOST_FILESYSTEM_VERSION >= 3
    const boost::filesystem::path p = boost::filesystem::absolute(filename, newbase);
#else
    const boost::filesystem::path p = boost::filesystem::complete(filename, newbase);
#endif

    return p.string();
}

std::string FileUtils::getFilename(const std::string& path)
{
#ifdef _WIN32
    char pathsep = '\\';
#else
    char pathsep = '/';
#endif

    std::string::size_type pos = path.find_last_of(pathsep);
    if (pos == std::string::npos)
        return path;
    return path.substr(pos + 1);
}

// Get the directory part of a filename.
std::string FileUtils::getDirectory(const std::string& path)
{
    const boost::filesystem::path dir =
         boost::filesystem::path(path).parent_path();
    return addTrailingSlash(dir.string());
}


// Determine if the path is an absolute path
bool FileUtils::isAbsolutePath(const std::string& path)
{
#if BOOST_VERSION >= 104600 && BOOST_FILESYSTEM_VERSION >= 3
    return boost::filesystem::path(path).is_absolute();
#else
    return boost::filesystem::path(path).is_complete();
#endif
}


void FileUtils::fileTimes(const std::string& filename,
    struct tm *createTime, struct tm *modTime)
{
#ifdef WIN32
    struct _stat statbuf;
    _stat(filename.c_str(), &statbuf);

    if (createTime)
        *createTime = *gmtime(&statbuf.st_ctime);
    if (modTime)
        *modTime = *gmtime(&statbuf.st_mtime);
#else
    struct stat statbuf;
    stat(filename.c_str(), &statbuf);

    if (createTime)
        gmtime_r(&statbuf.st_ctime, createTime);
    if (modTime)
        gmtime_r(&statbuf.st_mtime, modTime);
#endif
}

<<<<<<< HEAD

std::string FileUtils::readFileAsString(std::string const& filename)
{
    if (!FileUtils::fileExists(filename))
    {
        std::ostringstream oss;
        oss << filename << " does not exist";
        throw pdal_error(oss.str());
    }

    std::istream::pos_type size;
    std::istream* input = FileUtils::openFile(filename, true);

    if (input->good())
    {
        std::string output;
        std::string line;
        while (input->good())
        {
            getline(*input, line);
            if (output.size())
            {
                output = output + "\n" + line;
            }
            else
            {
                output = line;
            }
        }
        return output;
    }
    FileUtils::closeFile(input);
    return std::string();
}

=======
>>>>>>> 463d6893
} // namespace pdal<|MERGE_RESOLUTION|>--- conflicted
+++ resolved
@@ -41,6 +41,7 @@
 
 #include <pdal/util/FileUtils.hpp>
 #include <pdal/util/Utils.hpp>
+#include <pdal/pdal_types.hpp>
 
 namespace pdal
 {
@@ -318,42 +319,5 @@
 #endif
 }
 
-<<<<<<< HEAD
-
-std::string FileUtils::readFileAsString(std::string const& filename)
-{
-    if (!FileUtils::fileExists(filename))
-    {
-        std::ostringstream oss;
-        oss << filename << " does not exist";
-        throw pdal_error(oss.str());
-    }
-
-    std::istream::pos_type size;
-    std::istream* input = FileUtils::openFile(filename, true);
-
-    if (input->good())
-    {
-        std::string output;
-        std::string line;
-        while (input->good())
-        {
-            getline(*input, line);
-            if (output.size())
-            {
-                output = output + "\n" + line;
-            }
-            else
-            {
-                output = line;
-            }
-        }
-        return output;
-    }
-    FileUtils::closeFile(input);
-    return std::string();
-}
-
-=======
->>>>>>> 463d6893
+
 } // namespace pdal
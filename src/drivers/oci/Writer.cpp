--- conflicted
+++ resolved
@@ -66,10 +66,6 @@
 
 Writer::Writer(const Options& options)
     : pdal::Writer(options)
-<<<<<<< HEAD
-    , OracleDriver(getOptions())
-=======
->>>>>>> 0b867896
     , m_createIndex(false)
     , m_pcExtent(3)
     , m_pc_id(0)
@@ -81,14 +77,7 @@
     , m_capacity(0)
     , m_streamChunks(false)
     , m_orientation(schema::POINT_INTERLEAVED)
-<<<<<<< HEAD
-{
-    m_connection = connect();
-    m_gtype = getGType();
-}
-=======
 {}
->>>>>>> 0b867896
 
 Writer::~Writer()
 {
@@ -106,11 +95,8 @@
 void Writer::initialize()
 {
     GlobalEnvironment::get().getGDALDebug()->addLog(log());    
-<<<<<<< HEAD
-=======
     m_connection = connect(m_connSpec);
     m_gtype = getGType();
->>>>>>> 0b867896
 }
 
 
@@ -315,13 +301,8 @@
         m_blockTableName << "'" ;
     runCommand(oss);
 }
-<<<<<<< HEAD
-
-
-=======
-
-
->>>>>>> 0b867896
+
+
 void Writer::createBlockIndex()
 {
     std::ostringstream oss;
@@ -624,11 +605,6 @@
     Schema schema(m_dims);
     schema.setOrientation(m_orientation);
     std::string schemaData = Schema::to_xml(schema);
-<<<<<<< HEAD
-
-    boost::uint32_t capacity = getOptions().getValueOrThrow<boost::uint32_t>("capacity");
-=======
->>>>>>> 0b867896
 
     oss << "declare\n"
         "  pc_id NUMBER := :" << nPCPos << ";\n"
@@ -643,12 +619,8 @@
         "',   -- Column name of the SDO_POINT_CLOUD object\n"
         "          '" << m_blockTableName <<
         "', -- Table to store blocks of the point cloud\n"
-<<<<<<< HEAD
-        "           'blk_capacity="<< capacity <<"', -- max # of points per block\n"
-=======
         "           'blk_capacity="<< m_capacity <<"', -- max # of points "
                     "per block\n"
->>>>>>> 0b867896
         << s_geom.str() <<
         ",  -- Extent\n"
         "     0.5, -- Tolerance for point cloud\n"
@@ -726,12 +698,9 @@
     //HOBU - because the SDO_PC.init method returns a database value for the 
     //  object it created. We want to reflect that in metadata in addition to  
     //  using it for the obj_id when writing the blocks
-<<<<<<< HEAD
-=======
     //ABELL - But how is it ever written?  What I don't see is that its value
     //  AS AN OPTION is ever used (we never seem to retrieve the option
     //  "pc_id").  Do we just scoop up all options as metadata someplace?
->>>>>>> 0b867896
     try
     {
         Option& pc_id = m_options.getOptionByRef("pc_id");
@@ -806,17 +775,11 @@
         options.getValueOrDefault<bool>("store_dimensional_orientation", false);
     m_orientation = dimInterleaved ? schema::DIMENSION_INTERLEAVED :
         schema::POINT_INTERLEAVED;
-<<<<<<< HEAD
-}
-
-
-=======
     m_capacity = options.getValueOrThrow<uint32_t>("capacity");
     m_connSpec = options.getValueOrDefault<std::string>("connection", "");
 }
 
 
->>>>>>> 0b867896
 void Writer::write(const PointBuffer& buffer)
 {
     writeInit(buffer.getSchema());
@@ -1007,21 +970,12 @@
     log()->get(logDEBUG4) << "OCI geometry type " << m_gtype << std::endl;
 
     // :6
-<<<<<<< HEAD
-    long* p_srid = (long*)malloc(sizeof(long));
-
-    if (m_srid != 0)
-        *p_srid = m_srid;
-    statement->Bind(p_srid);
-    log()->get(logDEBUG4) << "OCI SRID " << p_srid << std::endl;
-=======
     long srid;
 
     if (m_srid != 0)
         srid = m_srid;
     statement->Bind(&srid);
     log()->get(logDEBUG4) << "OCI SRID " << srid << std::endl;
->>>>>>> 0b867896
     
 
     // :7
@@ -1050,12 +1004,8 @@
     {
         long long_partition_id = (long)m_blockTablePartitionValue;
         statement->Bind(&long_partition_id);
-<<<<<<< HEAD
-        log()->get(logDEBUG4) << "Partition ID " << long_partition_id << std::endl;        
-=======
         log()->get(logDEBUG4) << "Partition ID " << long_partition_id <<
             std::endl;        
->>>>>>> 0b867896
     }
 
     try
@@ -1077,10 +1027,6 @@
 
     m_connection->DestroyType(&sdo_elem_info);
     m_connection->DestroyType(&sdo_ordinates);
-<<<<<<< HEAD
-    free(p_srid);
-=======
->>>>>>> 0b867896
 }
 
 

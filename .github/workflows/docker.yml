name: Docker

on:
    push:
        paths-ignore:
            - 'doc/**'
    pull_request:
        paths-ignore:
            - 'doc/**'

concurrency:
  group: ${{ github.workflow }}-${{ github.head_ref || github.ref }}
  cancel-in-progress: true

# adapted from https://raw.githubusercontent.com/stefanprodan/podinfo/master/.github/workflows/release.yml
#
jobs:
  containers:
    runs-on: ubuntu-latest
    if: "!contains(github.event.head_commit.message, '[ci skip]') && !contains(github.event.head_commit.message, '[skip ci]')"
    env:
      PUSH_PACKAGES: ${{ github.repository_owner == 'PDAL' && github.event_name != 'pull_request'  }}
    steps:
      - uses: actions/checkout@v2
      - name: Lint
        id: lint
        run: |
          echo "are we pushing packages" ${{ env.PUSH_PACKAGES }}
          echo "event_name" ${{ github.event_name }}
          echo "ref" ${{ github.ref }}
      - name: Setup Docker Buildx
        id: buildx
        uses: docker/setup-buildx-action@v2
        with:
          version: latest
      - if: ${{ env.PUSH_PACKAGES == 'true' }}
        name: Login to GitHub Container Registry
        uses: docker/login-action@v2
        with:
          registry: ghcr.io
          username: ${{ github.repository_owner }}
          password: ${{ secrets.GHCR_TOKEN }}
      - if: ${{ env.PUSH_PACKAGES == 'true' }}
        name: Login to Docker Hub
        uses: docker/login-action@v2
        with:
          username: ${{ secrets.DOCKER_USERNAME }}
          password: ${{ secrets.DOCKER_PASSWORD }}
      - name: Prepare
        id: prep
        run: |
          VERSION=sha-${GITHUB_SHA::8}
          if [[ $GITHUB_REF == refs/tags/* ]]; then
            VERSION=${GITHUB_REF/refs\/tags\//}
          fi
          echo ::set-output name=BUILD_DATE::$(date -u +'%Y-%m-%dT%H:%M:%SZ')
          echo ::set-output name=VERSION::${VERSION}
      - name: Build image
        uses: docker/build-push-action@v3
        with:
          push: ${{ env.PUSH_PACKAGES == 'true' }}
          builder: ${{ steps.buildx.outputs.name }}
          file: "./scripts/docker/ubuntu/Dockerfile"
          context: .
          platforms: linux/amd64

          # We need to pass in the SHA to the Dockerfile so it can checkout
          # our code. It is a different active SHA depending on whether it is a
          # PR or a simple push
          build-args: |
            GITHUB_SHA=${{ github.event.pull_request.head.sha != '' && github.event.pull_request.head.sha || github.sha }}
<<<<<<< HEAD
            GITHUB_REPOSITORY=${{ github.event.pull_request.head.repo.full_name }}}

=======
>>>>>>> ddd9ddaf
          tags: |
            docker.io/pdal/pdal:${{ steps.prep.outputs.VERSION }}
            docker.io/pdal/pdal:latest
            ghcr.io/pdal/pdal:${{ steps.prep.outputs.VERSION }}
            ghcr.io/pdal/pdal:latest
          labels: |
            org.opencontainers.image.title=${{ github.event.repository.name }}
            org.opencontainers.image.description=${{ github.event.repository.description }}
            org.opencontainers.image.source=${{ github.event.repository.html_url }}
            org.opencontainers.image.url=${{ github.event.repository.html_url }}
            org.opencontainers.image.revision=${{ github.sha }}
            org.opencontainers.image.version=${{ steps.prep.outputs.VERSION }}
            org.opencontainers.image.created=${{ steps.prep.outputs.BUILD_DATE }}<|MERGE_RESOLUTION|>--- conflicted
+++ resolved
@@ -69,11 +69,7 @@
           # PR or a simple push
           build-args: |
             GITHUB_SHA=${{ github.event.pull_request.head.sha != '' && github.event.pull_request.head.sha || github.sha }}
-<<<<<<< HEAD
             GITHUB_REPOSITORY=${{ github.event.pull_request.head.repo.full_name }}}
-
-=======
->>>>>>> ddd9ddaf
           tags: |
             docker.io/pdal/pdal:${{ steps.prep.outputs.VERSION }}
             docker.io/pdal/pdal:latest

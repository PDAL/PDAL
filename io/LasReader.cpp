/******************************************************************************
* Copyright (c) 2011, Michael P. Gerlek (mpg@flaxen.com)
*
* All rights reserved.
*
* Redistribution and use in source and binary forms, with or without
* modification, are permitted provided that the following
* conditions are met:
*
*     * Redistributions of source code must retain the above copyright
*       notice, this list of conditions and the following disclaimer.
*     * Redistributions in binary form must reproduce the above copyright
*       notice, this list of conditions and the following disclaimer in
*       the documentation and/or other materials provided
*       with the distribution.
*     * Neither the name of Hobu, Inc. or Flaxen Geo Consulting nor the
*       names of its contributors may be used to endorse or promote
*       products derived from this software without specific prior
*       written permission.
*
* THIS SOFTWARE IS PROVIDED BY THE COPYRIGHT HOLDERS AND CONTRIBUTORS
* "AS IS" AND ANY EXPRESS OR IMPLIED WARRANTIES, INCLUDING, BUT NOT
* LIMITED TO, THE IMPLIED WARRANTIES OF MERCHANTABILITY AND FITNESS
* FOR A PARTICULAR PURPOSE ARE DISCLAIMED. IN NO EVENT SHALL THE
* COPYRIGHT OWNER OR CONTRIBUTORS BE LIABLE FOR ANY DIRECT, INDIRECT,
* INCIDENTAL, SPECIAL, EXEMPLARY, OR CONSEQUENTIAL DAMAGES (INCLUDING,
* BUT NOT LIMITED TO, PROCUREMENT OF SUBSTITUTE GOODS OR SERVICES; LOSS
* OF USE, DATA, OR PROFITS; OR BUSINESS INTERRUPTION) HOWEVER CAUSED
* AND ON ANY THEORY OF LIABILITY, WHETHER IN CONTRACT, STRICT LIABILITY,
* OR TORT (INCLUDING NEGLIGENCE OR OTHERWISE) ARISING IN ANY WAY OUT
* OF THE USE OF THIS SOFTWARE, EVEN IF ADVISED OF THE POSSIBILITY
* OF SUCH DAMAGE.
****************************************************************************/

#include <pdal/compression/LazPerfVlrCompression.hpp>

#include "LasHeader.hpp"
#include "LasReader.hpp"
#include "LasUtils.hpp"

#include <sstream>
#include <string.h>

#include <pdal/pdal_features.hpp>
#include <pdal/Metadata.hpp>
#include <pdal/PointView.hpp>
#include <pdal/QuickInfo.hpp>
#include <pdal/util/Extractor.hpp>
#include <pdal/util/FileUtils.hpp>
#include <pdal/util/IStream.hpp>
#include <pdal/util/ProgramArgs.hpp>

#include "LasHeader.hpp"
#include "LasVLR.hpp"

#ifdef PDAL_HAVE_LASZIP
#include <laszip/laszip_api.h>
#else
using laszip_POINTER = void *;
using laszip_point_struct = void *;
struct laszip_point;
#endif

namespace pdal
{

namespace
{

struct invalid_stream : public std::runtime_error
{
    invalid_stream(const std::string& msg) : std::runtime_error(msg)
        {}
};

} // unnamed namespace

struct LasReader::Args
{
public:
    StringList extraDimSpec;
    std::string compression;
    bool useEbVlr;
    StringList ignoreVLROption;
    bool fixNames;
};

struct LasReader::Private
{
    typedef std::vector<LasUtils::IgnoreVLR> IgnoreVLRList;

    LasHeader header;
    laszip_POINTER laszip;
    laszip_point_struct *laszipPoint;
    LazPerfVlrDecompressor *decompressor;
    std::vector<char> decompressorBuf;
    point_count_t index;
    IgnoreVLRList ignoreVLRs;
    std::vector<ExtraDim> extraDims;

    Private() : decompressor(nullptr), index(0)
    {}
};

LasReader::LasReader() : m_args(new Args), m_p(new Private)
{}


LasReader::~LasReader()
{
#ifdef PDAL_HAVE_LAZPERF
    delete m_p->decompressor;
#endif
}


void LasReader::addArgs(ProgramArgs& args)
{
    args.add("extra_dims", "Dimensions to assign to extra byte data",
        m_args->extraDimSpec);
    args.add("compression", "Decompressor to use", m_args->compression, "EITHER");
    args.add("use_eb_vlr", "Use extra bytes VLR for 1.0 - 1.3 files",
<<<<<<< HEAD
        m_useEbVlr);
    args.add("ignore_vlr", "VLR userid/recordid to ignore", m_ignoreVLROption);
    args.add("start", "Point at which reading should start (0-indexed).", m_start);
=======
        m_args->useEbVlr);
    args.add("ignore_vlr", "VLR userid/recordid to ignore", m_args->ignoreVLROption);
>>>>>>> 9611754d
    args.add("fix_dims", "Make invalid dimension names valid by changing "
        "invalid characters to '_'", m_args->fixNames, true);
}


static StaticPluginInfo const s_info {
    "readers.las",
    "ASPRS LAS 1.0 - 1.4 read support. LASzip support is also \n" \
        "enabled through this driver if LASzip was found during \n" \
        "compilation.",
    "http://pdal.io/stages/readers.las.html",
    { "las", "laz" }
};

CREATE_STATIC_STAGE(LasReader, s_info)

std::string LasReader::getName() const { return s_info.name; }

const LasHeader& LasReader::header() const
{
    return m_p->header;
}

point_count_t LasReader::getNumPoints() const
{
    return m_p->header.pointCount();
}

void LasReader::initialize(PointTableRef table)
{
    initializeLocal(table, m_metadata);
}

QuickInfo LasReader::inspect()
{
    QuickInfo qi;
    std::unique_ptr<PointLayout> layout(new PointLayout());

    RowPointTable table;
    initialize(table);
    addDimensions(layout.get());

    Dimension::IdList dims = layout->dims();
    for (auto di = dims.begin(); di != dims.end(); ++di)
        qi.m_dimNames.push_back(layout->dimName(*di));
    if (!Utils::numericCast(m_p->header.pointCount(), qi.m_pointCount))
        qi.m_pointCount = (std::numeric_limits<point_count_t>::max)();
    qi.m_bounds = m_p->header.getBounds();
    qi.m_srs = getSpatialReference();
    qi.m_valid = true;

    done(table);

    return qi;
}


void LasReader::handleCompressionOption()
{
    std::string compression = Utils::toupper(m_args->compression);
#if defined(PDAL_HAVE_LAZPERF) && defined(PDAL_HAVE_LASZIP)
    if (compression == "EITHER")
        compression = "LASZIP";
#endif
#if !defined(PDAL_HAVE_LAZPERF) && defined(PDAL_HAVE_LASZIP)
    if (compression == "EITHER")
        compression = "LASZIP";
    if (compression == "LAZPERF")
        throwError("Can't decompress with LAZperf.  PDAL not built "
            "with LAZperf.");
#endif
#if defined(PDAL_HAVE_LAZPERF) && !defined(PDAL_HAVE_LASZIP)
    if (compression == "EITHER")
        compression = "LAZPERF";
    if (compression == "LASZIP")
        throwError("Can't decompress with LASzip.  PDAL not built "
            "with LASzip.");
#endif

#if defined(PDAL_HAVE_LAZPERF) || defined(PDAL_HAVE_LASZIP)
    if (compression != "LAZPERF" && compression != "LASZIP")
        throwError("Invalid value for option for compression: '" +
            m_args->compression + "'.  Value values are 'lazperf' and 'laszip'.");
#endif

    // Set case-corrected value.
    m_args->compression = compression;
}

void LasReader::createStream()
{
    if (m_streamIf)
        std::cerr << "Attempt to create stream twice!\n";
    m_streamIf.reset(new LasStreamIf(m_filename));
    if (!m_streamIf->m_istream)
    {
        std::ostringstream oss;
        oss << "Unable to open stream for '"
            << m_filename <<"' with error '" << strerror(errno) <<"'";
        throw pdal_error(oss.str());
    }
}


void LasReader::initializeLocal(PointTableRef table, MetadataNode& m)
{
    try
    {
        m_p->extraDims = LasUtils::parse(m_args->extraDimSpec, false);
    }
    catch (const LasUtils::error& err)
    {
        throwError(err.what());
    }

    try
    {
        m_p->ignoreVLRs = LasUtils::parseIgnoreVLRs(m_args->ignoreVLROption);
    }
    catch (const LasUtils::error& err)
    {
        throwError(err.what());
    }

    m_p->header.initialize(log(), Utils::fileSize(m_filename));
    createStream();
    std::istream *stream(m_streamIf->m_istream);

    stream->seekg(0);
    ILeStream in(stream);
    try
    {
        // This also reads the extended VLRs at the end of the data.
        in >> m_p->header;
    }
    catch (const LasHeader::error& e)
    {
        throwError(e.what());
    }

    for (auto i: m_p->ignoreVLRs)
    {
        if (i.m_recordId)
            m_p->header.removeVLR(i.m_userId, i.m_recordId);
        else
            m_p->header.removeVLR(i.m_userId);
    }

<<<<<<< HEAD
    if (m_start > m_header.pointCount())
        throwError("'start' value of " + std::to_string(m_start) + " is too large. "
            "File contains " + std::to_string(m_header.pointCount()) + " points.");
    if (m_header.compressed())
=======
    if (m_p->header.compressed())
>>>>>>> 9611754d
        handleCompressionOption();
#ifdef PDAL_HAVE_LASZIP
    m_p->laszip = nullptr;
#endif

    if (!m_p->header.pointFormatSupported())
        throwError("Unsupported LAS input point format: " +
            Utils::toString((int)m_p->header.pointFormat()) + ".");

    if (m_p->header.versionAtLeast(1, 4) || m_args->useEbVlr)
        readExtraBytesVlr();
    setSrs(m);
    MetadataNode forward = table.privateMetadata("lasforward");
    extractHeaderMetadata(forward, m);
    extractVlrMetadata(forward, m);

    m_streamIf.reset();
}


void LasReader::handleLaszip(int result)
{
#ifdef PDAL_HAVE_LASZIP
    if (result)
    {
        char *buf;
        laszip_get_error(m_p->laszip, &buf);
        throwError(buf);
    }
#endif
}


void LasReader::ready(PointTableRef table)
{
    createStream();
    std::istream *stream(m_streamIf->m_istream);

    m_p->index = 0;
    if (m_p->header.compressed())
    {
#ifdef PDAL_HAVE_LASZIP
        if (m_args->compression == "LASZIP")
        {
            laszip_BOOL compressed;

            handleLaszip(laszip_create(&m_p->laszip));
            handleLaszip(laszip_open_reader_stream(m_p->laszip, *stream,
                &compressed));
<<<<<<< HEAD
            handleLaszip(laszip_get_point_pointer(m_laszip, &m_laszipPoint));
            handleLaszip(laszip_seek_point(m_laszip, m_start));
=======
            handleLaszip(laszip_get_point_pointer(m_p->laszip, &m_p->laszipPoint));
>>>>>>> 9611754d
        }
#endif

#ifdef PDAL_HAVE_LAZPERF
        if (m_args->compression == "LAZPERF")
        {
            delete m_p->decompressor;

<<<<<<< HEAD
            if (m_start != 0)
                throwError("LAZperf does not support the 'start' option.");
            const LasVLR *vlr = m_header.findVlr(LASZIP_USER_ID,
=======
            const LasVLR *vlr = m_p->header.findVlr(LASZIP_USER_ID,
>>>>>>> 9611754d
                LASZIP_RECORD_ID);
            if (!vlr)
                throwError("LAZ file missing required laszip VLR.");
            m_p->decompressor = new LazPerfVlrDecompressor(*stream,
                vlr->data(), m_p->header.pointOffset());
            m_p->decompressorBuf.resize(m_p->decompressor->pointSize());
        }
#endif

#if !defined(PDAL_HAVE_LAZPERF) && !defined(PDAL_HAVE_LASZIP)
        throwError("Can't read compressed file without LASzip or "
            "LAZperf decompression library.");
#endif
    }
    else
<<<<<<< HEAD
    {
        std::istream::pos_type start = m_header.pointOffset() + (m_start * m_header.pointLen());
        stream->seekg(start);
    }
=======
        stream->seekg(m_p->header.pointOffset());
>>>>>>> 9611754d
}


namespace
{

void addForwardMetadata(MetadataNode& forward, MetadataNode& m,
    const std::string& name, double val, const std::string description,
    size_t precision)
{
    MetadataNode n = m.add(name, val, description, precision);

    // If the entry doesn't already exist, just add it.
    MetadataNode f = forward.findChild(name);
    if (!f.valid())
    {
        forward.add(n);
        return;
    }

    // If the old value and new values aren't the same, set an invalid flag.
    MetadataNode temp = f.addOrUpdate("temp", val, description, precision);
    if (f.value<std::string>() != temp.value<std::string>())
        forward.addOrUpdate(name + "INVALID", "");
}

}

// Store data in the normal metadata place.  Also store it in the private
// lasforward metadata node.
template <typename T>
void addForwardMetadata(MetadataNode& forward, MetadataNode& m,
    const std::string& name, T val, const std::string description)
{
    MetadataNode n = m.add(name, val, description);

    // If the entry doesn't already exist, just add it.
    MetadataNode f = forward.findChild(name);
    if (!f.valid())
    {
        forward.add(n);
        return;
    }

    // If the old value and new values aren't the same, set an invalid flag.
    MetadataNode temp = f.addOrUpdate("temp", val);
    if (f.value<std::string>() != temp.value<std::string>())
        forward.addOrUpdate(name + "INVALID", "");
}


void LasReader::extractHeaderMetadata(MetadataNode& forward, MetadataNode& m)
{
    m.add<bool>("compressed", m_p->header.compressed(),
        "true if this LAS file is compressed");

    addForwardMetadata(forward, m, "major_version", m_p->header.versionMajor(),
        "The major LAS version for the file, always 1 for now");
    addForwardMetadata(forward, m, "minor_version", m_p->header.versionMinor(),
        "The minor LAS version for the file");
    addForwardMetadata(forward, m, "dataformat_id", m_p->header.pointFormat(),
        "LAS Point Data Format");
    if (m_p->header.versionAtLeast(1, 1))
        addForwardMetadata(forward, m, "filesource_id",
            m_p->header.fileSourceId(), "File Source ID (Flight Line Number "
            "if this file was derived from an original flight line).");
    if (m_p->header.versionAtLeast(1, 2))
    {
        // For some reason we've written global encoding as a base 64
        // encoded value in the past.  In an effort to standardize things,
        // I'm writing this as a special value, and will also write
        // global_encoding like we write all other header metadata.
        uint16_t globalEncoding = m_p->header.globalEncoding();
        m.addEncoded("global_encoding_base64", (uint8_t *)&globalEncoding,
            sizeof(globalEncoding),
            "Global Encoding: general property bit field.");

        addForwardMetadata(forward, m, "global_encoding",
            m_p->header.globalEncoding(),
            "Global Encoding: general property bit field.");
    }

    addForwardMetadata(forward, m, "project_id", m_p->header.projectId(),
        "Project ID.");
    addForwardMetadata(forward, m, "system_id", m_p->header.systemId(),
        "Generating system ID.");
    addForwardMetadata(forward, m, "software_id", m_p->header.softwareId(),
        "Generating software description.");
    addForwardMetadata(forward, m, "creation_doy", m_p->header.creationDOY(),
        "Day, expressed as an unsigned short, on which this file was created. "
        "Day is computed as the Greenwich Mean Time (GMT) day. January 1 is "
        "considered day 1.");
    addForwardMetadata(forward, m, "creation_year", m_p->header.creationYear(),
        "The year, expressed as a four digit number, in which the file was "
        "created.");
    addForwardMetadata(forward, m, "scale_x", m_p->header.scaleX(),
        "The scale factor for X values.", 15);
    addForwardMetadata(forward, m, "scale_y", m_p->header.scaleY(),
        "The scale factor for Y values.", 15);
    addForwardMetadata(forward, m, "scale_z", m_p->header.scaleZ(),
        "The scale factor for Z values.", 15);
    addForwardMetadata(forward, m, "offset_x", m_p->header.offsetX(),
        "The offset for X values.", 15);
    addForwardMetadata(forward, m, "offset_y", m_p->header.offsetY(),
        "The offset for Y values.", 15);
    addForwardMetadata(forward, m, "offset_z", m_p->header.offsetZ(),
        "The offset for Z values.", 15);

    m.add("point_length", m_p->header.pointLen(),
        "The size, in bytes, of each point records.");
    m.add("header_size", m_p->header.vlrOffset(),
        "The size, in bytes, of the header block, including any extension "
        "by specific software.");
    m.add("dataoffset", m_p->header.pointOffset(),
        "The actual number of bytes from the beginning of the file to the "
        "first field of the first point record data field. This data offset "
        "must be updated if any software adds data from the Public Header "
        "Block or adds/removes data to/from the Variable Length Records.");
    m.add<double>("minx", m_p->header.minX(),
        "The max and min data fields are the actual unscaled extents of the "
        "LAS point file data, specified in the coordinate system of the LAS "
        "data.");
    m.add<double>("miny", m_p->header.minY(),
        "The max and min data fields are the actual unscaled extents of the "
        "LAS point file data, specified in the coordinate system of the LAS "
        "data.");
    m.add<double>("minz", m_p->header.minZ(),
        "The max and min data fields are the actual unscaled extents of the "
        "LAS point file data, specified in the coordinate system of the LAS "
        "data.");
    m.add<double>("maxx", m_p->header.maxX(),
        "The max and min data fields are the actual unscaled extents of the "
        "LAS point file data, specified in the coordinate system of the LAS "
        "data.");
    m.add<double>("maxy", m_p->header.maxY(),
        "The max and min data fields are the actual unscaled extents of the "
        "LAS point file data, specified in the coordinate system of the LAS "
        "data.");
    m.add<double>("maxz", m_p->header.maxZ(),
        "The max and min data fields are the actual unscaled extents of the "
        "LAS point file data, specified in the coordinate system of the LAS "
        "data.");
    m.add<point_count_t>("count",
        m_p->header.pointCount(), "This field contains the total "
        "number of point records within the file.");

    m.add<std::string>("gtiff", m_p->header.geotiffPrint(),
        "GTifPrint output of GeoTIFF keys");

    // PDAL metadata VLR
    const LasVLR *vlr = m_p->header.findVlr("PDAL", 12);
    if (vlr)
    {
        const char *pos = vlr->data();
        size_t size = vlr->dataLen();
        m.addWithType("pdal_metadata", std::string(pos, size), "json",
            "PDAL Processing Metadata");
    }
    //
    // PDAL pipeline VLR
    vlr = m_p->header.findVlr("PDAL", 13);
    if (vlr)
    {
        const char *pos = vlr->data();
        size_t size = vlr->dataLen();
        m.addWithType("pdal_pipeline", std::string(pos, size), "json",
            "PDAL Processing Pipeline");
    }
}


void LasReader::readExtraBytesVlr()
{
    const LasVLR *vlr = m_p->header.findVlr(SPEC_USER_ID,
        EXTRA_BYTES_RECORD_ID);
    if (!vlr)
        return;
    const char *pos = vlr->data();
    size_t size = vlr->dataLen();
    if (size % sizeof(ExtraBytesSpec) != 0)
    {
        log()->get(LogLevel::Warning) << "Bad size for extra bytes VLR.  "
            "Ignoring.";
        return;
    }
    size /= sizeof(ExtraBytesSpec);
    std::vector<ExtraBytesIf> ebList;
    while (size--)
    {
        ExtraBytesIf eb;
        eb.readFrom(pos);
        ebList.push_back(eb);
        pos += sizeof(ExtraBytesSpec);
    }

    std::vector<ExtraDim> extraDims;
    for (ExtraBytesIf& eb : ebList)
    {
       std::vector<ExtraDim> eds = eb.toExtraDims();
       for (auto& ed : eds)
           extraDims.push_back(std::move(ed));
    }
    if (m_p->extraDims.size() && m_p->extraDims != extraDims)
        log()->get(LogLevel::Warning) << "Extra byte dimensions specified "
            "in pipeline and VLR don't match.  Ignoring pipeline-specified "
            "dimensions";
    m_p->extraDims = extraDims;
}


void LasReader::setSrs(MetadataNode& m)
{
    setSpatialReference(m, m_p->header.srs());
}


void LasReader::extractVlrMetadata(MetadataNode& forward, MetadataNode& m)
{
    static const size_t DATA_LEN_MAX = 1000000;

    int i = 0;
    for (auto vlr : m_p->header.vlrs())
    {
        if (vlr.dataLen() > DATA_LEN_MAX)
            continue;

        std::ostringstream name;
        name << "vlr_" << i++;
        MetadataNode vlrNode(name.str());

        vlrNode.addEncoded("data",
            (const uint8_t *)vlr.data(), vlr.dataLen(), vlr.description());
        vlrNode.add("user_id", vlr.userId(),
            "User ID of the record or pre-defined value from the "
            "specification.");
        vlrNode.add("record_id", vlr.recordId(),
            "Record ID specified by the user.");
        vlrNode.add("description", vlr.description());
        m.add(vlrNode);

        if (vlr.userId() == TRANSFORM_USER_ID||
            vlr.userId() == LASZIP_USER_ID ||
            vlr.userId() == LIBLAS_USER_ID)
            continue;
        if (vlr.userId() == SPEC_USER_ID &&
            vlr.recordId() != 0 && vlr.recordId() != 3)
            continue;
        forward.add(vlrNode);
    }
}


void LasReader::addDimensions(PointLayoutPtr layout)
{
    using namespace Dimension;

    layout->registerDim(Id::X, Type::Double);
    layout->registerDim(Id::Y, Type::Double);
    layout->registerDim(Id::Z, Type::Double);
    layout->registerDim(Id::Intensity, Type::Unsigned16);
    layout->registerDim(Id::ReturnNumber, Type::Unsigned8);
    layout->registerDim(Id::NumberOfReturns, Type::Unsigned8);
    layout->registerDim(Id::ScanDirectionFlag, Type::Unsigned8);
    layout->registerDim(Id::EdgeOfFlightLine, Type::Unsigned8);
    layout->registerDim(Id::Classification, Type::Unsigned8);
    layout->registerDim(Id::ScanAngleRank, Type::Float);
    layout->registerDim(Id::UserData, Type::Unsigned8);
    layout->registerDim(Id::PointSourceId, Type::Unsigned16);

    if (m_p->header.hasTime())
        layout->registerDim(Id::GpsTime, Type::Double);
    if (m_p->header.hasColor())
    {
        layout->registerDim(Id::Red, Type::Unsigned16);
        layout->registerDim(Id::Green, Type::Unsigned16);
        layout->registerDim(Id::Blue, Type::Unsigned16);
    }
    if (m_p->header.hasInfrared())
        layout->registerDim(Id::Infrared);
    if (m_p->header.has14Format())
    {
        layout->registerDim(Id::ScanChannel);
        layout->registerDim(Id::ClassFlags);
    }

    for (auto& dim : m_p->extraDims)
    {
        Dimension::Type type = dim.m_dimType.m_type;
        if (type == Dimension::Type::None)
            continue;
        if (dim.m_dimType.m_xform.nonstandard())
            type = Dimension::Type::Double;
        if (m_args->fixNames)
            dim.m_name = Dimension::fixName(dim.m_name);
        dim.m_dimType.m_id = layout->registerOrAssignDim(dim.m_name, type);
    }
}


bool LasReader::processOne(PointRef& point)
{
    if (m_p->index >= getNumPoints())
        return false;

    size_t pointLen = m_p->header.pointLen();

    if (m_p->header.compressed())
    {
#ifdef PDAL_HAVE_LASZIP
        if (m_args->compression == "LASZIP")
        {
            handleLaszip(laszip_read_point(m_p->laszip));
            loadPoint(point);
        }
#endif

#ifdef PDAL_HAVE_LAZPERF
        if (m_args->compression == "LAZPERF")
        {
            m_p->decompressor->decompress(m_p->decompressorBuf.data());
            loadPoint(point, m_p->decompressorBuf.data(), pointLen);
        }
#endif
#if !defined(PDAL_HAVE_LAZPERF) && !defined(PDAL_HAVE_LASZIP)
        throwError("Can't read compressed file without LASzip or "
            "LAZperf decompression library.");
#endif
    } // compression
    else
    {
        std::vector<char> buf(m_p->header.pointLen());

        m_streamIf->m_istream->read(buf.data(), pointLen);
        loadPoint(point, buf.data(), pointLen);
    }
    m_p->index++;
    return true;
}


point_count_t LasReader::read(PointViewPtr view, point_count_t count)
{
    size_t pointLen = m_p->header.pointLen();
    count = (std::min)(count, getNumPoints() - m_p->index);

    PointId i = 0;
    if (m_p->header.compressed())
    {
#if defined(PDAL_HAVE_LAZPERF) || defined(PDAL_HAVE_LASZIP)
        if (m_args->compression == "LASZIP" || m_args->compression == "LAZPERF")
        {
            for (i = 0; i < count; i++)
            {
                PointRef point = view->point(i);
                PointId id = view->size();
                processOne(point);
                if (m_cb)
                    m_cb(*view, id);
            }
        }
#else
        throwError("Can't read compressed file without LASzip or "
            "LAZperf decompression library.");
#endif
    }
    else
    {
        point_count_t remaining = count;

        // Make a buffer at most a meg.
        size_t bufsize = (std::min)((point_count_t)1000000, count * pointLen);
        std::vector<char> buf(bufsize);
        try
        {
            do
            {
                point_count_t blockPoints = readFileBlock(buf, remaining);
                remaining -= blockPoints;
                char *pos = buf.data();
                while (blockPoints--)
                {
                    PointId id = view->size();
                    PointRef point = view->point(id);
                    loadPoint(point, pos, pointLen);
                    if (m_cb)
                        m_cb(*view, id);
                    pos += pointLen;
                    i++;
                }
            } while (remaining);
        }
        catch (std::out_of_range&)
        {}
        catch (invalid_stream&)
        {}
    }
    m_p->index += i;
    return (point_count_t)i;
}


point_count_t LasReader::readFileBlock(std::vector<char>& buf,
    point_count_t maxpoints)
{
    std::istream *stream(m_streamIf->m_istream);

    size_t ptLen = m_p->header.pointLen();
    point_count_t blockpoints = buf.size() / ptLen;

    blockpoints = (std::min)(maxpoints, blockpoints);
    if (stream->eof())
        throw invalid_stream("stream is done");

    stream->read(buf.data(), blockpoints * ptLen);
    if (stream->gcount() != (std::streamsize)(blockpoints * ptLen))
    {
        // we read fewer bytes than we asked for
        // because the file was either truncated
        // or the header is bunk.
        blockpoints = stream->gcount() / ptLen;
    }
    return blockpoints;
}


#ifdef PDAL_HAVE_LASZIP
void LasReader::loadPoint(PointRef& point)
{
    if (m_p->header.has14Format())
        loadPointV14(point);
    else
        loadPointV10(point);
}
#endif // PDAL_HAVE_LASZIP


void LasReader::loadPoint(PointRef& point, char *buf, size_t bufsize)
{
    if (m_p->header.has14Format())
        loadPointV14(point, buf, bufsize);
    else
        loadPointV10(point, buf, bufsize);
}


#ifdef PDAL_HAVE_LASZIP
void LasReader::loadPointV10(PointRef& point)
{
    // We used to pass the laszip point as an argument, but this allows us to keep
    // any laszip information out of LasReader.hpp.
    laszip_point& p = *m_p->laszipPoint;
    const LasHeader& h = m_p->header;

    double x = p.X * h.scaleX() + h.offsetX();
    double y = p.Y * h.scaleY() + h.offsetY();
    double z = p.Z * h.scaleZ() + h.offsetZ();

    point.setField(Dimension::Id::X, x);
    point.setField(Dimension::Id::Y, y);
    point.setField(Dimension::Id::Z, z);
    point.setField(Dimension::Id::Intensity, p.intensity);
    point.setField(Dimension::Id::ReturnNumber, p.return_number);
    point.setField(Dimension::Id::NumberOfReturns, p.number_of_returns);
    point.setField(Dimension::Id::ScanDirectionFlag, p.scan_direction_flag);
    point.setField(Dimension::Id::EdgeOfFlightLine, p.edge_of_flight_line);
    uint8_t classification = p.classification | (p.synthetic_flag << 5) |
        (p.keypoint_flag << 6) | (p.withheld_flag << 7);
    point.setField(Dimension::Id::Classification, classification);
    point.setField(Dimension::Id::ScanAngleRank, p.scan_angle_rank);
    point.setField(Dimension::Id::UserData, p.user_data);
    point.setField(Dimension::Id::PointSourceId, p.point_source_ID);

    if (h.hasTime())
        point.setField(Dimension::Id::GpsTime, p.gps_time);

    if (h.hasColor())
    {
        point.setField(Dimension::Id::Red, p.rgb[0]);
        point.setField(Dimension::Id::Green, p.rgb[1]);
        point.setField(Dimension::Id::Blue, p.rgb[2]);
    }

    if (m_p->extraDims.size())
    {
        LeExtractor extractor((const char *)p.extra_bytes, p.num_extra_bytes);
        loadExtraDims(extractor, point);
    }
}
#endif // PDAL_HAVE_LASZIP

void LasReader::loadPointV10(PointRef& point, char *buf, size_t bufsize)
{
    LeExtractor istream(buf, bufsize);

    int32_t xi, yi, zi;
    istream >> xi >> yi >> zi;

    const LasHeader& h = m_p->header;

    double x = xi * h.scaleX() + h.offsetX();
    double y = yi * h.scaleY() + h.offsetY();
    double z = zi * h.scaleZ() + h.offsetZ();

    uint16_t intensity;
    uint8_t flags;
    uint8_t classification;
    int8_t scanAngleRank;
    uint8_t user;
    uint16_t pointSourceId;

    istream >> intensity >> flags >> classification >> scanAngleRank >>
        user >> pointSourceId;

    uint8_t returnNum = flags & 0x07;
    uint8_t numReturns = (flags >> 3) & 0x07;
    uint8_t scanDirFlag = (flags >> 6) & 0x01;
    uint8_t flight = (flags >> 7) & 0x01;

    point.setField(Dimension::Id::X, x);
    point.setField(Dimension::Id::Y, y);
    point.setField(Dimension::Id::Z, z);
    point.setField(Dimension::Id::Intensity, intensity);
    point.setField(Dimension::Id::ReturnNumber, returnNum);
    point.setField(Dimension::Id::NumberOfReturns, numReturns);
    point.setField(Dimension::Id::ScanDirectionFlag, scanDirFlag);
    point.setField(Dimension::Id::EdgeOfFlightLine, flight);
    point.setField(Dimension::Id::Classification, classification);
    point.setField(Dimension::Id::ScanAngleRank, scanAngleRank);
    point.setField(Dimension::Id::UserData, user);
    point.setField(Dimension::Id::PointSourceId, pointSourceId);

    if (h.hasTime())
    {
        double time;
        istream >> time;
        point.setField(Dimension::Id::GpsTime, time);
    }

    if (h.hasColor())
    {
        uint16_t red, green, blue;
        istream >> red >> green >> blue;
        point.setField(Dimension::Id::Red, red);
        point.setField(Dimension::Id::Green, green);
        point.setField(Dimension::Id::Blue, blue);
    }

    if (m_p->extraDims.size())
        loadExtraDims(istream, point);
}


#ifdef PDAL_HAVE_LASZIP
void LasReader::loadPointV14(PointRef& point)
{
    // We used to pass the laszip point as an argument, but this allows us to keep
    // any laszip information out of LasReader.hpp.
    laszip_point& p = *m_p->laszipPoint;
    const LasHeader& h = m_p->header;

    double x = p.X * h.scaleX() + h.offsetX();
    double y = p.Y * h.scaleY() + h.offsetY();
    double z = p.Z * h.scaleZ() + h.offsetZ();

    point.setField(Dimension::Id::X, x);
    point.setField(Dimension::Id::Y, y);
    point.setField(Dimension::Id::Z, z);
    point.setField(Dimension::Id::Intensity, p.intensity);
    point.setField(Dimension::Id::ReturnNumber, p.extended_return_number);
    point.setField(Dimension::Id::NumberOfReturns,
        p.extended_number_of_returns);
    point.setField(Dimension::Id::ClassFlags, p.extended_classification_flags);
    point.setField(Dimension::Id::ScanChannel, p.extended_scanner_channel);
    point.setField(Dimension::Id::ScanDirectionFlag, p.scan_direction_flag);
    point.setField(Dimension::Id::EdgeOfFlightLine, p.edge_of_flight_line);
    point.setField(Dimension::Id::Classification, p.extended_classification);
    point.setField(Dimension::Id::ScanAngleRank, p.extended_scan_angle * .006);
    point.setField(Dimension::Id::UserData, p.user_data);
    point.setField(Dimension::Id::PointSourceId, p.point_source_ID);
    point.setField(Dimension::Id::GpsTime, p.gps_time);

    if (h.hasColor())
    {
        point.setField(Dimension::Id::Red, p.rgb[0]);
        point.setField(Dimension::Id::Green, p.rgb[1]);
        point.setField(Dimension::Id::Blue, p.rgb[2]);
    }

    if (h.hasInfrared())
    {
        point.setField(Dimension::Id::Infrared, p.rgb[3]);
    }

    if (m_p->extraDims.size())
    {
        LeExtractor extractor((const char *)p.extra_bytes, p.num_extra_bytes);
        loadExtraDims(extractor, point);
    }
}
#endif  // PDAL_HAVE_LASZIP


void LasReader::loadPointV14(PointRef& point, char *buf, size_t bufsize)
{
    LeExtractor istream(buf, bufsize);

    int32_t xi, yi, zi;
    istream >> xi >> yi >> zi;

    const LasHeader& h = m_p->header;

    double x = xi * h.scaleX() + h.offsetX();
    double y = yi * h.scaleY() + h.offsetY();
    double z = zi * h.scaleZ() + h.offsetZ();

    uint16_t intensity;
    uint8_t returnInfo;
    uint8_t flags;
    uint8_t classification;
    uint8_t user;
    int16_t scanAngle;
    uint16_t pointSourceId;
    double gpsTime;

    istream >> intensity >> returnInfo >> flags >> classification >> user >>
        scanAngle >> pointSourceId >> gpsTime;

    uint8_t returnNum = returnInfo & 0x0F;
    uint8_t numReturns = (returnInfo >> 4) & 0x0F;
    uint8_t classFlags = flags & 0x0F;
    uint8_t scanChannel = (flags >> 4) & 0x03;
    uint8_t scanDirFlag = (flags >> 6) & 0x01;
    uint8_t flight = (flags >> 7) & 0x01;

    point.setField(Dimension::Id::X, x);
    point.setField(Dimension::Id::Y, y);
    point.setField(Dimension::Id::Z, z);
    point.setField(Dimension::Id::Intensity, intensity);
    point.setField(Dimension::Id::ReturnNumber, returnNum);
    point.setField(Dimension::Id::NumberOfReturns, numReturns);
    point.setField(Dimension::Id::ClassFlags, classFlags);
    point.setField(Dimension::Id::ScanChannel, scanChannel);
    point.setField(Dimension::Id::ScanDirectionFlag, scanDirFlag);
    point.setField(Dimension::Id::EdgeOfFlightLine, flight);
    point.setField(Dimension::Id::Classification, classification);
    point.setField(Dimension::Id::ScanAngleRank, scanAngle * .006);
    point.setField(Dimension::Id::UserData, user);
    point.setField(Dimension::Id::PointSourceId, pointSourceId);
    point.setField(Dimension::Id::GpsTime, gpsTime);

    if (h.hasColor())
    {
        uint16_t red, green, blue;
        istream >> red >> green >> blue;
        point.setField(Dimension::Id::Red, red);
        point.setField(Dimension::Id::Green, green);
        point.setField(Dimension::Id::Blue, blue);
    }

    if (h.hasInfrared())
    {
        uint16_t nearInfraRed;

        istream >> nearInfraRed;
        point.setField(Dimension::Id::Infrared, nearInfraRed);
    }

    if (m_p->extraDims.size())
        loadExtraDims(istream, point);
}


void LasReader::loadExtraDims(LeExtractor& istream, PointRef& point)
{
    for (auto& dim : m_p->extraDims)
    {
        // Dimension type of None is undefined and unprocessed
        if (dim.m_dimType.m_type == Dimension::Type::None)
        {
            istream.skip(dim.m_size);
            continue;
        }

        Everything e = Utils::extractDim(istream, dim.m_dimType.m_type);
        if (dim.m_dimType.m_xform.nonstandard())
        {
            double d = Utils::toDouble(e, dim.m_dimType.m_type);
            d = d * dim.m_dimType.m_xform.m_scale.m_val +
                dim.m_dimType.m_xform.m_offset.m_val;
            point.setField(dim.m_dimType.m_id, d);
        }
        else
            point.setField(dim.m_dimType.m_id, dim.m_dimType.m_type, &e);
    }
}


void LasReader::done(PointTableRef)
{
#ifdef PDAL_HAVE_LASZIP
    if (m_p->laszip)
    {
        handleLaszip(laszip_close_reader(m_p->laszip));
        handleLaszip(laszip_destroy(m_p->laszip));
    }
#endif
    m_streamIf.reset();
}

bool LasReader::eof()
{
    return m_p->index >= getNumPoints();
}


} // namespace pdal<|MERGE_RESOLUTION|>--- conflicted
+++ resolved
@@ -83,6 +83,7 @@
     bool useEbVlr;
     StringList ignoreVLROption;
     bool fixNames;
+    PointId start;
 };
 
 struct LasReader::Private
@@ -119,15 +120,9 @@
     args.add("extra_dims", "Dimensions to assign to extra byte data",
         m_args->extraDimSpec);
     args.add("compression", "Decompressor to use", m_args->compression, "EITHER");
-    args.add("use_eb_vlr", "Use extra bytes VLR for 1.0 - 1.3 files",
-<<<<<<< HEAD
-        m_useEbVlr);
-    args.add("ignore_vlr", "VLR userid/recordid to ignore", m_ignoreVLROption);
-    args.add("start", "Point at which reading should start (0-indexed).", m_start);
-=======
-        m_args->useEbVlr);
+    args.add("use_eb_vlr", "Use extra bytes VLR for 1.0 - 1.3 files", m_args->useEbVlr);
     args.add("ignore_vlr", "VLR userid/recordid to ignore", m_args->ignoreVLROption);
->>>>>>> 9611754d
+    args.add("start", "Point at which reading should start (0-indexed).", m_args->start);
     args.add("fix_dims", "Make invalid dimension names valid by changing "
         "invalid characters to '_'", m_args->fixNames, true);
 }
@@ -276,14 +271,10 @@
             m_p->header.removeVLR(i.m_userId);
     }
 
-<<<<<<< HEAD
-    if (m_start > m_header.pointCount())
-        throwError("'start' value of " + std::to_string(m_start) + " is too large. "
-            "File contains " + std::to_string(m_header.pointCount()) + " points.");
-    if (m_header.compressed())
-=======
+    if (m_args->start > m_p->header.pointCount())
+        throwError("'start' value of " + std::to_string(m_args->start) + " is too large. "
+            "File contains " + std::to_string(m_p->header.pointCount()) + " points.");
     if (m_p->header.compressed())
->>>>>>> 9611754d
         handleCompressionOption();
 #ifdef PDAL_HAVE_LASZIP
     m_p->laszip = nullptr;
@@ -333,12 +324,8 @@
             handleLaszip(laszip_create(&m_p->laszip));
             handleLaszip(laszip_open_reader_stream(m_p->laszip, *stream,
                 &compressed));
-<<<<<<< HEAD
-            handleLaszip(laszip_get_point_pointer(m_laszip, &m_laszipPoint));
-            handleLaszip(laszip_seek_point(m_laszip, m_start));
-=======
             handleLaszip(laszip_get_point_pointer(m_p->laszip, &m_p->laszipPoint));
->>>>>>> 9611754d
+            handleLaszip(laszip_seek_point(m_p->laszip, m_args->start));
         }
 #endif
 
@@ -347,14 +334,9 @@
         {
             delete m_p->decompressor;
 
-<<<<<<< HEAD
             if (m_start != 0)
                 throwError("LAZperf does not support the 'start' option.");
-            const LasVLR *vlr = m_header.findVlr(LASZIP_USER_ID,
-=======
-            const LasVLR *vlr = m_p->header.findVlr(LASZIP_USER_ID,
->>>>>>> 9611754d
-                LASZIP_RECORD_ID);
+            const LasVLR *vlr = m_p->header.findVlr(LASZIP_USER_ID, LASZIP_RECORD_ID);
             if (!vlr)
                 throwError("LAZ file missing required laszip VLR.");
             m_p->decompressor = new LazPerfVlrDecompressor(*stream,
@@ -369,14 +351,11 @@
 #endif
     }
     else
-<<<<<<< HEAD
-    {
-        std::istream::pos_type start = m_header.pointOffset() + (m_start * m_header.pointLen());
+    {
+        std::istream::pos_type start = m_p->header.pointOffset() +
+            (m_args->start * m_p->header.pointLen());
         stream->seekg(start);
     }
-=======
-        stream->seekg(m_p->header.pointOffset());
->>>>>>> 9611754d
 }
 
 

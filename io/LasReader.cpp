--- conflicted
+++ resolved
@@ -85,12 +85,9 @@
     args.add("use_eb_vlr", "Use extra bytes VLR for 1.0 - 1.3 files",
         m_useEbVlr);
     args.add("ignore_vlr", "VLR userid/recordid to ignore", m_ignoreVLROption);
-<<<<<<< HEAD
     args.add("start", "Point at which reading should start (0-indexed).", m_start);
-=======
     args.add("fix_dims", "Make invalid dimension names valid by changing "
         "invalid characters to '_'", m_fixNames, true);
->>>>>>> c845a941
 }
 
 

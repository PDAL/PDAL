/******************************************************************************
* Copyright (c) 2011, Michael P. Gerlek (mpg@flaxen.com)
*
* All rights reserved.
*
* Redistribution and use in source and binary forms, with or without
* modification, are permitted provided that the following
* conditions are met:
*
*     * Redistributions of source code must retain the above copyright
*       notice, this list of conditions and the following disclaimer.
*     * Redistributions in binary form must reproduce the above copyright
*       notice, this list of conditions and the following disclaimer in
*       the documentation and/or other materials provided
*       with the distribution.
*     * Neither the name of Hobu, Inc. or Flaxen Geo Consulting nor the
*       names of its contributors may be used to endorse or promote
*       products derived from this software without specific prior
*       written permission.
*
* THIS SOFTWARE IS PROVIDED BY THE COPYRIGHT HOLDERS AND CONTRIBUTORS
* "AS IS" AND ANY EXPRESS OR IMPLIED WARRANTIES, INCLUDING, BUT NOT
* LIMITED TO, THE IMPLIED WARRANTIES OF MERCHANTABILITY AND FITNESS
* FOR A PARTICULAR PURPOSE ARE DISCLAIMED. IN NO EVENT SHALL THE
* COPYRIGHT OWNER OR CONTRIBUTORS BE LIABLE FOR ANY DIRECT, INDIRECT,
* INCIDENTAL, SPECIAL, EXEMPLARY, OR CONSEQUENTIAL DAMAGES (INCLUDING,
* BUT NOT LIMITED TO, PROCUREMENT OF SUBSTITUTE GOODS OR SERVICES; LOSS
* OF USE, DATA, OR PROFITS; OR BUSINESS INTERRUPTION) HOWEVER CAUSED
* AND ON ANY THEORY OF LIABILITY, WHETHER IN CONTRACT, STRICT LIABILITY,
* OR TORT (INCLUDING NEGLIGENCE OR OTHERWISE) ARISING IN ANY WAY OUT
* OF THE USE OF THIS SOFTWARE, EVEN IF ADVISED OF THE POSSIBILITY
* OF SUCH DAMAGE.
****************************************************************************/

#include <pdal/compression/LazPerfVlrCompression.hpp>

#include "LasHeader.hpp"
#include "LasReader.hpp"
#include "private/las/Header.hpp"
#include "private/las/Srs.hpp"
#include "private/las/Utils.hpp"
#include "private/las/Vlr.hpp"

#include <sstream>
#include <string.h>

#include <pdal/pdal_features.hpp>
#include <pdal/Metadata.hpp>
#include <pdal/PointView.hpp>
#include <pdal/QuickInfo.hpp>
#include <pdal/util/Extractor.hpp>
#include <pdal/util/FileUtils.hpp>
#include <pdal/util/IStream.hpp>
#include <pdal/util/ProgramArgs.hpp>

namespace pdal
{

namespace
{

struct invalid_stream : public std::runtime_error
{
    invalid_stream(const std::string& msg) : std::runtime_error(msg)
        {}
};

} // unnamed namespace

struct LasReader::Options
{
    StringList extraDimSpec;
    //ABELL
    std::string compression;
    bool useEbVlr;
    StringList ignoreVLROption;
    bool fixNames;
    PointId start;
    bool nosrs;
};

struct LasReader::Private
{
    Options opts;
    las::Header header;
<<<<<<< HEAD
    LasHeader apiHeader;
    laszip_POINTER laszip;
    laszip_point_struct *laszipPoint;
=======
>>>>>>> 6bdd2e2c
    LazPerfVlrDecompressor *decompressor;
    std::vector<char> decompressorBuf;
    point_count_t index;
    las::VlrList ignoreVlrs;
    las::VlrList vlrs;
    las::Srs srs;
    std::vector<las::ExtraDim> extraDims;

    Private() : apiHeader(header, srs, vlrs), decompressor(nullptr), index(0)
    {}
};

LasReader::LasReader() : d(new Private)
{}


LasReader::~LasReader()
{
#ifdef PDAL_HAVE_LAZPERF
    delete d->decompressor;
#endif
}


void LasReader::addArgs(ProgramArgs& args)
{
    args.add("extra_dims", "Dimensions to assign to extra byte data",
        d->opts.extraDimSpec);
    args.add("compression", "Decompressor to use", d->opts.compression, "EITHER");
    args.add("use_eb_vlr", "Use extra bytes VLR for 1.0 - 1.3 files", d->opts.useEbVlr);
    args.add("ignore_vlr", "VLR userid/recordid to ignore", d->opts.ignoreVLROption );
    args.add("start", "Point at which reading should start (0-indexed).", d->opts.start);
    args.add("fix_dims", "Make invalid dimension names valid by changing "
        "invalid characters to '_'", d->opts.fixNames, true);
    args.add("nosrs", "Skip reading/processing file SRS", d->opts.nosrs);
}


static StaticPluginInfo const s_info {
    "readers.las",
    "ASPRS LAS 1.0 - 1.4 read support. LASzip support is also \n" \
        "enabled through this driver if LASzip was found during \n" \
        "compilation.",
    "http://pdal.io/stages/readers.las.html",
    { "las", "laz" }
};

CREATE_STATIC_STAGE(LasReader, s_info)

std::string LasReader::getName() const { return s_info.name; }

const LasHeader& LasReader::header() const
{
    return d->apiHeader;
}

uint64_t LasReader::vlrData(const std::string& userId, uint16_t recordId, char const * & data)
{
    const las::Vlr *vlr = las::findVlr(userId, recordId, d->vlrs);
    if (!vlr)
	return 0;
    data = vlr->data();
    return vlr->dataVec.size();
}

point_count_t LasReader::getNumPoints() const
{
    return d->header.pointCount() - d->opts.start;
}

void LasReader::initialize(PointTableRef table)
{
    initializeLocal(table, m_metadata);
}

QuickInfo LasReader::inspect()
{
    QuickInfo qi;
    std::unique_ptr<PointLayout> layout(new PointLayout());

    RowPointTable table;
    initialize(table);
    addDimensions(layout.get());

    Dimension::IdList dims = layout->dims();
    for (auto di = dims.begin(); di != dims.end(); ++di)
        qi.m_dimNames.push_back(layout->dimName(*di));
    if (!Utils::numericCast(d->header.pointCount(), qi.m_pointCount))
        qi.m_pointCount = (std::numeric_limits<point_count_t>::max)();
    qi.m_bounds = d->header.bounds;
    qi.m_srs = getSpatialReference();
    qi.m_valid = true;

    done(table);

    return qi;
}


void LasReader::createStream()
{
    if (m_streamIf)
        std::cerr << "Attempt to create stream twice!\n";
    m_streamIf.reset(new LasStreamIf(m_filename));
    if (!m_streamIf->m_istream)
    {
        std::ostringstream oss;
        oss << "Unable to open stream for '"
            << m_filename <<"' with error '" << strerror(errno) <<"'";
        throw pdal_error(oss.str());
    }
}


void LasReader::initializeLocal(PointTableRef table, MetadataNode& m)
{
    try
    {
        d->extraDims = las::parse(d->opts.extraDimSpec, false);
    }
    catch (const las::error& err)
    {
        throwError(err.what());
    }

    std::string error;
    d->ignoreVlrs = las::parseIgnoreVlrs(d->opts.ignoreVLROption, error);
    if (error.size())
        throwError(error);

    createStream();
    std::istream *stream(m_streamIf->m_istream);

    stream->seekg(0);
    // Always try to read as if we have 1.4 size.
    char headerBuf[las::Header::Size14];
    stream->read(headerBuf, las::Header::Size14);
    if (stream->gcount() < (std::streamsize)las::Header::Size12)
        throwError("Couldn't read LAS header. File size insufficient.");
    d->header.fill(headerBuf, las::Header::Size14);

    uint64_t fileSize = Utils::fileSize(m_filename);
    StringList errors = d->header.validate(fileSize);
    if (errors.size())
        throwError(errors.front());

    // Verify
    if (!las::pointFormatSupported(d->header.pointFormat()))
        throwError("Unsupported LAS input point format: " +
            Utils::toString((int)d->header.pointFormat()) + ".");

    // Read VLRs.  Clear the error state since we potentially over-read the header, leaving
    // the stream in error, when things are really fine.
    stream->clear();
    stream->seekg(d->header.headerSize);

    char vlrHeaderBuf[las::Vlr::HeaderSize];
    std::vector<char> vlrBuf;
    for (uint32_t i = 0; i < d->header.vlrCount; ++i)
    {
        las::Vlr vlr;

        stream->read((char *)vlrHeaderBuf, las::Vlr::HeaderSize);
        if (stream->gcount() != las::Vlr::HeaderSize)
            throwError("Couldn't read VLR " + std::to_string(i + 1) + ". End of file reached.");
        vlr.fillHeader(vlrHeaderBuf);
        if ((uint64_t)stream->tellg() + vlr.promisedDataSize > d->header.pointOffset)
            throwError("VLR " + std::to_string(i + 1) +
                "(" + vlr.userId + "/" + std::to_string(vlr.recordId) + ") "
                "size too large -- flows into point data.");
        if (las::shouldIgnoreVlr(vlr, d->ignoreVlrs))
        {
            stream->seekg(vlr.promisedDataSize, std::ios::cur);
            continue;
        }
        vlr.dataVec.resize(vlr.promisedDataSize);
        stream->read(vlr.data(), vlr.promisedDataSize);

        if (stream->gcount() != (std::streamsize)vlr.promisedDataSize)
            throwError("Couldn't read VLR " + std::to_string(i + 1) + ". End of file reached.");
        d->vlrs.push_back(std::move(vlr));
    }

    // Read EVLRs if we have them.
    if (d->header.evlrOffset && d->header.evlrCount)
    {
        char evlrHeaderBuf[las::Evlr::HeaderSize];
        stream->seekg(d->header.evlrOffset);
        for (uint32_t i = 0; i < d->header.evlrCount; ++i)
        {
            las::Evlr evlr;

            stream->read((char *)evlrHeaderBuf, las::Evlr::HeaderSize);
            if (stream->gcount() != las::Evlr::HeaderSize)
                throwError("Couldn't read EVLR " + std::to_string(i + 1) +
                    ". End of file reached.");
            evlr.fillHeader(evlrHeaderBuf);

            if ((uint64_t)stream->tellg() + evlr.promisedDataSize > fileSize)
                throwError("EVLR " + std::to_string(i + 1) +
                    "(" + evlr.userId + "/" + std::to_string(evlr.recordId) + ") "
                    "size too large -- exceeds file size.");
            if (las::shouldIgnoreVlr(evlr, d->ignoreVlrs))
            {
                stream->seekg(evlr.promisedDataSize, std::ios::cur);
                continue;
            }
            evlr.dataVec.resize(evlr.promisedDataSize);
            stream->read(evlr.data(), evlr.promisedDataSize);

            //ABELL - Better error message.
            if (stream->gcount() != (std::streamsize)evlr.promisedDataSize)
                throwError("Couldn't read EVLR " + std::to_string(i + 1) +
                    ". End of file reached.");
            d->vlrs.push_back(std::move(evlr));
        }
    }

    if (!d->opts.nosrs)
        d->srs.init(d->vlrs, d->header.mustUseWkt(), log());

    if (d->opts.start > d->header.pointCount())
        throwError("'start' value of " + std::to_string(d->opts.start) + " is too large. "
            "File contains " + std::to_string(d->header.pointCount()) + " points.");

    if (d->header.versionAtLeast(1, 4) || d->opts.useEbVlr)
        readExtraBytesVlr();

    setSrs(m);
    MetadataNode forward = table.privateMetadata("lasforward");
    las::extractHeaderMetadata(d->header, forward, m);
    las::extractSrsMetadata(d->srs, m);
    for (int i = 0; i < (int)d->vlrs.size(); ++i)
        las::addVlrMetadata(d->vlrs[i], "vlr_" + std::to_string(i), forward, m);

    m_streamIf.reset();
}


void LasReader::ready(PointTableRef table)
{
    createStream();
    std::istream *stream(m_streamIf->m_istream);

    d->index = 0;
    if (d->header.dataCompressed())
    {
        delete d->decompressor;

        const las::Vlr *vlr = las::findVlr(las::LaszipUserId, las::LaszipRecordId, d->vlrs);
        if (!vlr)
            throwError("LAZ file missing required laszip VLR.");
        d->decompressor = new LazPerfVlrDecompressor(*stream, d->header, vlr->data());
        if (d->opts.start > 0)
        {
            if (d->opts.start > d->header.pointCount())
                throwError("'start' option set past end of file.");
            d->decompressor->seek(d->opts.start);
        }
        d->decompressorBuf.resize(d->header.pointSize);
    }
    else
    {
        std::istream::pos_type start = d->header.pointOffset +
            (d->opts.start * d->header.pointSize);
        stream->seekg(start);
    }
}


void LasReader::readExtraBytesVlr()
{
    const las::Vlr *vlr = las::findVlr(las::SpecUserId, las::ExtraBytesRecordId, d->vlrs);
    if (!vlr)
        return;

    if (vlr->dataSize() % las::ExtraBytesSpecSize != 0)
    {
        log()->get(LogLevel::Warning) << "Bad size for extra bytes VLR.  Ignoring.";
        return;
    }

    std::vector<las::ExtraDim> extraDims =
        las::ExtraBytesIf::toExtraDims(vlr->data(), vlr->dataSize(), d->header.baseCount());

    if (d->extraDims.size() && d->extraDims != extraDims)
        log()->get(LogLevel::Warning) << "Extra byte dimensions specified "
            "in pipeline and VLR don't match.  Ignoring pipeline-specified "
            "dimensions";
    d->extraDims = std::move(extraDims);
}


//ABELL - Not sure why this is its own function, but leaving it so as not to break
//  API.
void LasReader::setSrs(MetadataNode& m)
{
    setSpatialReference(m, d->srs.get());
}


void LasReader::addDimensions(PointLayoutPtr layout)
{
    layout->registerDims(las::pdrfDims(d->header.pointFormat()));

    size_t ebLen = d->header.ebCount();
    for (auto& dim : d->extraDims)
    {
        if (dim.m_size > ebLen)
            throwError("Extra byte specification exceeds point length beyond base format length.");
        ebLen -= dim.m_size;

        Dimension::Type type = dim.m_dimType.m_type;
        if (type == Dimension::Type::None)
            continue;
        if (dim.m_dimType.m_xform.nonstandard())
            type = Dimension::Type::Double;
        if (d->opts.fixNames)
            dim.m_name = Dimension::fixName(dim.m_name);
        dim.m_dimType.m_id = layout->registerOrAssignDim(dim.m_name, type);
    }
}


bool LasReader::processOne(PointRef& point)
{
    if (d->index >= getNumPoints())
        return false;

    if (d->header.dataCompressed())
    {
        if (!d->decompressor->decompress(d->decompressorBuf.data()))
            throwError("Error reading point " + std::to_string(d->index) +
                " from " + m_filename + ". Invalid/corrupt file.");
        loadPoint(point, d->decompressorBuf.data(), d->header.pointSize);
    }
    else
    {
        std::vector<char> buf(d->header.pointSize);
        m_streamIf->m_istream->read(buf.data(), buf.size());
        loadPoint(point, buf.data(), buf.size());
    }
    d->index++;
    return true;
}


point_count_t LasReader::read(PointViewPtr view, point_count_t count)
{
    count = (std::min)(count, getNumPoints() - d->index);

    PointId i = 0;
    if (d->header.dataCompressed())
    {
        for (i = 0; i < count; i++)
        {
            PointRef point = view->point(i);
            PointId id = view->size();
            processOne(point);
            if (m_cb)
                m_cb(*view, id);
        }
    }
    else
    {
        point_count_t remaining = count;

        // Make a buffer at most a meg.
        size_t bufsize = (std::min)((point_count_t)1000000, count * d->header.pointSize);
        std::vector<char> buf(bufsize);
        try
        {
            do
            {
                point_count_t blockPoints = readFileBlock(buf, remaining);
                remaining -= blockPoints;
                char *pos = buf.data();
                while (blockPoints--)
                {
                    PointId id = view->size();
                    PointRef point = view->point(id);
                    loadPoint(point, pos, d->header.pointSize);
                    if (m_cb)
                        m_cb(*view, id);
                    pos += d->header.pointSize;
                    i++;
                }
            } while (remaining);
        }
        catch (std::out_of_range&)
        {}
        catch (invalid_stream&)
        {}
    }
    d->index += i;
    return (point_count_t)i;
}


point_count_t LasReader::readFileBlock(std::vector<char>& buf, point_count_t maxpoints)
{
    std::istream *stream(m_streamIf->m_istream);

    size_t ptLen = d->header.pointSize;
    point_count_t blockpoints = buf.size() / ptLen;

    blockpoints = (std::min)(maxpoints, blockpoints);
    if (stream->eof())
        throw invalid_stream("stream is done");

    stream->read(buf.data(), blockpoints * ptLen);
    if (stream->gcount() != (std::streamsize)(blockpoints * ptLen))
    {
        // we read fewer bytes than we asked for
        // because the file was either truncated
        // or the header is bunk.
        blockpoints = stream->gcount() / ptLen;
    }
    return blockpoints;
}


void LasReader::loadPoint(PointRef& point, char *buf, size_t bufsize)
{
    if (d->header.has14PointFormat())
        loadPointV14(point, buf, bufsize);
    else
        loadPointV10(point, buf, bufsize);
}


void LasReader::loadPointV10(PointRef& point, char *buf, size_t bufsize)
{
    LeExtractor istream(buf, bufsize);

    int32_t xi, yi, zi;
    istream >> xi >> yi >> zi;
    const las::Header& h = d->header;

    double x = xi * h.scale.x + h.offset.x;
    double y = yi * h.scale.y + h.offset.y;
    double z = zi * h.scale.z + h.offset.z;

    uint16_t intensity;
    uint8_t flags;
    uint8_t classification;
    int8_t scanAngleRank;
    uint8_t user;
    uint16_t pointSourceId;

    istream >> intensity >> flags >> classification >> scanAngleRank >>
        user >> pointSourceId;

    uint8_t returnNum = flags & 0x07;
    uint8_t numReturns = (flags >> 3) & 0x07;
    uint8_t scanDirFlag = (flags >> 6) & 0x01;
    uint8_t flight = (flags >> 7) & 0x01;

    point.setField(Dimension::Id::X, x);
    point.setField(Dimension::Id::Y, y);
    point.setField(Dimension::Id::Z, z);
    point.setField(Dimension::Id::Intensity, intensity);
    point.setField(Dimension::Id::ReturnNumber, returnNum);
    point.setField(Dimension::Id::NumberOfReturns, numReturns);
    point.setField(Dimension::Id::ScanDirectionFlag, scanDirFlag);
    point.setField(Dimension::Id::EdgeOfFlightLine, flight);
    point.setField(Dimension::Id::Classification, classification);
    point.setField(Dimension::Id::ScanAngleRank, scanAngleRank);
    point.setField(Dimension::Id::UserData, user);
    point.setField(Dimension::Id::PointSourceId, pointSourceId);

    if (h.hasTime())
    {
        double time;
        istream >> time;
        point.setField(Dimension::Id::GpsTime, time);
    }

    if (h.hasColor())
    {
        uint16_t red, green, blue;
        istream >> red >> green >> blue;
        point.setField(Dimension::Id::Red, red);
        point.setField(Dimension::Id::Green, green);
        point.setField(Dimension::Id::Blue, blue);
    }

    if (d->extraDims.size())
        loadExtraDims(istream, point);
}


void LasReader::loadPointV14(PointRef& point, char *buf, size_t bufsize)
{
    LeExtractor istream(buf, bufsize);

    int32_t xi, yi, zi;
    istream >> xi >> yi >> zi;

    const las::Header& h = d->header;

    double x = xi * h.scale.x + h.offset.x;
    double y = yi * h.scale.y + h.offset.y;
    double z = zi * h.scale.z + h.offset.z;

    uint16_t intensity;
    uint8_t returnInfo;
    uint8_t flags;
    uint8_t classification;
    uint8_t user;
    int16_t scanAngle;
    uint16_t pointSourceId;
    double gpsTime;

    istream >> intensity >> returnInfo >> flags >> classification >> user >>
        scanAngle >> pointSourceId >> gpsTime;

    uint8_t returnNum = returnInfo & 0x0F;
    uint8_t numReturns = (returnInfo >> 4) & 0x0F;
    uint8_t classFlags = flags & 0x0F;
    uint8_t scanChannel = (flags >> 4) & 0x03;
    uint8_t scanDirFlag = (flags >> 6) & 0x01;
    uint8_t flight = (flags >> 7) & 0x01;

    point.setField(Dimension::Id::X, x);
    point.setField(Dimension::Id::Y, y);
    point.setField(Dimension::Id::Z, z);
    point.setField(Dimension::Id::Intensity, intensity);
    point.setField(Dimension::Id::ReturnNumber, returnNum);
    point.setField(Dimension::Id::NumberOfReturns, numReturns);
    point.setField(Dimension::Id::ClassFlags, classFlags);
    point.setField(Dimension::Id::ScanChannel, scanChannel);
    point.setField(Dimension::Id::ScanDirectionFlag, scanDirFlag);
    point.setField(Dimension::Id::EdgeOfFlightLine, flight);
    point.setField(Dimension::Id::Classification, classification);
    point.setField(Dimension::Id::ScanAngleRank, scanAngle * .006);
    point.setField(Dimension::Id::UserData, user);
    point.setField(Dimension::Id::PointSourceId, pointSourceId);
    point.setField(Dimension::Id::GpsTime, gpsTime);

    if (h.hasColor())
    {
        uint16_t red, green, blue;
        istream >> red >> green >> blue;
        point.setField(Dimension::Id::Red, red);
        point.setField(Dimension::Id::Green, green);
        point.setField(Dimension::Id::Blue, blue);
    }

    if (h.hasInfrared())
    {
        uint16_t nearInfraRed;

        istream >> nearInfraRed;
        point.setField(Dimension::Id::Infrared, nearInfraRed);
    }

    if (d->extraDims.size())
        loadExtraDims(istream, point);
}


void LasReader::loadExtraDims(LeExtractor& istream, PointRef& point)
{
    for (auto& dim : d->extraDims)
    {
        // Dimension type of None is undefined and unprocessed
        if (dim.m_dimType.m_type == Dimension::Type::None)
        {
            istream.skip(dim.m_size);
            continue;
        }

        Everything e = Utils::extractDim(istream, dim.m_dimType.m_type);
        if (dim.m_dimType.m_xform.nonstandard())
        {
            double d = Utils::toDouble(e, dim.m_dimType.m_type);
            d = d * dim.m_dimType.m_xform.m_scale.m_val +
                dim.m_dimType.m_xform.m_offset.m_val;
            point.setField(dim.m_dimType.m_id, d);
        }
        else
            point.setField(dim.m_dimType.m_id, dim.m_dimType.m_type, &e);
    }
}


void LasReader::done(PointTableRef)
{
    m_streamIf.reset();
}

bool LasReader::eof()
{
    return d->index >= getNumPoints();
}


} // namespace pdal<|MERGE_RESOLUTION|>--- conflicted
+++ resolved
@@ -83,12 +83,7 @@
 {
     Options opts;
     las::Header header;
-<<<<<<< HEAD
     LasHeader apiHeader;
-    laszip_POINTER laszip;
-    laszip_point_struct *laszipPoint;
-=======
->>>>>>> 6bdd2e2c
     LazPerfVlrDecompressor *decompressor;
     std::vector<char> decompressorBuf;
     point_count_t index;

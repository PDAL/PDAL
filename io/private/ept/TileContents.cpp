--- conflicted
+++ resolved
@@ -132,12 +132,7 @@
 }
 #else
 void TileContents::readZstandard()
-<<<<<<< HEAD
-{
-}
-=======
 {}
->>>>>>> 8532000b
 #endif // PDAL_HAVE_ZSTD
 
 void TileContents::readAddon(const Addon& addon)

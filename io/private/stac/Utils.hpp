/******************************************************************************
 * Copyright (c) 2022, Kyle Mann (kyle@hobu.co)
 *
 * All rights reserved.
 *
 * Redistribution and use in source and binary forms, with or without
 * modification, are permitted provided that the following
 * conditions are met:
 *
 *     * Redistributions of source code must retain the above copyright
 *       notice, this list of conditions and the following disclaimer.
 *     * Redistributions in binary form must reproduce the above copyright
 *       notice, this list of conditions and the following disclaimer in
 *       the documentation and/or other materials provided
 *       with the distribution.
 *     * Neither the name of the Martin Isenburg or Iowa Department
 *       of Natural Resources nor the names of its contributors may be
 *       used to endorse or promote products derived from this software
 *       without specific prior written permission.
 *
 * THIS SOFTWARE IS PROVIDED BY THE COPYRIGHT HOLDERS AND CONTRIBUTORS
 * "AS IS" AND ANY EXPRESS OR IMPLIED WARRANTIES, INCLUDING, BUT NOT
 * LIMITED TO, THE IMPLIED WARRANTIES OF MERCHANTABILITY AND FITNESS
 * FOR A PARTICULAR PURPOSE ARE DISCLAIMED. IN NO EVENT SHALL THE
 * COPYRIGHT OWNER OR CONTRIBUTORS BE LIABLE FOR ANY DIRECT, INDIRECT,
 * INCIDENTAL, SPECIAL, EXEMPLARY, OR CONSEQUENTIAL DAMAGES (INCLUDING,
 * BUT NOT LIMITED TO, PROCUREMENT OF SUBSTITUTE GOODS OR SERVICES; LOSS
 * OF USE, DATA, OR PROFITS; OR BUSINESS INTERRUPTION) HOWEVER CAUSED
 * AND ON ANY THEORY OF LIABILITY, WHETHER IN CONTRACT, STRICT LIABILITY,
 * OR TORT (INCLUDING NEGLIGENCE OR OTHERWISE) ARISING IN ANY WAY OUT
 * OF THE USE OF THIS SOFTWARE, EVEN IF ADVISED OF THE POSSIBILITY
 * OF SUCH DAMAGE.
 ****************************************************************************/
#pragma once

#include <arbiter/arbiter.hpp>
#include <pdal/util/FileUtils.hpp>

namespace pdal
{

namespace stac
{

class stac_error: public std::runtime_error
{


public:
    inline stac_error(std::string id, std::string stacType, std::string const& msg):
        std::runtime_error("StacError (" + stacType + ": " + id + "): " + msg)
    { }
    inline stac_error(std::string const& msg):
        std::runtime_error("StacError: " + msg)
    { }
};

class StacUtils
{

public:
    StacUtils();
    ~StacUtils();

    static std::string handleRelativePath(std::string srcPath,
        std::string linkPath);
    static std::time_t getStacTime(std::string in);

<<<<<<< HEAD
};
=======
    static std::time_t getStacTime(std::string in)
    {
        std::istringstream dateStr(in);
        std::tm date = {};
        dateStr >> std::get_time(&date, "%Y-%m-%dT%H:%M:%S");
        if (dateStr.fail())
            throw pdal_error("Date(" + dateStr.str() + ") cannot be parsed.");
        return std::mktime(&date);
    }
>>>>>>> 83e5cd06

}// stac
}// pdal<|MERGE_RESOLUTION|>--- conflicted
+++ resolved
@@ -66,19 +66,7 @@
         std::string linkPath);
     static std::time_t getStacTime(std::string in);
 
-<<<<<<< HEAD
 };
-=======
-    static std::time_t getStacTime(std::string in)
-    {
-        std::istringstream dateStr(in);
-        std::tm date = {};
-        dateStr >> std::get_time(&date, "%Y-%m-%dT%H:%M:%S");
-        if (dateStr.fail())
-            throw pdal_error("Date(" + dateStr.str() + ") cannot be parsed.");
-        return std::mktime(&date);
-    }
->>>>>>> 83e5cd06
 
 }// stac
 }// pdal
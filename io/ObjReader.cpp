/******************************************************************************
* Copyright (c) 2020, Hobu Inc., info@hobu.co
*
* All rights reserved.
*
* Redistribution and use in source and binary forms, with or without
* modification, are permitted provided that the following
* conditions are met:
*
*     * Redistributions of source code must retain the above copyright
*       notice, this list of conditions and the following disclaimer.
*     * Redistributions in binary form must reproduce the above copyright
*       notice, this list of conditions and the following disclaimer in
*       the documentation and/or other materials provided
*       with the distribution.
*     * Neither the name of Hobu, Inc. nor the
*       names of its contributors may be used to endorse or promote
*       products derived from this software without specific prior
*       written permission.
*
* THIS SOFTWARE IS PROVIDED BY THE COPYRIGHT HOLDERS AND CONTRIBUTORS
* "AS IS" AND ANY EXPRESS OR IMPLIED WARRANTIES, INCLUDING, BUT NOT
* LIMITED TO, THE IMPLIED WARRANTIES OF MERCHANTABILITY AND FITNESS
* FOR A PARTICULAR PURPOSE ARE DISCLAIMED. IN NO EVENT SHALL THE
* COPYRIGHT OWNER OR CONTRIBUTORS BE LIABLE FOR ANY DIRECT, INDIRECT,
* INCIDENTAL, SPECIAL, EXEMPLARY, OR CONSEQUENTIAL DAMAGES (INCLUDING,
* BUT NOT LIMITED TO, PROCUREMENT OF SUBSTITUTE GOODS OR SERVICES; LOSS
* OF USE, DATA, OR PROFITS; OR BUSINESS INTERRUPTION) HOWEVER CAUSED
* AND ON ANY THEORY OF LIABILITY, WHETHER IN CONTRACT, STRICT LIABILITY,
* OR TORT (INCLUDING NEGLIGENCE OR OTHERWISE) ARISING IN ANY WAY OUT
* OF THE USE OF THIS SOFTWARE, EVEN IF ADVISED OF THE POSSIBILITY
* OF SUCH DAMAGE.
****************************************************************************/

#include "ObjReader.hpp"

namespace pdal
{

static StaticPluginInfo const s_info
{
    "readers.obj",
    "Obj Reader",
    "http://pdal.io/stages/readers.obj.html",
    { "obj" }
};

CREATE_STATIC_STAGE(ObjReader, s_info)

std::string ObjReader::getName() const { return s_info.name; }
<<<<<<< HEAD

void ObjReader::addDimensions(PointLayoutPtr layout)
{
=======
void ObjReader::addArgs(ProgramArgs& args) {}
void ObjReader::addDimensions(PointLayoutPtr layout) {
>>>>>>> fbab1974
    layout->registerDims( {
        Dimension::Id::X,
        Dimension::Id::Y,
        Dimension::Id::Z,
        Dimension::Id::NormalX,
        Dimension::Id::NormalY,
        Dimension::Id::NormalZ,
        Dimension::Id::TextureX,
        Dimension::Id::TextureY
    });
}
<<<<<<< HEAD

void ObjReader::ready(PointTableRef table)
{
=======
void ObjReader::ready(PointTableRef table) {
>>>>>>> fbab1974
    m_istream = Utils::openFile(m_filename, false);
    if (!m_istream)
        throwError("Couldn't open '" + m_filename + "'.");
    m_index = 0;
}
<<<<<<< HEAD

point_count_t ObjReader::read(PointViewPtr view, point_count_t cnt)
{
    m_mesh = view->createMesh("obj");
    if (!m_mesh)
=======
void ObjReader::done(PointTableRef table){}
point_count_t ObjReader::read(PointViewPtr view, point_count_t cnt)
{
    m_mesh = view->createMesh("obj");
    if(!m_mesh)
>>>>>>> fbab1974
    {
        throwError("Failed to create mesh");
    }

    while (true)
    {
        FACE face;
<<<<<<< HEAD
        if (!readFace(face, view))
=======
        bool ok = readFace(face, view);
        if (!ok)
>>>>>>> fbab1974
            break;

        auto triangles = triangulate(face);
        for(const auto& tri : triangles) {
            newTriangle(view, tri);
        }
    }
    return m_index;
}

<<<<<<< HEAD
void ObjReader::newTriangle(PointViewPtr view, TRI tri)
{
=======
void ObjReader::newTriangle(PointViewPtr view, TRI tri) {
>>>>>>> fbab1974
    // checks if a point exists yet, if not, adds it to the point table via addPoint()
    auto insertPoint = [view, this](VTN vertex) {
        PointId id;
        auto it = m_points.find(vertex);
        if (it == m_points.end())
        {
            id = addPoint(view, vertex);
            m_points.insert({vertex, id});
        }
        else
            id = it->second;
        return id;
    };
    m_mesh->add(insertPoint(tri[0]), insertPoint(tri[1]), insertPoint(tri[2]));
}

// adds a point to the point table
<<<<<<< HEAD
PointId ObjReader::addPoint(PointViewPtr view, VTN vertex)
{
=======
PointId ObjReader::addPoint(PointViewPtr view, VTN vertex) {
>>>>>>> fbab1974
    XYZ v, t, n;
    PointRef pt = view->point(m_index);
    m_index++;

    int64_t vertexIndex = std::get<0>(vertex) - 1;
    if (vertexIndex < 0 || (size_t)vertexIndex >= m_vertices.size())
        throwError("Vertex index '" + std::to_string(vertexIndex + 1) + "` specified "
            "for face doesn't exist.");
    v = m_vertices.at(vertexIndex);
    pt.setField(Dimension::Id::X, v.x);
    pt.setField(Dimension::Id::Y, v.y);
    pt.setField(Dimension::Id::Z, v.z);

    int64_t textureIndex = std::get<1>(vertex) - 1;
    if (textureIndex >=  0) {
        if ((size_t)textureIndex >= m_textureVertices.size())
            throwError("Texture vertex index '" + std::to_string(textureIndex + 1) + "' specified "
                "for face doesn't exist.");
        t = m_textureVertices.at(textureIndex);
        pt.setField(Dimension::Id::TextureX, t.x);
        pt.setField(Dimension::Id::TextureY, t.y);
    }

    int64_t normalIndex = std::get<2>(vertex) - 1;
    if (normalIndex >= 0) {
        if ((size_t)normalIndex >= m_normalVertices.size())
            throwError("Normal vertex index '" + std::to_string(normalIndex + 1) + "' specified "
                "for face doesn't exist.");
        n = m_normalVertices.at(normalIndex);
        pt.setField(Dimension::Id::NormalX, n.x);
        pt.setField(Dimension::Id::NormalY, n.y);
        pt.setField(Dimension::Id::NormalZ, n.z);
    }
<<<<<<< HEAD

    return pt.pointId();
}

void ObjReader::newVertex(double x, double y, double z)
{
    m_vertices.push_back({x, y, z});
}

void ObjReader::newTextureVertex(double x, double y, double z)
{
    m_textureVertices.push_back({x, y, z});
}

void ObjReader::newNormalVertex(double x, double y, double z)
{
=======

    return pt.pointId();
}

void ObjReader::newVertex(double x, double y, double z)
{
    m_vertices.push_back({x, y, z});
}

void ObjReader::newTextureVertex(double x, double y, double z)
{
    m_textureVertices.push_back({x, y, z});
}

void ObjReader::newNormalVertex(double x, double y, double z)
{
>>>>>>> fbab1974
    m_normalVertices.push_back({x, y, z});
}

bool ObjReader::readFace(FACE& face, PointViewPtr view)
{
    long long lineOfFile = 0;
    while(true) {
        if(m_istream->peek() == EOF)
            return false;

        std::string line;
        std::getline(*m_istream, line);
        lineOfFile++;
        Utils::trim(line);
<<<<<<< HEAD
        if (line.length() == 0)
            continue;
=======
        if(line.length() == 0) continue;

        StringList fields = Utils::split2(line, ' '); // split or split2 ? what if there are multiple spaces between each number?
        // if (fields.size() < 1) continue; // should be redundant
>>>>>>> fbab1974

        StringList fields = Utils::split2(line, ' ');
        std::string key = fields[0];
        if (key == "#")
        {
            // Comment: Do nothing
        }
        else if (key == "v")
        {
            // Vertex
            double x, y, z;
<<<<<<< HEAD
            if (Utils::fromString(fields[1], x) && Utils::fromString(fields[2], y) &&
                Utils::fromString(fields[3], z))
=======
            bool xConverted = Utils::fromString(fields[1], x);
            bool yConverted = Utils::fromString(fields[2], y);
            bool zConverted = Utils::fromString(fields[3], z);
            if(xConverted && yConverted && zConverted )
>>>>>>> fbab1974
                newVertex( x, y, z );
            else
            {
                std::stringstream ss;
                ss << "Could not convert vertex specification to double on line #"
                    << lineOfFile << ": '" << line << "'" << std::endl;
                throwError(ss.str());
            }
        }
        else if (key == "vt")
        {
            // Vertex texture
            double x, y, z;
<<<<<<< HEAD
            if (Utils::fromString(fields[1], x) && Utils::fromString(fields[2], y) &&
                Utils::fromString(fields[3], z))
=======
            bool xConverted = Utils::fromString(fields[1], x);
            bool yConverted = Utils::fromString(fields[2], y);
            bool zConverted = Utils::fromString(fields[3], z);
            if(xConverted && yConverted && zConverted )
>>>>>>> fbab1974
                newTextureVertex( x, y, z );
            else
            {
                std::stringstream ss;
                ss << "Could not convert texture vertex specification to double on line #"
                    << lineOfFile << ": '" << line << "'" << std::endl;
                throwError(ss.str());
            }
        }
        else if (key == "vn")
        {
            // Vertex normal
            double x, y, z;
<<<<<<< HEAD
            if (Utils::fromString(fields[1], x) && Utils::fromString(fields[2], y) &&
                Utils::fromString(fields[3], z))
=======
            bool xConverted = Utils::fromString(fields[1], x);
            bool yConverted = Utils::fromString(fields[2], y);
            bool zConverted = Utils::fromString(fields[3], z);
            if(xConverted && yConverted && zConverted )
>>>>>>> fbab1974
                newNormalVertex( x, y, z );
            else
            {
                std::stringstream ss;
                ss << "Could not convert texture vertex specification to double on line #"
                    << lineOfFile << ": '" << line << "'" << std::endl;
                throwError(ss.str());
            }
        }
        else if (key == "f")
        {
            // Face
            if (fields.size() < 4)
                throwError("Not enough vertices in face specification.");
            StringList vertices(fields.begin() + 1, fields.end());
            extractFace(vertices, face);
            return true;
        }
    }
}

void ObjReader::extractFace(StringList fields, ObjReader::FACE& face)
{
<<<<<<< HEAD
    for (const std::string& field : fields)
        face.push_back(extractVertex(field));
=======
    size_t l = fields.size();
    for (size_t i = 0; i < l; ++i)
    {
        face.push_back(extractVertex(fields[i]));
    }
>>>>>>> fbab1974
}

std::vector<ObjReader::TRI> ObjReader::triangulate(FACE face)
{
    std::vector<TRI> triangles;
<<<<<<< HEAD

    unsigned int totalTriangles = face.size() - 2;
    while(triangles.size() < totalTriangles)
    {
=======
    if(face.size() < 3) {
        throwError("Too few vertices to traingulate");
    }
    unsigned int totalTriangles = face.size() - 2;
    while(triangles.size() < totalTriangles) {
>>>>>>> fbab1974
        TRI tri;
        tri[0] = face[0];
        tri[1] = face[triangles.size()+1];
        tri[2] = face[triangles.size()+2];
        triangles.push_back(tri);
    }
    return triangles;
}

ObjReader::VTN ObjReader::extractVertex(const std::string& vstring)
{
    VTN vtn = { -1, -1, -1 };
    std::string s(vstring);
    Utils::trim(s);
    StringList parts = Utils::split(s, '/');
    for(auto& part : parts)
        Utils::trim(part);

    if (parts.size() > 3)
        throwError("Too many items in vertex specification.");

<<<<<<< HEAD
    long index = std::strtoll(parts[0].c_str(), nullptr, 0);
    if (index == 0)
=======
    char* p;
    long index = std::strtoll(parts[0].c_str(), &p, 0);
    if (index == 0 || p != parts[0].c_str() + parts[0].size())
>>>>>>> fbab1974
        throwError("Invalid index in face specification.");
    else if (index < 0)
        std::get<0>(vtn) = m_vertices.size() - index;
    else
        std::get<0>(vtn) = index;

    if (parts.size() > 1)
    {
        if (parts[1].length() > 0)
        {
<<<<<<< HEAD
            index = std::strtoll(parts[1].c_str(), nullptr, 0);
            if (index == 0)
=======
            index = std::strtoll(parts[1].c_str(), &p, 0);
            if (index == 0 || p != parts[1].c_str() + parts[1].size())
>>>>>>> fbab1974
                throwError("Invalid index in face specification.");
            else if(index < 0)
                std::get<1>(vtn) = m_vertices.size() - index;
            else
                std::get<1>(vtn) = index;
        }
    }

    if (parts.size() > 2)
    {
        if (parts[2].length() > 0)
        {
<<<<<<< HEAD
            index = std::strtol(parts[2].c_str(), nullptr, 10);
            if (index == 0)
=======
            index = std::strtol(parts[2].c_str(), &p, 10);
            if (index == 0 || p != parts[2].c_str() + parts[2].size())
>>>>>>> fbab1974
                throwError("Invalid index in face specification.");
            else if(index < 0)
                std::get<2>(vtn) = m_vertices.size() - index;
            else
                std::get<2>(vtn) = index;
        }
    }
    return vtn;
}

} // namespace pdal
<|MERGE_RESOLUTION|>--- conflicted
+++ resolved
@@ -48,14 +48,9 @@
 CREATE_STATIC_STAGE(ObjReader, s_info)
 
 std::string ObjReader::getName() const { return s_info.name; }
-<<<<<<< HEAD
 
 void ObjReader::addDimensions(PointLayoutPtr layout)
 {
-=======
-void ObjReader::addArgs(ProgramArgs& args) {}
-void ObjReader::addDimensions(PointLayoutPtr layout) {
->>>>>>> fbab1974
     layout->registerDims( {
         Dimension::Id::X,
         Dimension::Id::Y,
@@ -67,31 +62,19 @@
         Dimension::Id::TextureY
     });
 }
-<<<<<<< HEAD
 
 void ObjReader::ready(PointTableRef table)
 {
-=======
-void ObjReader::ready(PointTableRef table) {
->>>>>>> fbab1974
     m_istream = Utils::openFile(m_filename, false);
     if (!m_istream)
         throwError("Couldn't open '" + m_filename + "'.");
     m_index = 0;
 }
-<<<<<<< HEAD
 
 point_count_t ObjReader::read(PointViewPtr view, point_count_t cnt)
 {
     m_mesh = view->createMesh("obj");
     if (!m_mesh)
-=======
-void ObjReader::done(PointTableRef table){}
-point_count_t ObjReader::read(PointViewPtr view, point_count_t cnt)
-{
-    m_mesh = view->createMesh("obj");
-    if(!m_mesh)
->>>>>>> fbab1974
     {
         throwError("Failed to create mesh");
     }
@@ -99,12 +82,7 @@
     while (true)
     {
         FACE face;
-<<<<<<< HEAD
         if (!readFace(face, view))
-=======
-        bool ok = readFace(face, view);
-        if (!ok)
->>>>>>> fbab1974
             break;
 
         auto triangles = triangulate(face);
@@ -115,12 +93,8 @@
     return m_index;
 }
 
-<<<<<<< HEAD
 void ObjReader::newTriangle(PointViewPtr view, TRI tri)
 {
-=======
-void ObjReader::newTriangle(PointViewPtr view, TRI tri) {
->>>>>>> fbab1974
     // checks if a point exists yet, if not, adds it to the point table via addPoint()
     auto insertPoint = [view, this](VTN vertex) {
         PointId id;
@@ -138,12 +112,8 @@
 }
 
 // adds a point to the point table
-<<<<<<< HEAD
 PointId ObjReader::addPoint(PointViewPtr view, VTN vertex)
 {
-=======
-PointId ObjReader::addPoint(PointViewPtr view, VTN vertex) {
->>>>>>> fbab1974
     XYZ v, t, n;
     PointRef pt = view->point(m_index);
     m_index++;
@@ -177,8 +147,6 @@
         pt.setField(Dimension::Id::NormalY, n.y);
         pt.setField(Dimension::Id::NormalZ, n.z);
     }
-<<<<<<< HEAD
-
     return pt.pointId();
 }
 
@@ -194,24 +162,6 @@
 
 void ObjReader::newNormalVertex(double x, double y, double z)
 {
-=======
-
-    return pt.pointId();
-}
-
-void ObjReader::newVertex(double x, double y, double z)
-{
-    m_vertices.push_back({x, y, z});
-}
-
-void ObjReader::newTextureVertex(double x, double y, double z)
-{
-    m_textureVertices.push_back({x, y, z});
-}
-
-void ObjReader::newNormalVertex(double x, double y, double z)
-{
->>>>>>> fbab1974
     m_normalVertices.push_back({x, y, z});
 }
 
@@ -226,15 +176,8 @@
         std::getline(*m_istream, line);
         lineOfFile++;
         Utils::trim(line);
-<<<<<<< HEAD
         if (line.length() == 0)
             continue;
-=======
-        if(line.length() == 0) continue;
-
-        StringList fields = Utils::split2(line, ' '); // split or split2 ? what if there are multiple spaces between each number?
-        // if (fields.size() < 1) continue; // should be redundant
->>>>>>> fbab1974
 
         StringList fields = Utils::split2(line, ' ');
         std::string key = fields[0];
@@ -246,15 +189,8 @@
         {
             // Vertex
             double x, y, z;
-<<<<<<< HEAD
             if (Utils::fromString(fields[1], x) && Utils::fromString(fields[2], y) &&
                 Utils::fromString(fields[3], z))
-=======
-            bool xConverted = Utils::fromString(fields[1], x);
-            bool yConverted = Utils::fromString(fields[2], y);
-            bool zConverted = Utils::fromString(fields[3], z);
-            if(xConverted && yConverted && zConverted )
->>>>>>> fbab1974
                 newVertex( x, y, z );
             else
             {
@@ -268,15 +204,8 @@
         {
             // Vertex texture
             double x, y, z;
-<<<<<<< HEAD
             if (Utils::fromString(fields[1], x) && Utils::fromString(fields[2], y) &&
                 Utils::fromString(fields[3], z))
-=======
-            bool xConverted = Utils::fromString(fields[1], x);
-            bool yConverted = Utils::fromString(fields[2], y);
-            bool zConverted = Utils::fromString(fields[3], z);
-            if(xConverted && yConverted && zConverted )
->>>>>>> fbab1974
                 newTextureVertex( x, y, z );
             else
             {
@@ -290,15 +219,8 @@
         {
             // Vertex normal
             double x, y, z;
-<<<<<<< HEAD
             if (Utils::fromString(fields[1], x) && Utils::fromString(fields[2], y) &&
                 Utils::fromString(fields[3], z))
-=======
-            bool xConverted = Utils::fromString(fields[1], x);
-            bool yConverted = Utils::fromString(fields[2], y);
-            bool zConverted = Utils::fromString(fields[3], z);
-            if(xConverted && yConverted && zConverted )
->>>>>>> fbab1974
                 newNormalVertex( x, y, z );
             else
             {
@@ -322,33 +244,17 @@
 
 void ObjReader::extractFace(StringList fields, ObjReader::FACE& face)
 {
-<<<<<<< HEAD
     for (const std::string& field : fields)
         face.push_back(extractVertex(field));
-=======
-    size_t l = fields.size();
-    for (size_t i = 0; i < l; ++i)
-    {
-        face.push_back(extractVertex(fields[i]));
-    }
->>>>>>> fbab1974
 }
 
 std::vector<ObjReader::TRI> ObjReader::triangulate(FACE face)
 {
     std::vector<TRI> triangles;
-<<<<<<< HEAD
 
     unsigned int totalTriangles = face.size() - 2;
     while(triangles.size() < totalTriangles)
     {
-=======
-    if(face.size() < 3) {
-        throwError("Too few vertices to traingulate");
-    }
-    unsigned int totalTriangles = face.size() - 2;
-    while(triangles.size() < totalTriangles) {
->>>>>>> fbab1974
         TRI tri;
         tri[0] = face[0];
         tri[1] = face[triangles.size()+1];
@@ -370,14 +276,9 @@
     if (parts.size() > 3)
         throwError("Too many items in vertex specification.");
 
-<<<<<<< HEAD
-    long index = std::strtoll(parts[0].c_str(), nullptr, 0);
-    if (index == 0)
-=======
     char* p;
-    long index = std::strtoll(parts[0].c_str(), &p, 0);
+    long index = std::strtol(parts[0].c_str(), &p, 10);
     if (index == 0 || p != parts[0].c_str() + parts[0].size())
->>>>>>> fbab1974
         throwError("Invalid index in face specification.");
     else if (index < 0)
         std::get<0>(vtn) = m_vertices.size() - index;
@@ -388,13 +289,8 @@
     {
         if (parts[1].length() > 0)
         {
-<<<<<<< HEAD
-            index = std::strtoll(parts[1].c_str(), nullptr, 0);
-            if (index == 0)
-=======
-            index = std::strtoll(parts[1].c_str(), &p, 0);
+            index = std::strtol(parts[1].c_str(), &p, 10);
             if (index == 0 || p != parts[1].c_str() + parts[1].size())
->>>>>>> fbab1974
                 throwError("Invalid index in face specification.");
             else if(index < 0)
                 std::get<1>(vtn) = m_vertices.size() - index;
@@ -407,13 +303,8 @@
     {
         if (parts[2].length() > 0)
         {
-<<<<<<< HEAD
-            index = std::strtol(parts[2].c_str(), nullptr, 10);
-            if (index == 0)
-=======
             index = std::strtol(parts[2].c_str(), &p, 10);
             if (index == 0 || p != parts[2].c_str() + parts[2].size())
->>>>>>> fbab1974
                 throwError("Invalid index in face specification.");
             else if(index < 0)
                 std::get<2>(vtn) = m_vertices.size() - index;

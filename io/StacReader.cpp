--- conflicted
+++ resolved
@@ -373,34 +373,15 @@
     std::deque <std::pair<std::string, std::string>> errors;
     for (const auto& link: itemLinks)
     {
-<<<<<<< HEAD
+
         if (!link.count("href") || !link.count("rel"))
-=======
-
-        std::string dump = link.dump();
-        if (!link.contains("href"))
-            throw pdal::pdal_error("item does not contain 'href'" + itemLinks.dump() );
-        std::string linkPath = link.at("href");
-
-        if (!link.contains("rel"))
-            throw pdal::pdal_error("item does not contain 'rel' for href '" + linkPath + "'");
-        std::string linkType = link.at("rel");
-        m_p->m_pool->add([&]()
->>>>>>> 99f1f2f0
-        {
-            // TODO: Remove debug.
-            std::cout << "Failing " << link.dump() << std::endl;
-            continue;
-        }
-
-<<<<<<< HEAD
+            throw pdal::pdal_error("item does not contain 'href' or 'rel'");
+
         std::string linkType = link.at("rel").get<std::string>();
         std::string linkPath = link.at("href").get<std::string>();
 
-        m_pool->add([this, linkType, linkPath, link, &errors]()
-        {
-=======
->>>>>>> 99f1f2f0
+        m_p->m_pool->add([this, linkType, linkPath, link, &errors]()
+        {
             try
             {
                 if (linkType == "item")
@@ -639,17 +620,8 @@
         {
             // If any of the date ranges overlap with the date range of the STAC
             // object, do not prune.
-            //
-            // TODO check if range.size() == 2 before accessing this array
-<<<<<<< HEAD
             if (range.size() != 2)
-            {
-                throwError("Invalid range");
-            }
-=======
-            if (range.size() <2)
                 throw pdal_error("Invalid date range size!");
->>>>>>> 99f1f2f0
             std::string userMinDate = range[0].get<std::string>();
             std::string userMaxDate = range[1].get<std::string>();
             //
@@ -783,16 +755,8 @@
 
     log()->get(LogLevel::Debug) << "Including: " << itemId << std::endl;
 
-<<<<<<< HEAD
-    std::lock_guard<std::mutex> lock(m_mutex);
-    m_idList.push_back(itemId);
-=======
-
-    std::unique_lock<std::mutex> l(m_p->m_mutex);
+    std::lock_guard<std::mutex> lock(m_p->m_mutex);
     m_p->m_idList.push_back(itemId);
-    l.unlock();
-    m_p->m_contentsCv.notify_one();
->>>>>>> 99f1f2f0
     return false;
 }
 

/******************************************************************************
* Copyright (c) 2011, Howard Butler, hobu.inc@gmail.com
*
* All rights reserved.
*
* Redistribution and use in source and binary forms, with or without
* modification, are permitted provided that the following
* conditions are met:
*
*     * Redistributions of source code must retain the above copyright
*       notice, this list of conditions and the following disclaimer.
*     * Redistributions in binary form must reproduce the above copyright
*       notice, this list of conditions and the following disclaimer in
*       the documentation and/or other materials provided
*       with the distribution.
*     * Neither the name of Hobu, Inc. or Flaxen Geo Consulting nor the
*       names of its contributors may be used to endorse or promote
*       products derived from this software without specific prior
*       written permission.
*
* THIS SOFTWARE IS PROVIDED BY THE COPYRIGHT HOLDERS AND CONTRIBUTORS
* "AS IS" AND ANY EXPRESS OR IMPLIED WARRANTIES, INCLUDING, BUT NOT
* LIMITED TO, THE IMPLIED WARRANTIES OF MERCHANTABILITY AND FITNESS
* FOR A PARTICULAR PURPOSE ARE DISCLAIMED. IN NO EVENT SHALL THE
* COPYRIGHT OWNER OR CONTRIBUTORS BE LIABLE FOR ANY DIRECT, INDIRECT,
* INCIDENTAL, SPECIAL, EXEMPLARY, OR CONSEQUENTIAL DAMAGES (INCLUDING,
* BUT NOT LIMITED TO, PROCUREMENT OF SUBSTITUTE GOODS OR SERVICES; LOSS
* OF USE, DATA, OR PROFITS; OR BUSINESS INTERRUPTION) HOWEVER CAUSED
* AND ON ANY THEORY OF LIABILITY, WHETHER IN CONTRACT, STRICT LIABILITY,
* OR TORT (INCLUDING NEGLIGENCE OR OTHERWISE) ARISING IN ANY WAY OUT
* OF THE USE OF THIS SOFTWARE, EVEN IF ADVISED OF THE POSSIBILITY
* OF SUCH DAMAGE.
****************************************************************************/

#include "TextWriter.hpp"

#include <pdal/pdal_export.hpp>
#include <pdal/PDALUtils.hpp>
#include <pdal/PointView.hpp>
#include <pdal/util/Algorithm.hpp>
#include <pdal/util/ProgramArgs.hpp>

#include <iostream>

namespace pdal
{

static StaticPluginInfo const s_info
{
    "writers.text",
    "Text Writer",
    "http://pdal.io/stages/writers.text.html",
    { "csv", "txt", "json", "xyz", "" }
};

CREATE_STATIC_STAGE(TextWriter, s_info)

std::string TextWriter::getName() const { return s_info.name; }

std::istream& operator >> (std::istream& in, TextWriter::OutputType& type)
{
    std::string s;
    in >> s;
    s = Utils::toupper(s);
    if (s == "CSV")
        type = TextWriter::OutputType::CSV;
    else if (s == "GEOJSON")
        type = TextWriter::OutputType::GEOJSON;
    else
        in.setstate(std::ios_base::failbit);
    return in;
}

std::ostream& operator << (std::ostream& out,
    const TextWriter::OutputType& type)
{
    if (type == TextWriter::OutputType::CSV)
        out << "CSV";
    else if (type == TextWriter::OutputType::GEOJSON)
        out << "GEOJSON";
    return out;
}

struct FileStreamDeleter
{

    template <typename T>
    void operator()(T* ptr)
    {
        if (ptr)
        {
            ptr->flush();
            Utils::closeFile(ptr);
        }
    }
};


void TextWriter::addArgs(ProgramArgs& args)
{
    args.add("filename", "Output filename", m_filename);
    args.add("format", "Output format", m_outputType, OutputType::CSV);
    args.add("jscallback", "", m_callback);
    args.add("keep_unspecified", "Write all dimensions", m_writeAllDims, true);
    args.add("order", "Dimension order", m_dimOrder);
    args.add("write_header", "Whether a header should be written",
        m_writeHeader, true);
    args.add("newline", "String to use as newline", m_newline, "\n");
    args.add("delimiter", "Dimension delimiter", m_delimiter, ",");
    args.add("quote_header", "Whether a header should be quoted",
        m_quoteHeader, true);
    args.add("precision", "Output precision", m_precision, 3);
}


void TextWriter::initialize(PointTableRef table)
{
    m_stream = FileStreamPtr(Utils::createFile(m_filename, true),
        FileStreamDeleter());
    if (!m_stream)
        throwError("Couldn't open '" + m_filename + "' for output.");
}


TextWriter::DimSpec TextWriter::extractDim(std::string dim, PointTableRef table)
{
    Utils::trim(dim);

    size_t precision(0);
    StringList s = Utils::split(dim, ':');
    if (s.size() == 1)
        precision = m_precision;
    else if (s.size() == 2)
    {
        try
        {
            size_t pos;
            int i = std::stoi(s[1], &pos);
            if (i < 0 || pos != s[1].size())
                throw pdal_error("Dummy");  // Throw to be caught below.
            precision = static_cast<size_t>(i);
        }
        catch (...)
        {
            throwError("Can't convert dimension precision for '" + dim +
                "'.");
        }
    }
    else
        throwError("Invalid dimension specification '" + dim + "'.");
    Dimension::Id d = table.layout()->findDim(s[0]);
    if (d == Dimension::Id::Unknown)
        throwError("Dimension not found with name '" + dim + "'.");
    return { d, precision, table.layout()->dimName(d) };
}


bool TextWriter::findDim(Dimension::Id id, DimSpec& ds)
{
    auto it = std::find_if(m_dims.begin(), m_dims.end(),
        [id](const DimSpec& tds){ return tds.id == id; });
    if (it == m_dims.end())
        return false;
    ds = *it;
    return true;
}


void TextWriter::ready(PointTableRef table)
{
    *m_stream << std::fixed;

    m_xDim = { Dimension::Id::X, static_cast<size_t>(m_precision),
        table.layout()->dimName(Dimension::Id::X) };
    m_yDim = { Dimension::Id::Y, static_cast<size_t>(m_precision),
        table.layout()->dimName(Dimension::Id::Y) };
    m_zDim = { Dimension::Id::Z, static_cast<size_t>(m_precision),
        table.layout()->dimName(Dimension::Id::Z) };

    // Find the dimensions listed and put them on the id list.
    StringList dimNames = Utils::split2(m_dimOrder, ',');
    for (std::string dim : dimNames)
    {
        const DimSpec& spec = extractDim(dim, table);
        if (spec.id == Dimension::Id::X)
            m_xDim = spec;
        else if (spec.id == Dimension::Id::Y)
            m_yDim = spec;
        else if (spec.id == Dimension::Id::Z)
            m_zDim = spec;
        m_dims.push_back(spec);
    }

    // Add the rest of the dimensions to the list if we're doing that.
    // Yes, this isn't efficient when, but it's simple.
    if (m_dimOrder.empty() || m_writeAllDims)
    {
        Dimension::IdList all = table.layout()->dims();
        for (auto id : all)
        {
            DimSpec ds { id, static_cast<size_t>(m_precision),
                table.layout()->dimName(id) };
            if (!findDim(id, ds))
                m_dims.push_back(ds);
        }
    }

    if (!m_writeHeader)
        log()->get(LogLevel::Debug) << "Not writing header" << std::endl;
    else
        writeHeader(table);
    m_idx = 0;
}


void TextWriter::writeHeader(PointTableRef table)
{
    log()->get(LogLevel::Debug) << "Writing header to filename: " <<
        m_filename << std::endl;
    if (m_outputType == OutputType::GEOJSON)
        writeGeoJSONHeader();
    else if (m_outputType == OutputType::CSV)
        writeCSVHeader(table);
}


void TextWriter::writeFooter()
{
    if (m_outputType == OutputType::GEOJSON)
    {
        *m_stream << "]}";
        if (m_callback.size())
            *m_stream  <<")";
    }
    m_stream.reset();
}


void TextWriter::writeGeoJSONHeader()
{
    if (m_callback.size())
        *m_stream << m_callback <<"(";
    *m_stream << "{ \"type\": \"FeatureCollection\", \"features\": [";
    *m_stream << ",";
}


void TextWriter::writeCSVHeader(PointTableRef table)
{
    const PointLayoutPtr layout(table.layout());
    for (auto di = m_dims.begin(); di != m_dims.end(); ++di)
    {
        if (di != m_dims.begin())
            *m_stream << m_delimiter;

        if (m_quoteHeader)
            *m_stream << "\"" << layout->dimName(di->id) << "\"";
        else
            *m_stream << layout->dimName(di->id);
    }
    *m_stream << m_newline;
}


void TextWriter::processOneCSV(PointRef& point)
{
    for (auto di = m_dims.begin(); di != m_dims.end(); ++di)
    {
        if (di != m_dims.begin())
            *m_stream << m_delimiter;
        m_stream->precision(di->precision);
        *m_stream << point.getFieldAs<double>(di->id);
    }
    *m_stream << m_newline;
}

void TextWriter::processOneGeoJSON(PointRef& point)
{
<<<<<<< HEAD
=======
    if (m_idx)
        *m_stream << ",";
>>>>>>> 016e970e
    *m_stream << "{ \"type\":\"Feature\",\"geometry\": "
        "{ \"type\": \"Point\", \"coordinates\": [";

    m_stream->precision(m_xDim.precision);
    *m_stream << point.getFieldAs<double>(Dimension::Id::X) << ",";
    m_stream->precision(m_yDim.precision);
    *m_stream << point.getFieldAs<double>(Dimension::Id::Y) << ",";
    m_stream->precision(m_zDim.precision);
    *m_stream << point.getFieldAs<double>(Dimension::Id::Z) << "]},";

    *m_stream << "\"properties\": {";

    for (auto di = m_dims.begin(); di != m_dims.end(); ++di)
    {
        if (di != m_dims.begin())
            *m_stream << ",";

        *m_stream << "\"" << di->name << "\":";
        *m_stream << "\"";
        m_stream->precision(di->precision);
        *m_stream << point.getFieldAs<double>(di->id);
        *m_stream <<"\"";
    }
    *m_stream << "}"; // end properties
    *m_stream << "}"; // end feature
}


bool TextWriter::processOne(PointRef& point)
{
    if (m_outputType == OutputType::CSV)
        processOneCSV(point);
    else
        processOneGeoJSON(point);
<<<<<<< HEAD
=======
    m_idx++;
>>>>>>> 016e970e
    return true;
}


void TextWriter::write(const PointViewPtr view)
{
    PointRef point(*view, 0);

    if (m_outputType == OutputType::CSV)
        for (PointId idx = 0; idx < view->size(); ++idx)
        {
            point.setPointId(idx);
            processOneCSV(point);
        }
    else if (m_outputType == OutputType::GEOJSON)
        for (PointId idx = 0; idx < view->size(); ++idx)
        {
            point.setPointId(idx);
            processOneGeoJSON(point);
        }
}


void TextWriter::done(PointTableRef /*table*/)
{
    writeFooter();
    getMetadata().addList("filename", m_filename);
}

} // namespace pdal<|MERGE_RESOLUTION|>--- conflicted
+++ resolved
@@ -276,11 +276,8 @@
 
 void TextWriter::processOneGeoJSON(PointRef& point)
 {
-<<<<<<< HEAD
-=======
     if (m_idx)
         *m_stream << ",";
->>>>>>> 016e970e
     *m_stream << "{ \"type\":\"Feature\",\"geometry\": "
         "{ \"type\": \"Point\", \"coordinates\": [";
 
@@ -315,10 +312,7 @@
         processOneCSV(point);
     else
         processOneGeoJSON(point);
-<<<<<<< HEAD
-=======
     m_idx++;
->>>>>>> 016e970e
     return true;
 }
 

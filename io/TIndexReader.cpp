/******************************************************************************
* Copyright (c) 2015, Howard Butler (howard@hobu.co)
*
* All rights reserved.
*
* Redistribution and use in source and binary forms, with or without
* modification, are permitted provided that the following
* conditions are met:
*
*     * Redistributions of source code must retain the above copyright
*       notice, this list of conditions and the following disclaimer.
*     * Redistributions in binary form must reproduce the above copyright
*       notice, this list of conditions and the following disclaimer in
*       the documentation and/or other materials provided
*       with the distribution.
*     * Neither the name of Hobu, Inc. or Flaxen Geo Consulting nor the
*       names of its contributors may be used to endorse or promote
*       products derived from this software without specific prior
*       written permission.
*
* THIS SOFTWARE IS PROVIDED BY THE COPYRIGHT HOLDERS AND CONTRIBUTORS
* "AS IS" AND ANY EXPRESS OR IMPLIED WARRANTIES, INCLUDING, BUT NOT
* LIMITED TO, THE IMPLIED WARRANTIES OF MERCHANTABILITY AND FITNESS
* FOR A PARTICULAR PURPOSE ARE DISCLAIMED. IN NO EVENT SHALL THE
* COPYRIGHT OWNER OR CONTRIBUTORS BE LIABLE FOR ANY DIRECT, INDIRECT,
* INCIDENTAL, SPECIAL, EXEMPLARY, OR CONSEQUENTIAL DAMAGES (INCLUDING,
* BUT NOT LIMITED TO, PROCUREMENT OF SUBSTITUTE GOODS OR SERVICES; LOSS
* OF USE, DATA, OR PROFITS; OR BUSINESS INTERRUPTION) HOWEVER CAUSED
* AND ON ANY THEORY OF LIABILITY, WHETHER IN CONTRACT, STRICT LIABILITY,
* OR TORT (INCLUDING NEGLIGENCE OR OTHERWISE) ARISING IN ANY WAY OUT
* OF THE USE OF THIS SOFTWARE, EVEN IF ADVISED OF THE POSSIBILITY
* OF SUCH DAMAGE.
****************************************************************************/

#include "TIndexReader.hpp"

#include <ogr_api.h>

#include <pdal/Polygon.hpp>
#include <pdal/util/ProgramArgs.hpp>
#include <pdal/private/gdal/GDALUtils.hpp>
#include <pdal/private/gdal/SpatialRef.hpp>
#include <pdal/StageWrapper.hpp>

#include <nlohmann/json.hpp>

namespace pdal
{

static StaticPluginInfo const s_info
{
    "readers.tindex",
    "TileIndex Reader",
    "http://pdal.io/stages/readers.tindex.html",
    { "tindex" }
};

CREATE_STATIC_STAGE(TIndexReader, s_info)

std::string TIndexReader::getName() const { return s_info.name; }


struct TIndexReader::Args
{
    std::string m_layerName;
    std::string m_driverName;
    std::string m_tileIndexColumnName;
    std::string m_srsColumnName;
    std::string m_wkt;
    std::string m_tgtSrsString;
    std::string m_filterSRS;
    std::string m_attributeFilter;
    std::string m_dialect;
    BOX2D m_bounds;
    std::string m_sql;
    NL::json m_rawReaderArgs;
    NL::json m_readerArgs;
};

TIndexReader::TIndexReader() :
    m_args(new TIndexReader::Args),
    m_dataset(nullptr),
<<<<<<< HEAD
    m_args(new TIndexReader::Args),
=======
>>>>>>> e25db49e
    m_layer(nullptr)
{}

TIndexReader::FieldIndexes TIndexReader::getFields()
{
    FieldIndexes indexes;

    void *fDefn = OGR_L_GetLayerDefn(m_layer);

    indexes.m_filename = OGR_FD_GetFieldIndex(fDefn,
        m_args->m_tileIndexColumnName.c_str());
    if (indexes.m_filename < 0)
        throwError("Unable to find field '" + m_args->m_tileIndexColumnName +
            "' in file '" + m_filename + "'.");
    if (m_args->m_srsColumnName.size())
        indexes.m_srs = OGR_FD_GetFieldIndex(fDefn, m_args->m_srsColumnName.c_str());

    indexes.m_ctime = OGR_FD_GetFieldIndex(fDefn, "created");
    indexes.m_mtime = OGR_FD_GetFieldIndex(fDefn, "modified");

    return indexes;
}


std::vector<TIndexReader::FileInfo> TIndexReader::getFiles()
{
    std::vector<TIndexReader::FileInfo> output;

    OGR_L_ResetReading(m_layer);
    FieldIndexes indexes = getFields();

    while (true)
    {
        OGRFeatureH feature = OGR_L_GetNextFeature(m_layer);
        if (!feature)
            break;

        FileInfo fileInfo;
        fileInfo.m_filename =
            OGR_F_GetFieldAsString(feature, indexes.m_filename);

        if (m_args->m_srsColumnName.size())
        {
            fileInfo.m_srs =
                OGR_F_GetFieldAsString(feature, indexes.m_srs);
        }
        output.push_back(fileInfo);

        OGR_F_Destroy(feature);
    }

    return output;
}


void TIndexReader::addArgs(ProgramArgs& args)
{
    args.add("lyr_name", "OGR layer name from which to read tile index layer",
        m_args->m_layerName, "pdal");
    args.add("srs_column", "Column to use to override a file's SRS", m_args->m_srsColumnName, "");
    args.add("tindex_name", "OGR column name from which to read tile "
        "index location", m_args->m_tileIndexColumnName, "location");
    args.add("sql", "OGR-compatible SQL statement for querying tile "
        "index layer", m_args->m_sql);
    args.add("bounds", "Bounds box to limit query window. "
       "Format: '([xmin,xmax],[ymin,ymax])'", m_args->m_bounds);
    args.add("polygon", "Well-known text description of bounds to limit query",
        m_args->m_wkt);
    args.addSynonym("polygon", "wkt");
    args.add("t_srs", "Transform SRS of tile index geometry", m_args->m_tgtSrsString,
        "EPSG:4326");
    args.add("filter_srs", "Transforms any wkt or boundary option to "
        "this coordinate system before filtering or reading data.",
        m_args->m_filterSRS, "EPSG:4326");
    args.add("where", "OGR SQL filter clause to use on the layer. It only "
        "works in combination with tile index layers that are defined "
        "with lyr_name", m_args->m_attributeFilter);
    args.add("dialect", "OGR SQL dialect to use when querying tile "
        "index layer", m_args->m_dialect, "OGRSQL");
    args.add("reader_args", "Map of reader arguments to their values to pass through.",
        m_args->m_rawReaderArgs);
}


void TIndexReader::addDimensions(PointLayoutPtr layout)
{
    layout->registerDim(pdal::Dimension::Id::X);
    layout->registerDim(pdal::Dimension::Id::Y);
    layout->registerDim(pdal::Dimension::Id::Z);
}


void TIndexReader::initialize()
{
    if (!m_args->m_bounds.empty())
        m_args->m_wkt = m_args->m_bounds.toWKT();
    m_out_ref.reset(new gdal::SpatialRef());

    log()->get(LogLevel::Debug) << "Opening file " << m_filename <<
        std::endl;

    gdal::registerDrivers();
    m_dataset = OGROpen(m_filename.c_str(), FALSE, NULL);
    if (!m_dataset)
        throwError("Unable to datasource '" + m_filename + "'");

    OGRGeometryH geometry(0);
    if (m_args->m_sql.size())
    {
        m_layer = OGR_DS_ExecuteSQL(m_dataset, m_args->m_sql.c_str(), geometry,
            m_args->m_dialect.c_str());
    }
    else
    {
        m_layer = OGR_DS_GetLayerByName(m_dataset, m_args->m_layerName.c_str());
    }
    if (!m_layer)
        throwError("Unable to open layer '" + m_args->m_layerName +
            "' from OGR datasource '" + m_filename + "'");

    m_out_ref->setFromLayer(m_layer);

    // Override the SRS if the user set one, otherwise, take it
    // from the layer
    if (m_args->m_tgtSrsString.size())
        m_out_ref.reset(new gdal::SpatialRef(m_args->m_tgtSrsString));
    else
        m_out_ref.reset(new gdal::SpatialRef(m_out_ref->wkt()));

    // Set SRS if not overridden.
    if (getSpatialReference().empty())
        setSpatialReference(SpatialReference(m_out_ref->wkt()));

    // If the user set either explicit 'polygon' or 'boundary' options
    // we will filter by that geometry. The user can set a 'filter_srs'
    // option to override the SRS of the input geometry and we will
    // reproject to the output projection as needed.
    Polygon poly;
    if (m_args->m_wkt.size())
    {
        // Reproject the given wkt to the output SRS so
        // filtering/cropping works
        poly = Polygon(m_args->m_wkt, m_args->m_filterSRS);
        poly.transform(m_out_ref->wkt());

        m_args->m_wkt = poly.wkt();
        OGR_L_SetSpatialFilter(m_layer, poly.getOGRHandle());
    }

    if (m_args->m_attributeFilter.size())
    {
        OGRErr err = OGR_L_SetAttributeFilter(m_layer,
            m_args->m_attributeFilter.c_str());
        if (err != OGRERR_NONE)
            throwError("Unable to set attribute filter '" + m_args->m_attributeFilter +
                "' for OGR datasource '" + m_filename + "'");
    }

    Options cropOptions;
    if (m_args->m_wkt.size())
        cropOptions.add("polygon", m_args->m_wkt);

    for (auto f : getFiles())
    {
        log()->get(LogLevel::Debug) << "Adding file " << f.m_filename <<
            " to merge filter" << std::endl;

        std::string driver = m_factory.inferReaderDriver(f.m_filename);
        Stage *reader = m_factory.createStage(driver);
        if (!reader)
            throwError("Unable to create reader for file '" + f.m_filename +
                "'.");
        Options readerOptions = setReaderOptions(m_args->m_readerArgs, driver);

        readerOptions.add("filename", f.m_filename);
        reader->setOptions(readerOptions);
        Stage *premerge = reader;

        if (m_args->m_tgtSrsString.size() )
        {
            Stage *repro = m_factory.createStage("filters.reprojection");
            repro->setInput(*reader);
            Options reproOptions;
            reproOptions.add("out_srs", m_args->m_tgtSrsString);
            if (m_args->m_srsColumnName.size())
            {
                reproOptions.add("in_srs", f.m_srs);
                log()->get(LogLevel::Debug2) << "Repro = "
                                             << m_args->m_tgtSrsString << "/"
                                             << f.m_srs << "!\n";
            }
            repro->setOptions(reproOptions);
            premerge = repro;
        }

        // WKT is set even if we're using a bounding box for filtering, so
        // can be used as a test here.
        if (!m_args->m_wkt.empty())
        {
            Stage *crop = m_factory.createStage("filters.crop");
            crop->setOptions(cropOptions);
            crop->setInput(*premerge);
            log()->get(LogLevel::Debug3) << "Cropping data with wkt '"
                                         << m_args->m_wkt << "'" << std::endl;
            premerge = crop;
        }

        m_merge.setInput(*premerge);
    }

    if (m_args->m_sql.size())
    {
        // We were created with OGR_DS_ExecuteSQL which needs to have
        // its layer explicitly released
        OGR_DS_ReleaseResultSet(m_dataset, m_layer);
    }
    else
    {
        OGR_DS_Destroy(m_dataset);
    }
    m_layer = 0;
    m_dataset = 0;

    setInput(m_merge);
}


point_count_t TIndexReader::read(PointViewPtr view, point_count_t num)
{
    point_count_t cnt(0);

    PointRef point(view->point(0));
    for (PointId idx = 0; idx < num; ++idx)
    {
        point.setPointId(idx);
        processOne(point);
        cnt++;
    }
    return cnt;
}


bool TIndexReader::processOne(PointRef& point)
{
    return true;
}

void TIndexReader::prepared(PointTableRef table)
{
    m_merge.prepare(table);
    m_merge.setLog(log());
}

void TIndexReader::ready(PointTableRef table)
{
    StageWrapper::ready(m_merge, table);
}


PointViewSet TIndexReader::run(PointViewPtr view)
{
    return StageWrapper::run(m_merge, view);
}

void TIndexReader::handleReaderArgs()
{
    for (NL::json& readerPipeline: m_args->m_rawReaderArgs)
    {
        if (!readerPipeline.contains("type"))
            throw pdal_error("No \"type\" key found in supplied reader arguments.");

        std::string driver = readerPipeline.at("type").get<std::string>();
        if (m_args->m_rawReaderArgs.contains(driver))
            throw pdal_error("Multiple instances of the same driver in supplied reader arguments.");
        m_args->m_readerArgs[driver] = { };

        for (auto& arg: readerPipeline.items())
        {
            if (arg.key() == "type")
                continue;

            std::string key = arg.key();
            m_args->m_readerArgs[driver][key] = { };
            m_args->m_readerArgs[driver][key] = arg.value();
        }
    }
}


Options TIndexReader::setReaderOptions(const NL::json& readerArgs, const std::string& driver) const
{
    Options readerOptions;
    if (readerArgs.contains(driver)) {
        NL::json args = readerArgs.at(driver).get<NL::json>();
        for (auto& arg : args.items()) {
            NL::detail::value_t type = readerArgs.at(driver).at(arg.key()).type();
            switch(type)
            {
                case NL::detail::value_t::string:
                {
                    std::string val = arg.value().get<std::string>();
                    readerOptions.add(arg.key(), arg.value().get<std::string>());
                    break;
                }
                case NL::detail::value_t::number_float:
                {
                    readerOptions.add(arg.key(), arg.value().get<float>());
                    break;
                }
                case NL::detail::value_t::number_integer:
                {
                    readerOptions.add(arg.key(), arg.value().get<int>());
                    break;
                }
                case NL::detail::value_t::boolean:
                {
                    readerOptions.add(arg.key(), arg.value().get<bool>());
                    break;
                }
                default:
                {
                    readerOptions.add(arg.key(), arg.value());
                    break;
                }
            }
        }
    }

    return readerOptions;
}




} // namespace pdal
<|MERGE_RESOLUTION|>--- conflicted
+++ resolved
@@ -80,10 +80,6 @@
 TIndexReader::TIndexReader() :
     m_args(new TIndexReader::Args),
     m_dataset(nullptr),
-<<<<<<< HEAD
-    m_args(new TIndexReader::Args),
-=======
->>>>>>> e25db49e
     m_layer(nullptr)
 {}
 

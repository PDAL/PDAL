--- conflicted
+++ resolved
@@ -343,12 +343,6 @@
     bool useWkt() const
         { return (bool)((m_globalEncoding >> 4) & 1); }
 
-<<<<<<< HEAD
-    bool incompatibleSrs() const
-        { return !useWkt() && has14PointFormat(); }
-
-=======
->>>>>>> 99bdf0ef
     /// Returns true iff the file is compressed (laszip),
     /// as determined by the high bit in the point type
     bool compressed() const

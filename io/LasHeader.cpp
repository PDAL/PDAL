/******************************************************************************
 * Copyright (c) 2008, Mateusz Loskot
 * Copyright (c) 2008, Phil Vachon
 *
 * All rights reserved.
 *
 * Redistribution and use in source and binary forms, with or without
 * modification, are permitted provided that the following
 * conditions are met:
 *
 *     * Redistributions of source code must retain the above copyright
 *       notice, this list of conditions and the following disclaimer.
 *     * Redistributions in binary form must reproduce the above copyright
 *       notice, this list of conditions and the following disclaimer in
 *       the documentation and/or other materials provided
 *       with the distribution.
 *     * Neither the name of the Martin Isenburg or Iowa Department
 *       of Natural Resources nor the names of its contributors may be
 *       used to endorse or promote products derived from this software
 *       without specific prior written permission.
 *
 * THIS SOFTWARE IS PROVIDED BY THE COPYRIGHT HOLDERS AND CONTRIBUTORS
 * "AS IS" AND ANY EXPRESS OR IMPLIED WARRANTIES, INCLUDING, BUT NOT
 * LIMITED TO, THE IMPLIED WARRANTIES OF MERCHANTABILITY AND FITNESS
 * FOR A PARTICULAR PURPOSE ARE DISCLAIMED. IN NO EVENT SHALL THE
 * COPYRIGHT OWNER OR CONTRIBUTORS BE LIABLE FOR ANY DIRECT, INDIRECT,
 * INCIDENTAL, SPECIAL, EXEMPLARY, OR CONSEQUENTIAL DAMAGES (INCLUDING,
 * BUT NOT LIMITED TO, PROCUREMENT OF SUBSTITUTE GOODS OR SERVICES; LOSS
 * OF USE, DATA, OR PROFITS; OR BUSINESS INTERRUPTION) HOWEVER CAUSED
 * AND ON ANY THEORY OF LIABILITY, WHETHER IN CONTRACT, STRICT LIABILITY,
 * OR TORT (INCLUDING NEGLIGENCE OR OTHERWISE) ARISING IN ANY WAY OUT
 * OF THE USE OF THIS SOFTWARE, EVEN IF ADVISED OF THE POSSIBILITY
 * OF SUCH DAMAGE.
 ****************************************************************************/

#include "LasHeader.hpp"

#include <pdal/pdal_config.hpp>
#include <pdal/Scaling.hpp>
#include <pdal/util/Utils.hpp>
#include <pdal/util/Algorithm.hpp>

#include "LasSummaryData.hpp"

#include "GeotiffSupport.hpp"

namespace pdal
{

const std::string LasHeader::FILE_SIGNATURE("LASF");
#ifndef _WIN32
const size_t LasHeader::LEGACY_RETURN_COUNT;
const size_t LasHeader::RETURN_COUNT;
#endif

std::string GetDefaultSoftwareId()
{
    std::string ver(Config::versionString());
    std::stringstream oss;
    std::ostringstream revs;
    revs << Config::sha1();
    oss << "PDAL " << ver << " (" << revs.str().substr(0, 6) <<")";
    return oss.str();
}

LasHeader::LasHeader() : m_fileSig(FILE_SIGNATURE), m_sourceId(0),
    m_globalEncoding(0), m_versionMinor(2), m_systemId(getSystemIdentifier()),
    m_createDOY(0), m_createYear(0), m_vlrOffset(0), m_pointOffset(0),
    m_vlrCount(0), m_pointFormat(0), m_pointLen(0), m_pointCount(0),
    m_isCompressed(false), m_eVlrOffset(0), m_eVlrCount(0), m_nosrs(false)
{
    std::time_t now;
    std::time(&now);
    std::tm* ptm = std::gmtime(&now);
    if (ptm)
    {
        m_createDOY = static_cast<uint16_t>(ptm->tm_yday);
        m_createYear = static_cast<uint16_t>(ptm->tm_year + 1900);
    }

    m_pointLen = basePointLen(m_pointFormat);
    m_pointCountByReturn.fill(0);
    m_scales.fill(1.0);
    m_offsets.fill(0.0);
}


void LasHeader::initialize(LogPtr log, uintmax_t fileSize, bool nosrs)
{
    m_log = log;
    m_fileSize = fileSize;
    m_nosrs = nosrs;
}


std::string LasHeader::versionString() const
{
    return "1." + std::to_string(m_versionMinor);
}


Utils::StatusWithReason LasHeader::pointFormatSupported() const
{
    if (hasWave())
        return { -1, "PDAL does not support point formats with waveform data (4, 5, 9 and 10)" };
    if (versionAtLeast(1, 4))
    {
        if (pointFormat() > 10)
            return { -1, "LAS version " + versionString() + " only supports point formats 0-10." };
    }
    else
    {
        if (pointFormat() > 5)
            return { -1, "LAS version '" + versionString() + " only supports point formats 0-5." };
    }
    return true;
}


void LasHeader::setSummary(const LasSummaryData& summary)
{
    m_pointCount = summary.getTotalNumPoints();
    try
    {
        for (size_t num = 0; num < RETURN_COUNT; ++num)
            m_pointCountByReturn[num] = (int)summary.getReturnCount(num);
    }
    catch (const LasSummaryData::error& err)
    {
        throw error(err.what());
    }
    m_bounds = summary.getBounds();
}


void LasHeader::setScaling(const Scaling& scaling)
{
    const double& xs = scaling.m_xXform.m_scale.m_val;
    const double& ys = scaling.m_yXform.m_scale.m_val;
    const double& zs = scaling.m_zXform.m_scale.m_val;
    if (xs == 0)
        throw error("X scale of 0.0 is invalid!");

    if (ys == 0)
        throw error("Y scale of 0.0 is invalid!");

    if (zs == 0)
        throw error("Z scale of 0.0 is invalid!");

    m_scales[0] = xs;
    m_scales[1] = ys;
    m_scales[2] = zs;

    m_offsets[0] = scaling.m_xXform.m_offset.m_val;
    m_offsets[1] = scaling.m_yXform.m_offset.m_val;
    m_offsets[2] = scaling.m_zXform.m_offset.m_val;
}


uint16_t LasHeader::basePointLen(uint8_t type)
{
    const uint16_t len[] = { 20, 28, 26, 34, 57, 63, 30, 36, 38, 59, 67 };
    const size_t numTypes = sizeof(len) / sizeof(len[0]);

    if (type > numTypes)
        return 0;
    return len[type];
}


bool LasHeader::valid() const
{
    if (m_fileSig != FILE_SIGNATURE)
        return false;
    if (m_versionMinor > 10)
        return false;
    if (m_createDOY > 366)
        return false;
    if (m_createYear < 1970 || m_createYear > 2100)
       return false;
    return true;
}


void LasHeader::get(ILeStream& in, Uuid& uuid)
{
    std::vector<char> buf(uuid.size());

    in.get(buf.data(), uuid.size());
    uuid.unpack(buf.data());
}


void LasHeader::put(OLeStream& out, Uuid uuid)
{
    char buf[uuid.size()];

    uuid.pack(buf);
    out.put(buf, uuid.size());
}


Dimension::IdList LasHeader::usedDims() const
{
    using namespace Dimension;

    Dimension::Id dims[] = { Id::ReturnNumber, Id::NumberOfReturns,
        Id::X, Id::Y, Id::Z, Id::Intensity, Id::ScanChannel,
        Id::ScanDirectionFlag, Id::EdgeOfFlightLine, Id::Classification,
        Id::UserData, Id::ScanAngleRank, Id::PointSourceId };

    Dimension::IdList ids(std::begin(dims), std::end(dims));

    if (hasTime())
        ids.push_back(Id::GpsTime);
    if (hasColor())
    {
        ids.push_back(Id::Red);
        ids.push_back(Id::Green);
        ids.push_back(Id::Blue);
    }
    if (hasInfrared())
        ids.push_back(Id::Infrared);
    if (has14PointFormat())
    {
        ids.push_back(Id::ScanChannel);
        ids.push_back(Id::ClassFlags);
    }

    return ids;
}

void LasHeader::setSrs()
{
<<<<<<< HEAD
    if (has14PointFormat() && !useWkt())
=======
    // If we're not processing SRS, just return.
    if (m_nosrs)
        return;

    if (has14Format() && !useWkt())
>>>>>>> b172d831
    {
        m_log->get(LogLevel::Error) << "Global encoding WKT flag not set "
            "for point format 6 - 10." << std::endl;
    }
    if (findVlr(TRANSFORM_USER_ID, WKT_RECORD_ID) &&
        findVlr(TRANSFORM_USER_ID, GEOTIFF_DIRECTORY_RECORD_ID))
    {
        m_log->get(LogLevel::Debug) << "File contains both "
            "WKT and GeoTiff VLRs which is disallowed." << std::endl;
    }

    // We always use WKT for formats 6+, regardless of the WKT global encoding bit (warning
    // issued above.)
    // Otherwise (formats 0-5), we only use it of the WKT bit is set and it's version 1.4 
    // or better.  For valid files the WKT bit won't be set for files < version 1.4, but
    // we can't be sure, so we check here.
    try
    {
        if ((useWkt() && m_versionMinor >= 4) || has14PointFormat())
            setSrsFromWkt();
        else
            setSrsFromGeotiff();
    }
    catch (Geotiff::error& err)
    {
        m_log->get(LogLevel::Error) << "Could not create an SRS: " <<
            err.what() << std::endl;
    }
    catch (...)
    {
        m_log->get(LogLevel::Error) << "Could not create an SRS" << std::endl;
    }
}


void LasHeader::removeVLR(const std::string& userId, uint16_t recordId)
{
    auto matches = [&userId, recordId](const LasVLR& vlr)
    {
        return vlr.matches(userId, recordId);
    };

    Utils::remove_if(m_vlrs, matches);
    Utils::remove_if(m_eVlrs, matches);
}


void LasHeader::removeVLR(const std::string& userId)
{

    auto matches = [&userId ](const LasVLR& vlr)
    {
        return vlr.matches(userId);
    };

    Utils::remove_if(m_vlrs, matches);
    Utils::remove_if(m_eVlrs, matches);
}


const LasVLR *LasHeader::findVlr(const std::string& userId,
    uint16_t recordId) const
{
    for (auto vi = m_vlrs.begin(); vi != m_vlrs.end(); ++vi)
    {
        const LasVLR& vlr = *vi;
        if (vlr.matches(userId, recordId))
            return &vlr;
    }
    return NULL;
}


void LasHeader::setSrsFromWkt()
{
    const LasVLR *vlr = findVlr(TRANSFORM_USER_ID, WKT_RECORD_ID);
    if (!vlr)
        vlr = findVlr(LIBLAS_USER_ID, WKT_RECORD_ID);
    if (!vlr || vlr->dataLen() == 0)
        return;

    // There is supposed to be a NULL byte at the end of the data,
    // but sometimes there isn't because some people don't follow the
    // rules.  If there is a NULL byte, don't stick it in the
    // wkt string.
    size_t len = vlr->dataLen();
    const char *c = vlr->data() + len - 1;
    if (*c == 0)
        len--;
    std::string wkt(vlr->data(), len);
    // Strip any excess NULL bytes from the WKT.
    wkt.erase(std::find(wkt.begin(), wkt.end(), '\0'), wkt.end());
    m_srs.set(wkt);
}


void LasHeader::setSrsFromGeotiff()
{
    const LasVLR *vlr = findVlr(TRANSFORM_USER_ID, GEOTIFF_DIRECTORY_RECORD_ID);
    // We must have a directory entry.
    if (!vlr)
        return;
    auto data = reinterpret_cast<const uint8_t *>(vlr->data());
    size_t dataLen = vlr->dataLen();

    std::vector<uint8_t> directoryRec(data, data + dataLen);

    vlr = findVlr(TRANSFORM_USER_ID, GEOTIFF_DOUBLES_RECORD_ID);
    data = NULL;
    dataLen = 0;
    if (vlr && !vlr->isEmpty())
    {
        data = reinterpret_cast<const uint8_t *>(vlr->data());
        dataLen = vlr->dataLen();
    }
    std::vector<uint8_t> doublesRec(data, data + dataLen);

    vlr = findVlr(TRANSFORM_USER_ID, GEOTIFF_ASCII_RECORD_ID);
    data = NULL;
    dataLen = 0;
    if (vlr && !vlr->isEmpty())
    {
        data = reinterpret_cast<const uint8_t *>(vlr->data());
        dataLen = vlr->dataLen();
    }
    std::vector<uint8_t> asciiRec(data, data + dataLen);

    GeotiffSrs geotiff(directoryRec, doublesRec, asciiRec, m_log);
    m_geotiff_print = geotiff.gtiffPrintString();
    SpatialReference gtiffSrs = geotiff.srs();
    if (!gtiffSrs.empty())
        m_srs = gtiffSrs;
}


ILeStream& operator>>(ILeStream& in, LasHeader& h)
{
    uint8_t versionMajor;
    uint32_t legacyPointCount;
    uint32_t legacyReturnCount;

    in.get(h.m_fileSig, 4);
    if (!Utils::iequals(h.m_fileSig, LasHeader::FILE_SIGNATURE))
        throw LasHeader::error("File signature is not 'LASF', "
            "is this an LAS/LAZ file?");

    in >> h.m_sourceId >> h.m_globalEncoding;
    LasHeader::get(in, h.m_projectUuid);
    in >> versionMajor >> h.m_versionMinor;
    in.get(h.m_systemId, 32);

    in.get(h.m_softwareId, 32);
    in >> h.m_createDOY >> h.m_createYear >> h.m_vlrOffset >>
        h.m_pointOffset >> h.m_vlrCount >> h.m_pointFormat >>
        h.m_pointLen >> legacyPointCount;
    h.m_pointCount = legacyPointCount;

    // Although it isn't part of the LAS spec, the two high bits have been used
    // to indicate compression, though only the high bit is currently used.
    if (h.m_pointFormat & 0x80)
        h.setCompressed(true);
    h.m_pointFormat &= ~0xC0;

    for (size_t i = 0; i < LasHeader::LEGACY_RETURN_COUNT; ++i)
    {
        in >> legacyReturnCount;
        h.m_pointCountByReturn[i] = legacyReturnCount;
    }

    in >> h.m_scales[0] >> h.m_scales[1] >> h.m_scales[2];
    in >> h.m_offsets[0] >> h.m_offsets[1] >> h.m_offsets[2];

    double maxX, minX;
    double maxY, minY;
    double maxZ, minZ;
    in >> maxX >> minX >> maxY >> minY >> maxZ >> minZ;
    h.m_bounds = BOX3D(minX, minY, minZ, maxX, maxY, maxZ);

    if (h.versionAtLeast(1, 3))
    {
        uint64_t waveformOffset;
        in >> waveformOffset;
    }
    if (h.versionAtLeast(1, 4))
    {
        in >> h.m_eVlrOffset >> h.m_eVlrCount >> h.m_pointCount;
        for (size_t i = 0; i < LasHeader::RETURN_COUNT; ++i)
            in >> h.m_pointCountByReturn[i];
    }

    if (!h.compressed() && h.m_pointOffset > h.m_fileSize)
        throw LasHeader::error("Invalid point offset - exceeds file size.");
    if (!h.compressed() && h.m_pointOffset + h.m_pointCount * h.m_pointLen > h.m_fileSize)
        throw LasHeader::error("Invalid point count. Number of points exceeds file size.");
    if (h.m_vlrOffset > h.m_fileSize)
        throw LasHeader::error("Invalid VLR offset - exceeds file size.");
    // There was a bug in PDAL where it didn't write the VLR offset :(
    /**
    if (h.m_eVlrOffset > h.m_fileSize)
        throw LasHeader::error("Invalid extended VLR offset - exceeds file size.");
    **/

    // Read regular VLRs.
    in.seek(h.m_vlrOffset);
    for (size_t i = 0; i < h.m_vlrCount; ++i)
    {
        LasVLR r;
        if (!r.read(in, h.m_pointOffset))
            throw LasHeader::error("Invalid VLR - exceeds specified file range.");
        h.m_vlrs.push_back(std::move(r));
    }

    // Read extended VLRs.
    if (h.versionAtLeast(1, 4))
    {
        in.seek(h.m_eVlrOffset);
        for (size_t i = 0; i < h.m_eVlrCount; ++i)
        {
            ExtLasVLR r;
            if (!r.read(in, h.m_fileSize))
                throw LasHeader::error("Invalid Extended VLR size - exceeds file size.");
            h.m_vlrs.push_back(std::move(r));
        }
    }
    h.setSrs();

    return in;
}


OLeStream& operator<<(OLeStream& out, const LasHeader& h)
{
    uint32_t legacyPointCount = 0;
    if (h.m_pointCount <= (std::numeric_limits<uint32_t>::max)())
        legacyPointCount = (uint32_t)h.m_pointCount;

    out.put(h.m_fileSig, 4);
    if (h.versionEquals(1, 0))
        out << (uint32_t)0;
    else if (h.versionEquals(1, 1))
        out << h.m_sourceId << (uint16_t)0;
    else
        out << h.m_sourceId << h.m_globalEncoding;
    LasHeader::put(out, h.m_projectUuid);
    out << (uint8_t)1 << h.m_versionMinor;
    out.put(h.m_systemId, 32);
    out.put(h.m_softwareId, 32);

    uint8_t pointFormat = h.m_pointFormat;
    if (h.compressed())
        pointFormat |= 0x80;

    out << h.m_createDOY << h.m_createYear << h.m_vlrOffset <<
        h.m_pointOffset << h.m_vlrCount << pointFormat <<
        h.m_pointLen << legacyPointCount;

    for (size_t i = 0; i < LasHeader::LEGACY_RETURN_COUNT; ++i)
    {
        //ABELL - This needs fixing.  Should set to 0 when we exceed
        // std::numeric_limits<uint32_t>::max().
        uint32_t legacyReturnCount =
            static_cast<uint32_t>((std::min)(h.m_pointCountByReturn[i],
                (uint64_t)(std::numeric_limits<uint32_t>::max)()));
        out << legacyReturnCount;
    }

    out << h.m_scales[0] << h.m_scales[1] << h.m_scales[2];
    out << h.m_offsets[0] << h.m_offsets[1] << h.m_offsets[2];

    out << h.maxX() << h.minX() << h.maxY() << h.minY() << h.maxZ() << h.minZ();

    if (h.versionAtLeast(1, 3))
        out << (uint64_t)0;
    if (h.versionAtLeast(1, 4))
    {
        out << h.m_eVlrOffset << h.m_eVlrCount << h.m_pointCount;
        for (size_t i = 0; i < LasHeader::RETURN_COUNT; ++i)
            out << h.m_pointCountByReturn[i];
    }

    return out;
}


std::ostream& operator<<(std::ostream& out, const LasHeader& h)
{
    out << "File version = " << "1." << (int)h.m_versionMinor << "\n";
    out << "File signature: " << h.m_fileSig << "\n";
    out << "File source ID: " << h.m_sourceId << "\n";
    out << "Global encoding: " << h.m_globalEncoding << "\n";
    out << "Project UUID: " << h.m_projectUuid << "\n";
    out << "System ID: " << h.m_systemId << "\n";
    out << "Software ID: " << h.m_softwareId << "\n";
    out << "Creation DOY: " << h.m_createDOY << "\n";
    out << "Creation Year: " << h.m_createYear << "\n";
    out << "VLR offset (header size): " << h.m_vlrOffset << "\n";
    out << "VLR Count: " << h.m_vlrCount << "\n";
    out << "Point format: " << (int)h.m_pointFormat << "\n";
    out << "Point offset: " << h.m_pointOffset << "\n";
    out << "Point count: " << h.m_pointCount << "\n";
    for (size_t i = 0; i < LasHeader::RETURN_COUNT; ++i)
        out << "Point count by return[" << i << "]: " <<
            h.m_pointCountByReturn[i] << "\n";
    out << "Scales X/Y/Z: " << h.m_scales[0] << "/" <<
        h.m_scales[1] << "/" << h.m_scales[2] << "\n";
    out << "Offsets X/Y/Z: " << h.m_offsets[0] << "/" <<
        h.m_offsets[1] << "/" << h.m_offsets[2] << "\n";
    out << "Max X/Y/Z: " << h.maxX() << "/" <<
        h.maxY() << "/" << h.maxZ() << "\n";
    out << "Min X/Y/Z: " << h.minX() << "/" <<
        h.minY() << "/" << h.minZ() << "\n";
    if (h.versionAtLeast(1, 4))
    {
        out << "Ext. VLR offset: " << h.m_eVlrOffset << "\n";
        out << "Ext. VLR count: " << h.m_eVlrCount << "\n";
    }
    out << "Compressed: " << (h.m_isCompressed ? "true" : "false") << "\n";
    return out;
}

} // namespace pdal<|MERGE_RESOLUTION|>--- conflicted
+++ resolved
@@ -232,15 +232,11 @@
 
 void LasHeader::setSrs()
 {
-<<<<<<< HEAD
-    if (has14PointFormat() && !useWkt())
-=======
     // If we're not processing SRS, just return.
     if (m_nosrs)
         return;
 
-    if (has14Format() && !useWkt())
->>>>>>> b172d831
+    if (has14PointFormat() && !useWkt())
     {
         m_log->get(LogLevel::Error) << "Global encoding WKT flag not set "
             "for point format 6 - 10." << std::endl;

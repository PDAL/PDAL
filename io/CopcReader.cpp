/******************************************************************************
* Copyright (c) 2021, Hobu, Inc. (info@hobu.co)
*
* All rights reserved.
*
* Redistribution and use in source and binary forms, with or without
* modification, are permitted provided that the following
* conditions are met:
*
*     * Redistributions of source code must retain the above copyright
*       notice, this list of conditions and the following disclaimer.
*     * Redistributions in binary form must reproduce the above copyright
*       notice, this list of conditions and the following disclaimer in
*       the documentation and/or other materials provided
*       with the distribution.
*     * Neither the name of Hobu, Inc. or Flaxen Geo Consulting nor the
*       names of its contributors may be used to endorse or promote
*       products derived from this software without specific prior
*       written permission.
*
* THIS SOFTWARE IS PROVIDED BY THE COPYRIGHT HOLDERS AND CONTRIBUTORS
* "AS IS" AND ANY EXPRESS OR IMPLIED WARRANTIES, INCLUDING, BUT NOT
* LIMITED TO, THE IMPLIED WARRANTIES OF MERCHANTABILITY AND FITNESS
* FOR A PARTICULAR PURPOSE ARE DISCLAIMED. IN NO EVENT SHALL THE
* COPYRIGHT OWNER OR CONTRIBUTORS BE LIABLE FOR ANY DIRECT, INDIRECT,
* INCIDENTAL, SPECIAL, EXEMPLARY, OR CONSEQUENTIAL DAMAGES (INCLUDING,
* BUT NOT LIMITED TO, PROCUREMENT OF SUBSTITUTE GOODS OR SERVICES; LOSS
* OF USE, DATA, OR PROFITS; OR BUSINESS INTERRUPTION) HOWEVER CAUSED
* AND ON ANY THEORY OF LIABILITY, WHETHER IN CONTRACT, STRICT LIABILITY,
* OR TORT (INCLUDING NEGLIGENCE OR OTHERWISE) ARISING IN ANY WAY OUT
* OF THE USE OF THIS SOFTWARE, EVEN IF ADVISED OF THE POSSIBILITY
* OF SUCH DAMAGE.
****************************************************************************/

#include "CopcReader.hpp"

#include <functional>
#include <limits>
#include <algorithm>

#include <nlohmann/json.hpp>

#include <lazperf/readers.hpp>

#include <pdal/Polygon.hpp>
#include <pdal/Scaling.hpp>
#include <pdal/SrsBounds.hpp>
#include <pdal/util/Charbuf.hpp>
#include <pdal/util/ThreadPool.hpp>
#include <pdal/private/gdal/GDALUtils.hpp>
#include <pdal/private/SrsTransform.hpp>

#include "private/connector/Connector.hpp"
#include "private/copc/Entry.hpp"
#include "private/copc/Info.hpp"
#include "private/copc/Tile.hpp"
#include "private/las/Header.hpp"
#include "private/las/Srs.hpp"
#include "private/las/Utils.hpp"
#include "private/las/Vlr.hpp"

namespace pdal
{

namespace
{

const StaticPluginInfo s_info
{
    "readers.copc",
    "COPC Reader",
    "http://pdal.io/stages/reader.copc.html",
    { "copc" }
};

<<<<<<< HEAD
void reprogrow(BOX3D& b, SrsTransform& xform, double x, double y, double z)
{
    xform.transform(x, y, z);
    b.grow(x, y, z);
}

BOX3D reprojectBoundsViaCorner(BOX3D src, SrsTransform& xform)
{
    if (!xform.valid())
        return src;

    BOX3D b;

    reprogrow(b, xform, src.minx, src.miny, src.minz);
    reprogrow(b, xform, src.maxx, src.miny, src.minz);
    reprogrow(b, xform, src.minx, src.maxy, src.minz);
    reprogrow(b, xform, src.maxx, src.maxy, src.minz);
    reprogrow(b, xform, src.minx, src.miny, src.maxz);
    reprogrow(b, xform, src.maxx, src.miny, src.maxz);
    reprogrow(b, xform, src.minx, src.maxy, src.maxz);
    reprogrow(b, xform, src.maxx, src.maxy, src.maxz);

    return b;
}

BOX3D reprojectBoundsBcbfToLonLat(BOX3D src, SrsTransform& xform)
{
    if (!xform.valid())
        return src;

    BOX3D b = reprojectBoundsViaCorner(src, xform);

    // If the Y-values cross the equator, make sure to include the equator.
    if (src.miny < 0 && src.maxy > 0)
    {
        reprogrow(b, xform, src.minx, 0, src.minz);
        reprogrow(b, xform, src.maxx, 0, src.minz);
        reprogrow(b, xform, src.minx, 0, src.maxz);
        reprogrow(b, xform, src.maxx, 0, src.maxz);
    }

    // Round the minimum longitude up to the nearest multiple of 90 degrees.
    int x = std::ceil(src.minx);
    const int remainder = std::abs(x) % 90;
    if (x < 0)
        x = -(std::abs(x) - remainder);
    else if (x > 0)
        x = x + 90 - remainder;

    // And include the reprojected bounds at every 90 degrees within the query.
    for ( ; x <= src.maxx; x += 90)
    {
        reprogrow(b, xform, x, src.miny, src.minz);
        reprogrow(b, xform, x, src.maxy, src.minz);
        reprogrow(b, xform, x, src.miny, src.maxz);
        reprogrow(b, xform, x, src.maxy, src.maxz);

        if (src.miny < 0 && src.maxy > 0)
        {
            reprogrow(b, xform, x, 0, src.minz);
            reprogrow(b, xform, x, 0, src.maxz);
        }
    }

    return b;
}

=======
struct SrsOrderSpec
{
    std::vector<las::SrsType> types;
};

} // unnamed namespace

namespace Utils
{

template<>
StatusWithReason fromString(const std::string& from,
    SrsOrderSpec& srsOrder)
{
    using namespace las;

     static const std::map<std::string, SrsType> typemap =
        { { "wkt2", SrsType::Wkt2 },
          { "wkt1", SrsType::Wkt1 },
          { "projjson", SrsType::Proj } };

    StringList srsTypes = Utils::split2(from, ',');
    std::transform(srsTypes.cbegin(), srsTypes.cend(), srsTypes.begin(),
        [](std::string s){ Utils::trim(s); return Utils::tolower(s); });

    for (std::string& stype : srsTypes)
    {
        auto it = typemap.find(stype);
        if (it == typemap.end())
            return { -1, "Invalid SRS type '" + stype + "'. Must be one of 'wkt1', "
                "'wkt' or 'projjson'." };
        SrsType type = it->second;
        if (Utils::contains(srsOrder.types, type))
            return { -1,
                "Duplicate SRS type '" + stype + "' in 'vlr_srs_order'" };
        srsOrder.types.push_back(type);
    }
    return true;
}

template<>
std::string toString(const SrsOrderSpec& srsOrder)
{
    using namespace las;

    // Note: geotiff is invalid for COPC and should never appear in a valid SrsOrderSpec.
    static const std::array<std::string, 4> srsTypeNames { "wkt1", "geotiff", "projjson", "wkt2" };

    std::string out;
    for (SrsType type : srsOrder.types)
        out += srsTypeNames[Utils::toNative(type)] + ",";
    if (out.size())
        out.erase(out.size() - 1);
    return out;
>>>>>>> 86edad98
}

} // namespace Utils

CREATE_STATIC_STAGE(CopcReader, s_info);

struct PolyXform
{
    Polygon poly;
    SrsTransform xform;
};

struct BoxXform
{
    BOX3D box;
    SrsTransform xform;
};

struct CopcReader::Args
{
public:
    SrsBounds clip;
    std::size_t threads = 0;
    double resolution = 0;
    std::vector<Polygon> polys;
    bool fixNames;
    bool doVlrs;

    NL::json query;
    NL::json headers;
    NL::json ogr;

    int keepAliveChunkCount = 10;
    SrsOrderSpec srsVlrOrder;
    bool nosrs;
};

struct CopcReader::Private
{
public:
    std::unique_ptr<ThreadPool> pool;
    std::unique_ptr<copc::Tile> currentTile;

    std::unique_ptr<connector::Connector> connector;
    std::queue<copc::Tile> contents;
    copc::Hierarchy hierarchy;
    las::LoaderDriver loader;
    std::mutex mutex;
    std::condition_variable contentsCv;
    std::condition_variable consumedCv;
    std::vector<PolyXform> polys;
    BoxXform clip;
    int depthEnd;
    las::ExtraDims extraDims;
    BOX3D rootNodeExtent;
    Scaling scaling;
    uint64_t tileCount;
    int32_t tilePointNum;
    las::Header header;
    copc::Info copc_info;
    point_count_t hierarchyPointCount;
    bool done;
    SrsTransform llToBcbfTransform;
};

CopcReader::CopcReader() : m_args(new CopcReader::Args), m_p(new CopcReader::Private)
{}


CopcReader::~CopcReader()
{}


std::string CopcReader::getName() const
{
    return s_info.name;
}


void CopcReader::addArgs(ProgramArgs& args)
{
    // These numbers are based on some timings of
    // local vs remote files. You can get a little bit
    // more performance on the local file scenario by bumping
    // up the thread count, but processing is going to be
    // dominated by whatever is happening to the data afterward
    // in most cases
    int defaultThreads(2); // local
    if (Utils::isRemote(m_filename))
    {
        defaultThreads = 10;
    }

    args.add("bounds", "Retangular clip region", m_args->clip);
    args.add("requests", "Number of worker threads", m_args->threads, (size_t)defaultThreads);
    args.addSynonym("requests", "threads");
    args.add("resolution", "Resolution limit", m_args->resolution);
    args.add("polygon", "Bounding polygon(s) to crop requests",
        m_args->polys).setErrorText("Invalid polygon specification. Must be valid GeoJSON/WKT");
    args.add("header", "Header fields to forward with HTTP requests", m_args->headers);
    args.add("query", "Query parameters to forward with HTTP requests", m_args->query);
    args.add("ogr", "OGR filter geometries", m_args->ogr);
    args.add("fix_dims", "Make invalid dimension names valid by changing invalid "
        "characters to '_'", m_args->fixNames, true);
    args.add("vlr", "Read LAS VLRs and add to metadata.", m_args->doVlrs, true);
    args.add("keep_alive", "Number of chunks to keep alive in memory when working",
            m_args->keepAliveChunkCount, 10);
    args.add("srs_vlr_order", "Preference order to read SRS VLRs "
        "(list of 'wkt1', 'wkt2' or 'projjson'", m_args->srsVlrOrder);
    args.add("nosrs", "Skip reading/processing file SRS", m_args->nosrs, false);
}


void CopcReader::setForwards(StringMap& headers, StringMap& query)
{
    try
    {
        if (!m_args->headers.is_null())
            headers = m_args->headers.get<StringMap>();
    }
    catch (const std::exception& err)
    {
        throwError(std::string("Error parsing 'headers': ") + err.what());
    }

    try
    {
        if (!m_args->query.is_null())
            query = m_args->query.get<StringMap>();
    }
    catch (const std::exception& err)
    {
        throwError(std::string("Error parsing 'query': ") + err.what());
    }
}


void CopcReader::initialize(PointTableRef table)
{
    const std::size_t threads(m_args->threads);
    if (threads > 100)
        log()->get(LogLevel::Warning) << "Using a large thread count: " <<
            threads << " threads" << std::endl;
    m_p->pool.reset(new ThreadPool(threads));

    StringMap headers;
    StringMap query;
    setForwards(headers, query);
    m_p->connector.reset(new connector::Connector(m_filename, headers, query));

    MetadataNode forward = table.privateMetadata("lasforward");
    MetadataNode m = getMetadata();

    // alert consumers that we are a COPC file
    m.add("copc", true);

    fetchHeader();

    MetadataNode copc_metadata = m.add("copc_info");

    copc_metadata.add("center_x", m_p->copc_info.center_x);
    copc_metadata.add("center_y", m_p->copc_info.center_y);
    copc_metadata.add("center_z", m_p->copc_info.center_z);
    copc_metadata.add("halfsize", m_p->copc_info.halfsize);
    copc_metadata.add("spacing", m_p->copc_info.spacing);
    copc_metadata.add("root_hier_offset", m_p->copc_info.root_hier_offset);
    copc_metadata.add("root_hier_size", m_p->copc_info.root_hier_size);
    copc_metadata.add("gpstime_minimum", m_p->copc_info.gpstime_minimum);
    copc_metadata.add("gpstime_maximum", m_p->copc_info.gpstime_maximum);
    las::extractHeaderMetadata(m_p->header, forward, m);

    using namespace std::placeholders;
    las::VlrCatalog catalog(std::bind(&CopcReader::fetch, this, _1, _2));
    catalog.load(las::Header::Size14, m_p->header.vlrCount, m_p->header.evlrOffset,
        m_p->header.evlrCount);
    las::Vlr ebVlr = fetchEbVlr(catalog);

    las::VlrList srsVlrs = fetchSrsVlrs(catalog);
    las::Srs srs;
    srs.init(srsVlrs, m_args->srsVlrOrder.types, true, log());
    setSpatialReference(srs.get());

    if (m_args->doVlrs)
    {
        int i = 0;
        // This simply avoids re-requesting the VLR data from a remote source for those
        // VLRs where we already have data.
        if (ebVlr.dataSize())
            las::addVlrMetadata(ebVlr, "vlr_" + std::to_string(i++), forward, m);
        for (const las::Vlr& vlr : srsVlrs)
            if (vlr.dataSize())
                las::addVlrMetadata(vlr, "vlr_" + std::to_string(i++), forward, m);

        las::VlrList ignored = las::parseIgnoreVlrs({});
        for (const las::VlrCatalog::Entry& e : catalog)
        {
            las::Vlr vlr(e.userId, e.recordId);
            if (las::shouldIgnoreVlr(vlr, ignored) || vlr == ebVlr || Utils::contains(srsVlrs, vlr))
                continue;
            vlr.dataVec = catalog.fetchWithDescription(e.userId, e.recordId, vlr.description);
            las::addVlrMetadata(vlr, "vlr_" + std::to_string(i++), forward, m);
        }
    }

    createSpatialFilters();

    // Calculate how many levels we need to descend to meet the resolution requirement.
    if (m_args->resolution < 0)
        throwError("Can't set `resolution` to a value less than 0.");
    m_p->depthEnd = m_args->resolution ?
        (std::max)(1, (int)ceil(log2(m_p->copc_info.spacing / m_args->resolution)) + 1) :
        0;
    
    if (m_args->resolution)
        log()->get(LogLevel::Debug) << "Maximum depth: " << m_p->depthEnd << 
            std::endl;
}


std::vector<char> CopcReader::fetch(uint64_t offset, int32_t size)
{
    return m_p->connector->getBinary(offset, size);
}


void CopcReader::fetchHeader()
{
    // Read the LAS header, COPC info VLR header and COPC VLR
    int size = 589;
    std::vector<char> data = fetch(0, size);

    const char *d = data.data();
    m_p->header.fill(d, data.size());
    m_p->scaling.m_xXform = XForm(m_p->header.scale.x, m_p->header.offset.x);
    m_p->scaling.m_yXform = XForm(m_p->header.scale.y, m_p->header.offset.y);
    m_p->scaling.m_zXform = XForm(m_p->header.scale.z, m_p->header.offset.z);

    d += m_p->header.size();
    size -= m_p->header.size();

    // Read the header - ignore the data.
    las::Vlr vlr;
    vlr.fillHeader(d);

    // Read VLR payload into COPC struct.
    d += las::Vlr::HeaderSize;
    size -= las::Vlr::HeaderSize;

    if (!Utils::iequals(vlr.userId, "copc"))
    {
        std::stringstream msg;
        msg << "The first VLR in a COPC file is required to have "
            << "user_id of 'copc' and this file has '" << vlr.userId
            << "'";
        throwError(msg.str());

    }

    if (size != 160)
    {
        std::stringstream msg;
        msg << "Fetched COPC VLR size is in correct. It should "
            << "be 160 and it is " << size;
        throwError(msg.str());
    }
    m_p->copc_info.fill(d, size);

    m_p->rootNodeExtent = BOX3D(
        m_p->copc_info.center_x - m_p->copc_info.halfsize,
        m_p->copc_info.center_y - m_p->copc_info.halfsize,
        m_p->copc_info.center_z - m_p->copc_info.halfsize,
        m_p->copc_info.center_x + m_p->copc_info.halfsize,
        m_p->copc_info.center_y + m_p->copc_info.halfsize,
        m_p->copc_info.center_z + m_p->copc_info.halfsize);

    validateHeader(m_p->header);
    validateVlrInfo(vlr, m_p->copc_info);
}


las::VlrList CopcReader::fetchSrsVlrs(const las::VlrCatalog& catalog)
{
    las::VlrList vlrs;

    auto fetchVlr = [&catalog, &vlrs] (const std::string userId, uint16_t recordId) {
        if (!catalog.exists(userId, recordId))
            return;

        las::Vlr vlr(userId, recordId);
        vlr.dataVec = catalog.fetchWithDescription(userId, recordId, vlr.description);
        vlrs.push_back(std::move(vlr));
    };

    fetchVlr(las::TransformUserId, las::LASFWkt2recordId);
    fetchVlr(las::PdalUserId, las::PdalProjJsonRecordId);
    fetchVlr(las::TransformUserId, las::WktRecordId);
    
    // User told us to ditch them
    if (m_args->nosrs)
        vlrs.clear();
    return vlrs;
}


las::Vlr CopcReader::fetchEbVlr(const las::VlrCatalog& catalog)
{
    las::Vlr vlr(las::SpecUserId, las::ExtraBytesRecordId);
    vlr.dataVec = catalog.fetchWithDescription(las::SpecUserId, las::ExtraBytesRecordId,
        vlr.description);
    if (vlr.dataVec.empty())
        return vlr;

    if (vlr.dataVec.size() % las::ExtraBytesSpecSize != 0)
    {
        log()->get(LogLevel::Warning) << "Bad size for extra bytes VLR.  Ignoring.";
        return vlr;
    }
    m_p->extraDims = las::ExtraBytesIf::toExtraDims(vlr.data(), vlr.dataSize(),
        las::baseCount(m_p->header.pointFormat()));
    return vlr;
}


void CopcReader::validateHeader(const las::Header& h)
{
    if (h.magic != "LASF")
        throwError("Invalid LAS header in COPC file");
    int pdrf = h.pointFormat();
    if (pdrf < 6 || pdrf > 8)
        throwError("COPC file has invalid point format '" + std::to_string(pdrf) +
            "'. Must be 6-8.");
}


void CopcReader::validateVlrInfo(const las::Vlr& v, const copc::Info& i)
{
    if (v.userId != las::CopcUserId || v.recordId != las::CopcInfoRecordId)
        throwError("COPC VLR invalid. Found user ID '" + v.userId + "' and record ID '" +
            std::to_string(v.recordId) + "'. Expected '" + las::CopcUserId +"' and '" +
            std::to_string(las::CopcInfoRecordId) + "'.");
}


// Create boxes/polygons and associated transforms for spatial filters.
void CopcReader::createSpatialFilters()
{
    // Create transformations from our source data to the bounds SRS.
    if (m_args->clip.valid())
    {
        const SpatialReference& boundsSrs = m_args->clip.spatialReference();
        if (m_args->clip.is2d())
        {
            if (boundsSrs.isGeographic() && !getSpatialReference().isGeographic())
                throwError("For lon/lat 'bounds', bounds must be 3D");

            m_p->clip.box = BOX3D(m_args->clip.to2d());
            m_p->clip.box.minz = (std::numeric_limits<double>::lowest)();
            m_p->clip.box.maxz = (std::numeric_limits<double>::max)();
        }
        else
            m_p->clip.box = m_args->clip.to3d();
        if (getSpatialReference().valid() && boundsSrs.valid())
            m_p->clip.xform = SrsTransform(getSpatialReference(), boundsSrs);

        // We'll have to do some special checks for this type of comparison.
        const bool sourceIsBcbf = getSpatialReference().isGeocentric();
        const bool targetIsLonLat = boundsSrs.isGeographic();
        if (sourceIsBcbf && targetIsLonLat)
        {
            const SpatialReference& llsrs = m_args->clip.spatialReference();
            m_p->llToBcbfTransform.set(llsrs, getSpatialReference());
        }
    }

    // Read polygons from OGR and add to the polygon list.
    if (!m_args->ogr.is_null())
    {
        auto& plist = m_args->polys;
        std::vector<Polygon> ogrPolys = gdal::getPolygons(m_args->ogr);
        plist.insert(plist.end(), ogrPolys.begin(), ogrPolys.end());
    }

    // Create transform from the point source SRS to the poly SRS.
    for (Polygon& poly : m_args->polys)
    {
        if (!poly.valid())
            throwError("Geometrically invalid polygon in option 'polygon'.");

        // Get the sub-polygons from a multi-polygon.
        std::vector<Polygon> exploded = poly.polygons();
        SrsTransform xform;
        if (poly.srsValid() && getSpatialReference().valid())
            xform.set(getSpatialReference(), poly.getSpatialReference());
        for (Polygon& p : exploded)
        {
            PolyXform ps { std::move(p), xform };
            m_p->polys.push_back(ps);
        }
    }
}


QuickInfo CopcReader::inspect()
{
    PointTable t;
    QuickInfo qi;

    initialize(t);

    const las::Header& h = m_p->header;
    qi.m_bounds = h.bounds;
    qi.m_srs = getSpatialReference();
    qi.m_pointCount = h.pointCount();

    PointLayout layout;
    addDimensions(&layout);
    for (Dimension::Id dim : layout.dims())
        qi.m_dimNames.push_back(layout.dimName(dim));

    // If there is a spatial filter from an explicit --bounds, an origin query,
    // or polygons, then we'll limit our number of points to be an upper bound,
    // and clip our bounds to the selected region.
    if (hasSpatialFilter())
    {
        loadHierarchy();

        qi.m_pointCount = m_p->hierarchy.pointCount();

        //ABELL - This is wrong since we're not transforming the tile bounds to the
        //  SRS of each clip region, but that seems like a lot of mess for
        //  little value. Wait until someone complains. (Note that's it's a bit
        //  different from queryOverlaps or we'd just call that.)
        // Clip the resulting bounds to the intersection of:
        //  - the query bounds (from an explicit bounds or an origin query)
        //  - the extents of the polygon selection
        BOX3D b;
        b.grow(m_p->clip.box);
        for (const auto& poly : m_args->polys)
            b.grow(poly.bounds());

        if (b.valid())
            qi.m_bounds.clip(b);
    }
    qi.m_valid = true;

    return qi;
}


void CopcReader::addDimensions(PointLayoutPtr layout)
{
    layout->registerDims(las::pdrfDims(m_p->header.pointFormat()));

    size_t ebLen = m_p->header.ebCount();
    for (auto& dim : m_p->extraDims)
    {
        if (dim.m_size > ebLen)
            throwError("Extra byte specification exceeds point length beyond base format length.");
        ebLen -= dim.m_size;

        Dimension::Type type = dim.m_dimType.m_type;

        // There is the awful concept of unspecified extra bytes. We don't register them.
        if (type == Dimension::Type::None)
            continue;
        if (dim.m_dimType.m_xform.nonstandard())
            type = Dimension::Type::Double;
        if (m_args->fixNames)
            dim.m_name = Dimension::fixName(dim.m_name);
        dim.m_dimType.m_id = layout->registerOrAssignDim(dim.m_name, type);
    }
}



void CopcReader::ready(PointTableRef table)
{
    // Determine all overlapping data files we'll need to fetch.
    try
    {
        loadHierarchy();
    }
    catch (std::exception& e)
    {
        throwError(e.what());
    }

    m_p->loader.init(m_p->header.pointFormat(), m_p->scaling, m_p->extraDims);

    point_count_t totalPoints = 0;
    for (const copc::Entry& entry : m_p->hierarchy)
        totalPoints += entry.m_pointCount;

    if (totalPoints > 1e8)
        log()->get(LogLevel::Warning) << totalPoints << " will be downloaded" << std::endl;

    m_p->tileCount = m_p->hierarchy.size();
    log()->get(LogLevel::Debug) << m_p->tileCount << " overlapping nodes" << std::endl;

    m_p->pool.reset(new ThreadPool(m_p->pool->numThreads()));
    m_p->done = false;
    for (const copc::Entry& entry : m_p->hierarchy)
        load(entry);
}


void CopcReader::loadHierarchy()
{
    // Determine all the keys that overlap the queried area by traversing the
    // hierarchy:
    copc::Key key;

    // In case a point count was specified, don't fetch more hierarchy than necessary.
    m_p->hierarchyPointCount = count();
    if (!passesFilter(key))
        return;

    copc::HierarchyPage page(fetch(m_p->copc_info.root_hier_offset,
        (uint32_t)m_p->copc_info.root_hier_size));

    copc::Entry entry = page.find(key);
    if (!entry.valid())
        throwError("Root hierarchy page missing root entry.");
    loadHierarchy(m_p->hierarchy, page, entry);
    m_p->pool->await();
}


void CopcReader::loadHierarchy(copc::Hierarchy& hierarchy, const copc::HierarchyPage& page,
    const copc::Entry& entry)
{
    if (entry.isDataEntry())
    {
        {
            std::lock_guard<std::mutex> lock(m_p->mutex);
            if (m_p->hierarchyPointCount == 0)
                return;
            if (entry.m_pointCount)
            {
                m_p->hierarchyPointCount -=
                    (std::min)((point_count_t)entry.m_pointCount, m_p->hierarchyPointCount);
                hierarchy.insert(entry);
            }
        }

        for (int i = 0; i < 8; ++i)
        {
            copc::Key k = entry.m_key.child(i);
            if (passesFilter(k))
            {
                copc::Entry entry = page.find(k);
                if (entry.valid())
                    loadHierarchy(hierarchy, page, entry);
            }
        }
    }
    else // New page
    {
        m_p->pool->add([this, &hierarchy, entry]()
        {
            copc::HierarchyPage page(fetch(entry.m_offset, entry.m_byteSize));
            copc::Entry rootDataEntry = page.find(entry.m_key);
            if (!rootDataEntry.valid())
                throwError("Hierarchy page " + entry.m_key.toString() + " missing root entry.");
            loadHierarchy(hierarchy, page, rootDataEntry);
        });
    }
}


bool CopcReader::passesFilter(const copc::Key& key) const
{
    return ((m_p->depthEnd == 0 || key.d < m_p->depthEnd) && passesSpatialFilter(key));
}


bool CopcReader::passesSpatialFilter(const copc::Key& key) const
{
    const BOX3D& tileBounds = key.bounds(m_p->rootNodeExtent);

    auto boxOverlaps = [this, &tileBounds]() -> bool
    {
        if (!m_p->clip.box.valid())
            return true;

        if (m_p->llToBcbfTransform.valid())
        {
            return reprojectBoundsBcbfToLonLat(m_p->clip.box, m_p->llToBcbfTransform)
                .overlaps(tileBounds);
        }

        return reprojectBoundsViaCorner(tileBounds, m_p->clip.xform)
            .overlaps(m_p->clip.box);
    };

    // Check the box of the key against our query polygon(s). If it doesn't overlap,
    // we can skip
    auto polysOverlap = [this, &tileBounds]() -> bool
    {
        if (m_p->polys.empty())
            return true;

        for (auto& ps : m_p->polys)
        {
            if (!ps.poly.disjoint(reprojectBoundsViaCorner(tileBounds, ps.xform)))
                return true;
        }
        return false;
    };

    // If there's no spatial filter, we always overlap.
    if (!hasSpatialFilter())
        return true;

    // This lock is here because if a bunch of threads are using the transform
    // at the same time, it seems to get corrupted. There may be other instances
    // that need to be locked.
    std::lock_guard<std::mutex> lock(m_p->mutex);
    return boxOverlaps() && polysOverlap();
}


bool CopcReader::hasSpatialFilter() const
{
    return !m_p->polys.empty() || m_p->clip.box.valid();
}


void CopcReader::load(const copc::Entry& entry)
{
    m_p->pool->add([this, entry]()
        {
            // Read the tile.
            copc::Tile tile(entry, *m_p->connector, m_p->header);
            tile.read();

            // Put the tile on the output queue.
            std::unique_lock<std::mutex> l(m_p->mutex);
            if (m_p->done)
                return;
            while (m_p->contents.size() >= (std::max)((size_t)m_args->keepAliveChunkCount, m_p->pool->numThreads()))
                m_p->consumedCv.wait(l);
            m_p->contents.push(std::move(tile));
            l.unlock();
            m_p->contentsCv.notify_one();
        }
    );
}


// This code runs in a single thread, so doesn't need locking.
bool CopcReader::processPoint(const char *inbuf, PointRef& dst)
{
    using namespace Dimension;

    // Extract XYZ to check if we want this point at all.
    LeExtractor in(inbuf, m_p->header.pointSize);

    int32_t ix, iy, iz;
    in >> ix >> iy >> iz;

    double x = m_p->scaling.m_xXform.fromScaled(ix);
    double y = m_p->scaling.m_yXform.fromScaled(iy);
    double z = m_p->scaling.m_zXform.fromScaled(iz);

    auto passesBoundsFilter = [this](double x, double y, double z)
    {
        if (!m_p->clip.box.valid())
            return true;
        m_p->clip.xform.transform(x, y, z);
        return m_p->clip.box.contains(x, y, z);
    };

    auto passesPolyFilter = [this](double xo, double yo, double zo)
    {
        if (m_p->polys.empty())
            return true;

        for (PolyXform& ps : m_p->polys)
        {
            double x = xo;
            double y = yo;
            double z = zo;

            ps.xform.transform(x, y, z);
            if (ps.poly.contains(x, y))
                return true;
        }
        return false;
    };

    // If there is a spatial filter, make sure it passes.
    if (hasSpatialFilter())
        if (!passesBoundsFilter(x, y, z) || !passesPolyFilter(x, y, z))
            return false;

    m_p->loader.load(dst, inbuf, m_p->header.pointSize);

    return true;
}


point_count_t CopcReader::read(PointViewPtr view, point_count_t count)
{
    if (m_p->tileCount == 0)
        return 0;

    point_count_t numRead = 0;

    // Pop tiles until there are no more, or wait for them to appear.
    // Exit when we've handled all the tiles or we've read enough points.
    // The mutex protects the tile queue (m_p->contents).
    do
    {
        std::unique_lock<std::mutex> l(m_p->mutex);
        if (m_p->contents.size())
        {
            copc::Tile tile = std::move(m_p->contents.front());
            m_p->contents.pop();
            m_p->consumedCv.notify_one();
            l.unlock();
            checkTile(tile);
            process(view, tile, count - numRead);
            numRead += tile.size();
            m_p->tileCount--;
        }
        else
            m_p->contentsCv.wait(l);
    } while (m_p->tileCount && numRead <= count);

    return numRead;
}

void CopcReader::checkTile(const copc::Tile& tile)
{
    if (tile.error().size())
    {
        m_p->pool->stop();
        throwError("Error reading tile: " + tile.error());
    }
}


// Put the contents of a tile into the destination point view.
void CopcReader::process(PointViewPtr dstView, const copc::Tile& tile, point_count_t count)
{
    PointRef dstPoint(*dstView);
    const char *p = tile.dataPtr();
    for (PointId idx = 0; idx < tile.size(); ++idx)
    {
        if (count-- == 0)
            return;
        dstPoint.setPointId(dstView->size());
        processPoint(p, dstPoint);
        p += m_p->header.pointSize;
    }
}


bool CopcReader::processOne(PointRef& point)
{
top:
    // If we've processed all the tiles, return false to indicate that
    // we're done.
    if (m_p->tileCount == 0)
        return false;

    // If there is no active tile, grab one off the queue and ask for
    // another if there are more.  If none are available, wait.
    if (!m_p->currentTile)
    {
        do
        {
            std::unique_lock<std::mutex> l(m_p->mutex);
            if (m_p->contents.size())
            {
                m_p->currentTile.reset(new copc::Tile(std::move(m_p->contents.front())));
                m_p->contents.pop();
                break;
            }
            else
                m_p->contentsCv.wait(l);
        } while (true);
        m_p->consumedCv.notify_one();
        checkTile(*m_p->currentTile);
        m_p->tilePointNum = 0;
    }

    const char *p = m_p->currentTile->dataPtr() + (m_p->tilePointNum * m_p->header.pointSize);
    bool ok = processPoint(p, point);
    m_p->tilePointNum++;

    // If we've processed all the points in the current tile, pop it.
    if ((size_t)m_p->tilePointNum == m_p->currentTile->size())
    {
        m_p->tilePointNum = 0;
        m_p->currentTile.reset();
        --m_p->tileCount;
    }

    // If we didn't pass a point, try again.
    if (!ok)
        goto top;

    return true;
}


void CopcReader::done(PointTableRef)
{
    {
        std::unique_lock<std::mutex> l(m_p->mutex);
        m_p->done = true;
    }
    m_p->consumedCv.notify_all();
    m_p->pool->stop();
    m_p->connector.reset();
}

} // namespace pdal<|MERGE_RESOLUTION|>--- conflicted
+++ resolved
@@ -73,7 +73,6 @@
     { "copc" }
 };
 
-<<<<<<< HEAD
 void reprogrow(BOX3D& b, SrsTransform& xform, double x, double y, double z)
 {
     xform.transform(x, y, z);
@@ -141,7 +140,6 @@
     return b;
 }
 
-=======
 struct SrsOrderSpec
 {
     std::vector<las::SrsType> types;
@@ -196,7 +194,6 @@
     if (out.size())
         out.erase(out.size() - 1);
     return out;
->>>>>>> 86edad98
 }
 
 } // namespace Utils

--- conflicted
+++ resolved
@@ -160,13 +160,8 @@
     NL::json ogr;
 
     int keepAliveChunkCount = 10;
-<<<<<<< HEAD
     SrsOrderSpec srsVlrOrder;
-=======
-
-    std::string srsConsumePreference;
     bool nosrs;
->>>>>>> ee9c4b78
 };
 
 struct CopcReader::Private
@@ -238,15 +233,9 @@
     args.add("vlr", "Read LAS VLRs and add to metadata.", m_args->doVlrs, true);
     args.add("keep_alive", "Number of chunks to keep alive in memory when working",
             m_args->keepAliveChunkCount, 10);
-<<<<<<< HEAD
     args.add("srs_vlr_order", "Preference order to read SRS VLRs "
         "(list of 'wkt1', 'wkt2' or 'projjson'", m_args->srsVlrOrder);
-=======
     args.add("nosrs", "Skip reading/processing file SRS", m_args->nosrs, false);
-    args.add("srs_consume_preference", "Preference order to read SRS VLRs",
-        m_args->srsConsumePreference, "wkt1, wkt2, projjson");
-
->>>>>>> ee9c4b78
 }
 
 
@@ -426,53 +415,14 @@
         vlrs.push_back(std::move(vlr));
     };
 
-<<<<<<< HEAD
     fetchVlr(las::TransformUserId, las::LASFWkt2recordId);
     fetchVlr(las::PdalUserId, las::PdalProjJsonRecordId);
     fetchVlr(las::TransformUserId, las::WktRecordId);
+    
+    // User told us to ditch them
+    if (m_args->nosrs)
+        vlrs.clear();
     return vlrs;
-=======
-    las::Vlr vlr;
-    for (const std::string& pref : prefs)
-    {
-        if (pref == "wkt2")
-        {
-            vlr = makeVlr(las::TransformUserId, las::LASFWkt2recordId);
-            if (!vlr.empty())
-            {
-                log()->get(LogLevel::Debug) << "Using WKT2 VLR" << std::endl;
-                break;
-            }
-        }
-        else if (pref == "projjson")
-        {
-            vlr = makeVlr(las::PdalUserId, las::PdalProjJsonRecordId);
-            if (!vlr.empty())
-            {
-                log()->get(LogLevel::Debug) << "Using PROJJSON VLR" << std::endl;
-                break;
-            }
-        }
-        else if (pref == "wkt1")
-        {
-            vlr = makeVlr(las::TransformUserId, las::WktRecordId);
-            if (!vlr.empty())
-            {
-                log()->get(LogLevel::Debug) << "Using WKT1 VLR" << std::endl;
-                break;
-            }
-        }
-        else
-        {
-            log()->get(LogLevel::Warning) << "Unknown value [" << pref <<
-                "] in srs consume preference." << std::endl;
-        }
-    }
-
-    if (!vlr.empty() && !m_args->nosrs)
-        setSpatialReference(std::string(vlr.data(), vlr.data() + vlr.dataSize()));
-    return vlr;
->>>>>>> ee9c4b78
 }
 
 

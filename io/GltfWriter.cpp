/******************************************************************************
* Copyright (c) 2011, Howard Butler, hobu.inc@gmail.com
*
* All rights reserved.
*
* Redistribution and use in source and binary forms, with or without
* modification, are permitted provided that the following
* conditions are met:
*
*     * Redistributions of source code must retain the above copyright
*       notice, this list of conditions and the following disclaimer.
*     * Redistributions in binary form must reproduce the above copyright
*       notice, this list of conditions and the following disclaimer in
*       the documentation and/or other materials provided
*       with the distribution.
*     * Neither the name of Hobu, Inc. or Flaxen Geo Consulting nor the
*       names of its contributors may be used to endorse or promote
*       products derived from this software without specific prior
*       written permission.
*
* THIS SOFTWARE IS PROVIDED BY THE COPYRIGHT HOLDERS AND CONTRIBUTORS
* "AS IS" AND ANY EXPRESS OR IMPLIED WARRANTIES, INCLUDING, BUT NOT
* LIMITED TO, THE IMPLIED WARRANTIES OF MERCHANTABILITY AND FITNESS
* FOR A PARTICULAR PURPOSE ARE DISCLAIMED. IN NO EVENT SHALL THE
* COPYRIGHT OWNER OR CONTRIBUTORS BE LIABLE FOR ANY DIRECT, INDIRECT,
* INCIDENTAL, SPECIAL, EXEMPLARY, OR CONSEQUENTIAL DAMAGES (INCLUDING,
* BUT NOT LIMITED TO, PROCUREMENT OF SUBSTITUTE GOODS OR SERVICES; LOSS
* OF USE, DATA, OR PROFITS; OR BUSINESS INTERRUPTION) HOWEVER CAUSED
* AND ON ANY THEORY OF LIABILITY, WHETHER IN CONTRACT, STRICT LIABILITY,
* OR TORT (INCLUDING NEGLIGENCE OR OTHERWISE) ARISING IN ANY WAY OUT
* OF THE USE OF THIS SOFTWARE, EVEN IF ADVISED OF THE POSSIBILITY
* OF SUCH DAMAGE.
****************************************************************************/

#include "GltfWriter.hpp"

#include <iostream>
#include <nlohmann/json.hpp>
#include <pdal/PointView.hpp>
#include <pdal/util/FileUtils.hpp>
#include <pdal/util/OStream.hpp>

namespace pdal
{

namespace
{
const size_t HeaderSize = 12;
const size_t JsonChunkDataSize = 5000;
const size_t ChunkHeaderSize = 8;
}

static StaticPluginInfo const s_info
{
    "writers.gltf",
    "Gltf Writer",
    "http://pdal.io/stages/writers.gltf.html",
    { "gltf", "glb" }
};

CREATE_STATIC_STAGE(GltfWriter, s_info)

<<<<<<< HEAD
std::string GltfWriter::getName() const {
    return s_info.name;
}
=======
GltfWriter::GltfWriter()
{}


GltfWriter::~GltfWriter()
{}

std::string GltfWriter::getName() const { return s_info.name; }
>>>>>>> c6f629b8

void GltfWriter::addArgs(ProgramArgs& args)
{
    args.add("filename", "Output gltf filename", m_filename).setPositional();
    args.add("metallic", "Metallic factor [0-1]", m_metallic);
    args.add("roughness", "Roughness factor [0-1]", m_roughness);
    args.add("red", "Red factor [0-1]", m_red);
    args.add("green", "Green factor [0-1]", m_green);
    args.add("blue", "Blue factor [0-1]", m_blue);
    args.add("alpha", "Alpha factor [0-1]", m_alpha, 1.0);
    args.add("double_sided", "Whether the material should be applied to "
             "both sides of the faces.", m_doubleSided);
    args.add("color_vertices", "If color data is present for each point, write "
             "it to the output vertices. Note that most renderers will "
             "interpolate the color of each vertex across a face, so this may "
             "look odd.", m_colorVertices, false);
}


void GltfWriter::ready(PointTableRef table)
{
    m_stream.reset(new OLeStream(m_filename));

    OLeStream& out = *m_stream;

    // We write the data before we write the header.  To facilitate, we seek
    // to a point where we're pretty darn sure that we can write the header
    // with no problem later.  We'll verify and throw an error if the
    // assumption is bad.
    out.seek(HeaderSize + JsonChunkDataSize + (2 * ChunkHeaderSize));
    m_binSize = 0;
}


void GltfWriter::write(const PointViewPtr v)
{
    TriangularMesh *mesh = v->mesh();
    if (!mesh)
    {
        log()->get(LogLevel::Warning) << "Attempt to write point view with "
                                      "no mesh. Skipping.\n";
        return;
    }

    OLeStream& out = *m_stream;

    ViewData vd;
    vd.m_indexCount = mesh->size() * 3;
    vd.m_vertexCount = v->size();
    vd.m_indexOffset = m_binSize;
    vd.m_indexByteLength = vd.m_indexCount * sizeof(uint32_t);
    vd.m_vertexOffset = vd.m_indexOffset + vd.m_indexByteLength;
    vd.m_vertexByteLength = v->size() * sizeof(float) * 3;  // 3 for X,Y,Z

    m_writeNormals = v->hasDim(Dimension::Id::NormalX)
                     && v->hasDim(Dimension::Id::NormalY)
                     && v->hasDim(Dimension::Id::NormalZ);
    if (m_writeNormals) {
        // Add the length of 3 normals to the vertex byte length
        vd.m_vertexByteLength += v->size() * sizeof(float) * 3; // 3 for X,Y,Z
    }

    // Only color vertices if color dimensions are present and the option is
    // enabled
    m_colorVertices = v->hasDim(Dimension::Id::Red)
                      && v->hasDim(Dimension::Id::Green)
                      && v->hasDim(Dimension::Id::Blue)
                      && m_colorVertices;
    if (m_colorVertices) {
        // Add the length of 3 colors to the vertex byte length
        vd.m_vertexByteLength += v->size() * sizeof(float) * 3; // 3 for R,G,B
    }

    m_binSize += vd.m_indexByteLength + vd.m_vertexByteLength;
    m_totalSize = static_cast<size_t>(out.position()) + m_binSize;
    if (m_totalSize > (std::numeric_limits<uint32_t>::max)())
        throwError("Data too large for file.");

    for (const Triangle& t : *mesh)
        out << (uint32_t)t.m_a << (uint32_t)t.m_b << (uint32_t)t.m_c;

    for (PointId i = 0; i < v->size(); ++i)
    {
        float x = v->getFieldAs<float>(Dimension::Id::X, i);
        float y = v->getFieldAs<float>(Dimension::Id::Y, i);
        float z = v->getFieldAs<float>(Dimension::Id::Z, i);

        vd.m_bounds.grow(x, y, z);
        out << x << y << z;

        if (m_writeNormals) {
            float normalX = v->getFieldAs<float>(Dimension::Id::NormalX, i);
            float normalY = v->getFieldAs<float>(Dimension::Id::NormalY, i);
            float normalZ = v->getFieldAs<float>(Dimension::Id::NormalZ, i);

            out << normalX << normalY << normalZ;
        }

        if (m_colorVertices) {
            float colorR = v->getFieldAs<float>(Dimension::Id::Red, i) / 255.0;
            float colorG = v->getFieldAs<float>(Dimension::Id::Green, i) / 255.0;
            float colorB = v->getFieldAs<float>(Dimension::Id::Blue, i) / 255.0;

            out << colorR << colorG << colorB;
        }

    }

    m_viewData.push_back(vd);
}


void GltfWriter::done(PointTableRef table)
{
    // Go back to the beginning to write the headers.
    m_stream->seek(0);
    writeGltfHeader();
    writeJsonChunk();
    writeBinHeader();
}


void GltfWriter::writeGltfHeader()
{
    OLeStream& out = *m_stream;

    out.put("glTF");               // Magic
    out << (uint32_t)2;            // Version
    out << (uint32_t)m_totalSize;  // Full size
}


void GltfWriter::writeJsonChunk()
{
    OLeStream& out = *m_stream;

    NL::json j;

    j["asset"]["version"] = "2.0";

    j["buffers"].push_back(
    {
        { "byteLength", m_binSize }   // Total size of bin data.
    }
    );

    u_short elementSize =  sizeof(float) * 3; // X, Y, Z
    if ( m_writeNormals ) {
        elementSize += sizeof(float) * 3; // NormalX, NormalY, NormalZ
    }
    if ( m_colorVertices ) {
        elementSize += sizeof(float) * 3; // R, G, B
    }

    int bufferViewCount = 0;
    u_short nextAccessorIndex = 0;
    u_short normalAccessorIndex = 0;
    u_short colorAccessorIndex = 0;
    u_short positionAccessorIndex = 0;
    u_short faceAccessorIndex = 0;
    for (const ViewData& vd : m_viewData)
    {
        // Buffer views
        // Vertex indices (faces)
        const u_short faceBufferViewIndex = 0;
        j["bufferViews"].push_back(
        {
            { "buffer", 0 },
            { "byteOffset", vd.m_indexOffset },
            { "byteLength", vd.m_indexByteLength },
            { "target", 34963 }      // Vertex indices code
        }
        );
        // Vertex attributes (positions, normals, and colors)
        const u_short vertexAttributeBufferViewIndex = 1;
        j["bufferViews"].push_back(
        {
            { "buffer", 0 },
            { "byteOffset", vd.m_vertexOffset },
            { "byteLength", vd.m_vertexByteLength },
            { "target", 34962 },      // Vertices code
            { "byteStride", elementSize },
        }
        );

        // Accessors
        // Face index accessor
        faceAccessorIndex = nextAccessorIndex++;
        j["accessors"].push_back(
        {
            { "bufferView", faceBufferViewIndex },
            { "componentType", 5125 },      // unsigned int code
            { "type", "SCALAR" },
            { "count", vd.m_indexCount }
        }
        );
        const BOX3D& b = vd.m_bounds;
        u_short byteOffset = 0;

        // Vertex position accessor
        positionAccessorIndex = nextAccessorIndex++;
        j["accessors"].push_back(
        {
            { "bufferView", vertexAttributeBufferViewIndex },
            { "componentType", 5126 },      // float code
            { "type", "VEC3" },
            { "count", vd.m_vertexCount },
            { "byteOffset", byteOffset },
            { "min", { b.minx, b.miny, b.minz } },
            { "max", { b.maxx, b.maxy, b.maxz } }
        }
        );

        if (m_writeNormals) {
            byteOffset += sizeof(float) * 3;
            // Vertex normal accessor
            normalAccessorIndex = nextAccessorIndex++;
            j["accessors"].push_back(
            {
                { "bufferView", vertexAttributeBufferViewIndex },
                { "componentType", 5126 },      // float code
                { "type", "VEC3" },
                { "byteOffset", byteOffset },
                { "count", vd.m_vertexCount },
            }
            );
        }

        if (m_colorVertices) {
            byteOffset += sizeof(float) * 3;
            // Vertex color accessor
            colorAccessorIndex = nextAccessorIndex++;
            j["accessors"].push_back(
            {
                { "bufferView", vertexAttributeBufferViewIndex },
                { "componentType", 5126 },      // float code
                { "type", "VEC3" },
                { "byteOffset", byteOffset },
                { "count", vd.m_vertexCount },
            }
            );
        }
    }

    NL::json meshAttributes({});
    meshAttributes["POSITION"] = positionAccessorIndex;
    if (m_writeNormals) {
        meshAttributes["NORMAL"] = normalAccessorIndex;
    }
    if (m_colorVertices) {
        meshAttributes["COLOR_0"] = colorAccessorIndex;
    }

    NL::json mesh;
    mesh["primitives"].push_back(
    {
        { "attributes", meshAttributes },
        { "indices", 0 },
        { "material", 0 }
    }
    );

    j["meshes"].push_back(mesh);
    j["scene"] = 0;

    j["nodes"].push_back(
    {
        { "mesh", 0 },
        { "matrix", { 1, 0, 0, 0, 0, 0, -1, 0, 0, 1, 0, 0, 0, 0, 0, 1 } }
    }
    );

    j["scenes"].push_back(
    {
        { "nodes", { 0 } }
    }
    );

    // This seems very crude.  But I'm not sure we can do much else at this
    // point.
    j["materials"].push_back(
    {
        {
            "pbrMetallicRoughness",
            {
                { "metallicFactor", m_metallic },
                { "roughnessFactor", m_roughness },
                { "baseColorFactor", { m_red, m_blue, m_green, m_alpha } }
            }
        },
        { "name", "Color" },
        { "doubleSided", m_doubleSided }
    }
    );

    std::string js(j.dump());
    if (js.size() > JsonChunkDataSize)
        throwError("JSON header too large. "
                   "Please open a issue: 'https://github.com/PDAL/PDAL/issues'"
                   ".");
    // Pad JSON to chunk size.
    js += std::string(JsonChunkDataSize - js.size(), ' ');

    out << (uint32_t)JsonChunkDataSize;  // JSON chunk size
    out.put("JSON");                     // Chunk type
    out.put(js);
}


void GltfWriter::writeBinHeader()
{
    OLeStream& out = *m_stream;

    out << (uint32_t)m_binSize;
    out.put("BIN", 4);
}

} // namespace pdal<|MERGE_RESOLUTION|>--- conflicted
+++ resolved
@@ -60,11 +60,6 @@
 
 CREATE_STATIC_STAGE(GltfWriter, s_info)
 
-<<<<<<< HEAD
-std::string GltfWriter::getName() const {
-    return s_info.name;
-}
-=======
 GltfWriter::GltfWriter()
 {}
 
@@ -73,7 +68,6 @@
 {}
 
 std::string GltfWriter::getName() const { return s_info.name; }
->>>>>>> c6f629b8
 
 void GltfWriter::addArgs(ProgramArgs& args)
 {

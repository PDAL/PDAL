/******************************************************************************
* Copyright (c) 2017, Connor Manning (connor@hobu.co)
*
* All rights reserved.
*
* Redistribution and use in source and binary forms, with or without
* modification, are permitted provided that the following
* conditions are met:
*
*     * Redistributions of source code must retain the above copyright
*       notice, this list of conditions and the following disclaimer.
*     * Redistributions in binary form must reproduce the above copyright
*       notice, this list of conditions and the following disclaimer in
*       the documentation and/or other materials provided
*       with the distribution.
*     * Neither the name of Hobu, Inc. or Flaxen Geo Consulting nor the
*       names of its contributors may be used to endorse or promote
*       products derived from this software without specific prior
*       written permission.
*
* THIS SOFTWARE IS PROVIDED BY THE COPYRIGHT HOLDERS AND CONTRIBUTORS
* "AS IS" AND ANY EXPRESS OR IMPLIED WARRANTIES, INCLUDING, BUT NOT
* LIMITED TO, THE IMPLIED WARRANTIES OF MERCHANTABILITY AND FITNESS
* FOR A PARTICULAR PURPOSE ARE DISCLAIMED. IN NO EVENT SHALL THE
* COPYRIGHT OWNER OR CONTRIBUTORS BE LIABLE FOR ANY DIRECT, INDIRECT,
* INCIDENTAL, SPECIAL, EXEMPLARY, OR CONSEQUENTIAL DAMAGES (INCLUDING,
* BUT NOT LIMITED TO, PROCUREMENT OF SUBSTITUTE GOODS OR SERVICES; LOSS
* OF USE, DATA, OR PROFITS; OR BUSINESS INTERRUPTION) HOWEVER CAUSED
* AND ON ANY THEORY OF LIABILITY, WHETHER IN CONTRACT, STRICT LIABILITY,
* OR TORT (INCLUDING NEGLIGENCE OR OTHERWISE) ARISING IN ANY WAY OUT
* OF THE USE OF THIS SOFTWARE, EVEN IF ADVISED OF THE POSSIBILITY
* OF SUCH DAMAGE.
****************************************************************************/

#include "EptReader.hpp"

#include <limits>

#include "private/EptSupport.hpp"

#include "LasReader.hpp"

#include <arbiter/arbiter.hpp>

#include <pdal/GDALUtils.hpp>
#include <pdal/SrsBounds.hpp>
#include <pdal/util/Algorithm.hpp>

namespace pdal
{

namespace
{
    const StaticPluginInfo s_info
    {
        "readers.ept",
        "EPT Reader",
        "http://pdal.io/stages/reader.ept.html",
        { "ept" }
    };

    const std::string addonFilename { "ept-addon.json" };

    Dimension::Type getType(const NL::json& dim)
    {
        if (dim.contains("scale") && dim["scale"].is_number())
            return Dimension::Type::Double;
        else if (dim.contains("type") && dim.contains("size"))
        {
            try
            {
                const std::string typestring(dim["type"].get<std::string>());
                const uint64_t size(dim["size"].get<uint64_t>());
                return Dimension::type(typestring, size);
            }
            catch (const NL::json::type_error&)
            {}
        }
        return Dimension::Type::None;
    }
}

CREATE_STATIC_STAGE(EptReader, s_info);

class EptBounds : public SrsBounds
{
public:
    static constexpr double LOWEST = (std::numeric_limits<double>::lowest)();
    static constexpr double HIGHEST = (std::numeric_limits<double>::max)();

    EptBounds() : SrsBounds(BOX3D(LOWEST, LOWEST, LOWEST,
        HIGHEST, HIGHEST, HIGHEST))
    {}
};

namespace Utils
{
    template<>
    bool fromString<EptBounds>(const std::string& s, EptBounds& bounds)
    {
        if (!fromString(s, (SrsBounds&)bounds))
            return false;

        // If we're setting 2D bounds, grow to 3D by explicitly setting
        // Z dimensions.
        if (!bounds.is3d())
        {
            BOX2D box = bounds.to2d();
            bounds.grow(box.minx, box.miny, EptBounds::LOWEST);
            bounds.grow(box.maxx, box.maxy, EptBounds::HIGHEST);
        }
        return true;
    }
}

struct EptReader::Args
{
public:
    EptBounds m_bounds;
    std::string m_origin;
    std::size_t m_threads = 0;
    double m_resolution = 0;
    NL::json m_addons;
};


EptReader::EptReader() : m_args(new EptReader::Args)
{}

EptReader::~EptReader()
{}

std::string EptReader::getName() const { return s_info.name; }

void EptReader::addArgs(ProgramArgs& args)
{
    args.add("bounds", "Bounds to fetch", m_args->m_bounds);
    args.add("origin", "Origin of source file to fetch", m_args->m_origin);
    args.add("threads", "Number of worker threads", m_args->m_threads);
    args.add("resolution", "Resolution limit", m_args->m_resolution);
    args.add("addons", "Mapping of addon dimensions to their output directory",
        m_args->m_addons);
}


void EptReader::initialize()
{
    m_root = m_filename;

    auto& debug(log()->get(LogLevel::Debug));

    const std::string prefix("ept://");
    const std::string postfix("ept.json");
    if (Utils::startsWith(m_root, prefix))
    {
        m_root = m_root.substr(prefix.size());
    }
    if (Utils::endsWith(m_root, postfix))
    {
        m_root = m_root.substr(0, m_root.size() - postfix.size());
    }

    if (m_root.empty())
        throwError("Missing input filename");

    m_arbiter.reset(new arbiter::Arbiter());
    m_ep.reset(new arbiter::Endpoint(m_arbiter->getEndpoint(m_root)));

    const std::size_t threads((std::max)(m_args->m_threads, size_t(4)));
    if (threads > 100)
    {
        log()->get(LogLevel::Warning) << "Using a large thread count: " <<
            threads << " threads" << std::endl;
    }
    m_pool.reset(new Pool(threads));

    debug << "Endpoint: " << m_ep->prefixedRoot() << std::endl;
    try
    {
        m_info.reset(new EptInfo(parse(m_ep->get("ept.json"))));
    }
    catch (std::exception& e)
    {
        throwError(e.what());
    }
    debug << "Got EPT info" << std::endl;
    debug << "SRS: " << m_info->srs() << std::endl;

    const SpatialReference& boundsSrs = m_args->m_bounds.spatialReference();
    if (!m_info->srs().valid() && boundsSrs.valid())
        throwError("Can't use bounds with SRS with data source that has "
            "no SRS.");

    setSpatialReference(m_info->srs());

    m_queryBounds = m_args->m_bounds.to3d();

    if (boundsSrs.valid())
        gdal::reprojectBounds(m_queryBounds,
            boundsSrs.getWKT(), m_info->srs().getWKT());

    try
    {
        handleOriginQuery();
    }
    catch (std::exception& e)
    {
        throwError(e.what());
    }

    // Figure out our max depth.
    const double queryResolution(m_args->m_resolution);
    if (queryResolution)
    {
        double currentResolution =
            (m_info->bounds().maxx - m_info->bounds().minx) / m_info->span();

        debug << "Root resolution: " << currentResolution << std::endl;

        // To select the current resolution level, we need depthEnd to be one
        // beyond it - this is a non-inclusive parameter.
        ++m_depthEnd;

        while (currentResolution > queryResolution)
        {
            currentResolution /= 2;
            ++m_depthEnd;
        }

        debug << "Query resolution:  " << queryResolution << "\n";
        debug << "Actual resolution: " << currentResolution << "\n";
        debug << "Depth end: " << m_depthEnd << "\n";
    }

    debug << "Query bounds: " << m_queryBounds << "\n";
    debug << "Threads: " << m_pool->size() << std::endl;
}


void EptReader::handleOriginQuery()
{
    const std::string search(m_args->m_origin);

    if (search.empty())
        return;

    log()->get(LogLevel::Debug) << "Searching sources for " << search <<
        std::endl;

    const NL::json sources(parse(m_ep->get("ept-sources/list.json")));
    log()->get(LogLevel::Debug) << "Fetched sources list" << std::endl;

    if (!sources.is_array())
    {
        throwError("Unexpected sources list: " + sources.dump());
    }

    if (search.find_first_not_of("0123456789") == std::string::npos)
    {
        // If the origin search is integral, then the OriginId value has been
        // specified directly.
        m_queryOriginId = std::stoll(search);
    }
    else
    {
        // Otherwise it's a file path (or part of one - for example selecting
        // by a basename or a tile ID rather than a full path is convenient).
        // Find it within the sources list, and make sure it's specified
        // uniquely enough to select only one file.
        for (size_t i = 0; i < sources.size(); ++i)
        {
            const NL::json& el = sources.at(i);
            if (el["id"].get<std::string>().find(search) != std::string::npos)
            {
                if (m_queryOriginId != -1)
                    throwError("Origin search ID is not unique.");
                m_queryOriginId = static_cast<int64_t>(i);
            }
        }
    }

    if (m_queryOriginId == -1)
    {
        throwError("Failed lookup of origin: " + search);
    }

    if (m_queryOriginId >= (int64_t)sources.size())
    {
        throwError("Invalid origin ID");
    }

    // Now that we have our OriginId value, clamp the bounds to select only the
    // data sources that overlap the selected origin.

    const NL::json found(sources.at(m_queryOriginId));

    try
    {
        BOX3D q(toBox3d(found["bounds"]));

        // Clip the bounds to the queried origin bounds.  Don't just overwrite
        // it - it's possible that both a bounds and an origin are specified.
        m_queryBounds.clip(q);

        log()->get(LogLevel::Debug) << "Query origin " << m_queryOriginId <<
            ": " << found["id"].get<std::string>() << std::endl;
    }
    catch (std::exception& e)
    {
        throwError(e.what());
    }
}

QuickInfo EptReader::inspect()
{
    QuickInfo qi;

    try
    {
        initialize();

        qi.m_bounds = toBox3d(m_info->json()["boundsConforming"]);
        qi.m_srs = m_info->srs();
        qi.m_pointCount = m_info->points();

        for (auto& el : m_info->schema())
            qi.m_dimNames.push_back(el["name"].get<std::string>());
    }
    catch (std::exception& e)
    {
        throwError(e.what());
    }

    qi.m_valid = true;

    return qi;
}

void EptReader::addDimensions(PointLayoutPtr layout)
{
    const NL::json& schema(m_info->schema());
    m_remoteLayout.reset(new FixedPointLayout());

    for (auto& el : schema)
    {
        const std::string name(el["name"].get<std::string>());

        // If the dimension has a scale, make sure we register it as a double
        // rather than its serialized type.
        const Dimension::Type type = getType(el);

        log()->get(LogLevel::Debug) << "Registering dim " << name << ": " <<
            Dimension::interpretationName(type) << std::endl;

        layout->registerOrAssignDim(name, type);
        m_remoteLayout->registerOrAssignDim(name, type);
    }
    m_remoteLayout->finalize();

    using D = Dimension::Id;

    m_dimTypes = m_remoteLayout->dimTypes();
    for (DimType& dt : m_dimTypes)
    {
        const NL::json dim(m_info->dim(m_remoteLayout->dimName(dt.m_id)));

        dt.m_xform.m_scale.m_val = dim.value("scale", 1.0);
        dt.m_xform.m_offset.m_val = dim.value("offset", 0);

        // For LAS, we allow the LAS reader to transform, so here
        // we leave the transforms default-initialized (scale 1/offset 0)
        if (m_info->dataType() != EptInfo::DataType::Laszip)
        {
            if (dt.m_id == D::X)
                m_xyzTransforms[0] = dt.m_xform;
            else if (dt.m_id == D::Y)
                m_xyzTransforms[1] = dt.m_xform;
            else if (dt.m_id == D::Z)
                m_xyzTransforms[2] = dt.m_xform;
        }
    }

    try
    {
        for (auto it : m_args->m_addons.items())
        {
            std::string dimName = it.key();
            const NL::json& val = it.value();
            std::string root(val.get<std::string>());
            if (Utils::endsWith(root, addonFilename))
            {
                root = root.substr(0, root.size() - addonFilename.size());
            }
            root = arbiter::expandTilde(root);

            const arbiter::Endpoint ep(m_arbiter->getEndpoint(root));
            try
            {
                const NL::json addonInfo
                    { NL::json::parse(ep.get(addonFilename)) };
                const Dimension::Type type(getType(addonInfo));
                const Dimension::Id id(
                    layout->registerOrAssignDim(dimName, type));
                m_addons.emplace_back(new Addon(*layout, ep, id));
            }
            catch (NL::json::parse_error&)
            {
                throwError("Unable to parse EPT addon file '" +
                    addonFilename + "'.");
            }

            log()->get(LogLevel::Debug) << "Registering addon dim " <<
                dimName << ": " <<
                Dimension::interpretationName(m_addons.back()->type()) <<
                ", from " << root << std::endl;
        }
    }
    catch (std::exception& e)
    {
        throwError(e.what());
    }
}

void EptReader::ready(PointTableRef table)
{
    // These may not exist, in general they are only needed to track point
    // origins and ordering for an EPT writer.
    m_nodeIdDim = table.layout()->findDim("EptNodeId");
    m_pointIdDim = table.layout()->findDim("EptPointId");

    m_overlaps.clear();

    // Determine all overlapping data files we'll need to fetch.
    try
    {
        overlaps();
    }
    catch (std::exception& e)
    {
        throwError(e.what());
    }

    uint64_t overlapPoints(0);

    // Convert the key/overlap map to JSON for output as metadata.
    NL::json j;
    for (const auto& p : m_overlaps)
    {
        overlapPoints += p.second;
        j[p.first.toString()] = p.second;
    }

    log()->get(LogLevel::Debug) << "Overlap nodes: " << m_overlaps.size() <<
        std::endl;
    log()->get(LogLevel::Debug) << "Overlap points: " << overlapPoints <<
        std::endl;

    if (overlapPoints > 1e8)
    {
        log()->get(LogLevel::Warning) << overlapPoints <<
            " will be downloaded" << std::endl;
    }

    if (m_nodeIdDim != Dimension::Id::Unknown)
    {
        // If we have an EPT writer in this pipeline, serialize some metadata
        // which will be needed to create addon dimensions.
        MetadataNode meta(table.privateMetadata("ept"));
        meta.add("info", m_info->json().dump());
        meta.add("keys", j.dump());
        meta.add("step", m_hierarchyStep);
    }
}

void EptReader::overlaps()
{
    auto parseEndpoint = [this](const arbiter::Endpoint& ep,
        const std::string file)
    {
        NL::json j;
        try
        {
            j = NL::json::parse(ep.get(file));
        }
        catch (NL::json::parse_error&)
        {
            throwError("Error parsing EPT hierarchy file '" + file + "'.");
        }
        return j;
    };

    // Determine all the keys that overlap the queried area by traversing the
    // EPT hierarchy:
    //      https://entwine.io/entwine-point-tile.html#ept-hierarchy)
    //
    // Because this may require fetching lots of JSON files, it'll run in our
    // thread pool.
    Key key;
    key.b = m_info->bounds();
    const std::string file("ept-hierarchy/" + key.toString() + ".json");

    {
        const NL::json root = parseEndpoint(*m_ep, file);
        // First, determine the overlapping nodes from the EPT resource.
        overlaps(*m_ep, m_overlaps, root, key);
        m_pool->await();
    }

    for (auto& addon : m_addons)
    {
        // Next, determine the overlapping nodes from each addon dimension.
        const NL::json root = parseEndpoint(addon->ep(), file);
        overlaps(addon->ep(), addon->hierarchy(), root, key);
        m_pool->await();
    }
}

void EptReader::overlaps(const arbiter::Endpoint& ep,
        std::map<Key, uint64_t>& target, const NL::json& hier,
        const Key& key)
{
    if (!key.b.overlaps(m_queryBounds)) return;
    if (m_depthEnd && key.d >= m_depthEnd) return;

    auto it = hier.find(key.toString());
    if (it == hier.end())
        return;

    int64_t numPoints = it->get<int64_t>();

    if (numPoints == -1)
    {
        if (!m_hierarchyStep)
            m_hierarchyStep = key.d;

        // If the hierarchy points value here is -1, then we need to fetch the
        // hierarchy subtree corresponding to this root.
        m_pool->add([this, &ep, &target, key]()
        {
            const auto subRoot(parse(ep.get(
                            "ept-hierarchy/" + key.toString() + ".json")));
            overlaps(ep, target, subRoot, key);
        });
    }
    else
    {
        {
            std::lock_guard<std::mutex> lock(m_mutex);
            target[key] = static_cast<uint64_t>(numPoints);
        }

        for (uint64_t dir(0); dir < 8; ++dir)
            overlaps(ep, target, hier, key.bisect(dir));
    }
}

PointViewSet EptReader::run(PointViewPtr view)
{
    // Start these at 1 to differentiate from points added by other stages,
    // which will be ignored by the EPT writer.
    uint64_t nodeId(1);

    for (const auto& entry : m_overlaps)
    {
        const Key& key(entry.first);

        log()->get(LogLevel::Debug) << "Data " << nodeId << "/" <<
            m_overlaps.size() << ": " << key.toString() << std::endl;

        m_pool->add([this, &view, &key, nodeId]()
        {
            uint64_t startId(0);

            if (m_info->dataType() == EptInfo::DataType::Laszip)
                startId = readLaszip(*view, key, nodeId);
            else
                startId = readBinary(*view, key, nodeId);

            // Read addon information after the native data, we'll possibly
            // overwrite attributes.
            for (const auto& addon : m_addons)
            {
                readAddon(*view, key, *addon, startId);
            }
        });

        ++nodeId;
    }

    m_pool->await();

    log()->get(LogLevel::Debug) << "Done reading!" << std::endl;

    PointViewSet views;
    views.insert(view);
    return views;
}

uint64_t EptReader::readLaszip(PointView& dst, const Key& key,
        const uint64_t nodeId) const
{
    // If the file is remote (HTTP, S3, Dropbox, etc.), getLocalHandle will
    // download the file and `localPath` will return the location of the
    // downloaded file in a temporary directory.  Otherwise it's a no-op.
    auto handle(m_ep->getLocalHandle("ept-data/" + key.toString() + ".laz"));

    PointTable table;

    Options options;
    options.add("filename", handle->localPath());
    options.add("use_eb_vlr", true);

    LasReader reader;
    reader.setOptions(options);

<<<<<<< HEAD
    std::unique_lock<std::mutex> lock(m_mutex);
    reader.prepare(table);  // Geotiff SRS initialization is not thread-safe.
    lock.unlock();

    const auto views(reader.execute(table));
=======
    std::lock_guard<std::mutex> lock(m_mutex);
    reader.prepare(table);
    const uint64_t startId(dst.size());
>>>>>>> 0f5a56e5

    uint64_t pointId(0);

    lock.lock();
    const uint64_t startId(dst.size());
    for (auto& src : views)
    {
        PointRef pr(*src);
        for (uint64_t i(0); i < src->size(); ++i)
        {
            pr.setPointId(i);
            process(dst, pr, nodeId, pointId);
            ++pointId;
        }
    }

    return startId;
}

uint64_t EptReader::readBinary(PointView& dst, const Key& key,
        const uint64_t nodeId) const
{
    auto data(m_ep->getBinary("ept-data/" + key.toString() + ".bin"));
    ShallowPointTable table(*m_remoteLayout, data.data(), data.size());
    PointRef pr(table);

    std::lock_guard<std::mutex> lock(m_mutex);

    const uint64_t startId(dst.size());

    uint64_t pointId(0);
    for (uint64_t pointId(0); pointId < table.numPoints(); ++pointId)
    {
        pr.setPointId(pointId);
        process(dst, pr, nodeId, pointId);
    }

    return startId;
}

void EptReader::process(PointView& dst, PointRef& pr, const uint64_t nodeId,
        const uint64_t pointId) const
{
    using D = Dimension::Id;

    const point_count_t dstId(dst.size());

    const double x = pr.getFieldAs<double>(D::X) *
        m_xyzTransforms[0].m_scale.m_val + m_xyzTransforms[0].m_offset.m_val;
    const double y = pr.getFieldAs<double>(D::Y) *
        m_xyzTransforms[1].m_scale.m_val + m_xyzTransforms[1].m_offset.m_val;
    const double z = pr.getFieldAs<double>(D::Z) *
        m_xyzTransforms[2].m_scale.m_val + m_xyzTransforms[2].m_offset.m_val;

    const bool selected = m_queryOriginId == -1 ||
        pr.getFieldAs<int64_t>(D::OriginId) == m_queryOriginId;

    if (selected && m_queryBounds.contains(x, y, z))
    {
        dst.setField(Dimension::Id::X, dstId, x);
        dst.setField(Dimension::Id::Y, dstId, y);
        dst.setField(Dimension::Id::Z, dstId, z);

        for (const DimType& dt : m_dimTypes)
        {
            if (dt.m_id != D::X && dt.m_id != D::Y && dt.m_id != D::Z)
            {
                const double d = pr.getFieldAs<double>(dt.m_id) *
                    dt.m_xform.m_scale.m_val + dt.m_xform.m_offset.m_val;

                dst.setField(dt.m_id, dstId, d);
            }
        }

        dst.setField(m_nodeIdDim, dstId, nodeId);
        dst.setField(m_pointIdDim, dstId, pointId);
    }
}

void EptReader::readAddon(PointView& dst, const Key& key, const Addon& addon,
        const uint64_t pointId) const
{
    const uint64_t np(addon.points(key));
    if (!np)
    {
        // If our addon has no points, then we are reading a superset of this
        // addon, in which case we need to zero-fill this dimension.
        //
        // For example, an EPT reader/writer loop may be performed with a
        // spatially-bounded or resolution-limited query.  Then, this partial
        // addon may be mapped to a well-known dimension, like Classification,
        // for an EPT-read of the full dataset.  If the native EPT set already
        // contains Classification, then we should overwrite it with zeroes
        // where the addon leaves off.
        for (uint64_t id(pointId); id < pointId + np; ++id)
        {
            dst.setField(addon.id(), id, 0);
        }

        return;
    }

    // If the addon hierarchy exists, it must match the EPT data.
    if (np != m_overlaps.at(key)) throwError("Invalid addon hierarchy");

    const auto data(addon.ep().getBinary(
                "ept-data/" + key.toString() + ".bin"));
    const uint64_t dimSize(Dimension::size(addon.type()));

    if (np * dimSize != data.size())
    {
        throwError("Invalid addon content length");
    }

    const char* pos(data.data());
    for (uint64_t id(pointId); id < pointId + np; ++id)
    {
        dst.setField(addon.id(), addon.type(), id, pos);
        pos += dimSize;
    }
}


Dimension::Type EptReader::getTypeTest(const NL::json& j)
{
    return getType(j);
}

} // namespace pdal
<|MERGE_RESOLUTION|>--- conflicted
+++ resolved
@@ -613,17 +613,11 @@
     LasReader reader;
     reader.setOptions(options);
 
-<<<<<<< HEAD
     std::unique_lock<std::mutex> lock(m_mutex);
     reader.prepare(table);  // Geotiff SRS initialization is not thread-safe.
     lock.unlock();
 
     const auto views(reader.execute(table));
-=======
-    std::lock_guard<std::mutex> lock(m_mutex);
-    reader.prepare(table);
-    const uint64_t startId(dst.size());
->>>>>>> 0f5a56e5
 
     uint64_t pointId(0);
 

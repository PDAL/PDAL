--- conflicted
+++ resolved
@@ -710,17 +710,6 @@
     // Start these at 1 to differentiate from points added by other stages,
     // which will be ignored by the EPT writer.
     uint64_t nodeId(1);
-
-<<<<<<< HEAD
-
-=======
-    for (auto& p : m_args->m_polys)
-    {
-        m_queryGrids.emplace_back(
-            new GridPnp(p.exteriorRing(), p.interiorRings()));
-    }
->>>>>>> 8cd353df
-
     for (const auto& entry : m_overlaps)
     {
         const Key& key(entry.first);
@@ -937,7 +926,7 @@
 
 void EptReader::load()
 {
-    // Asynchronously trigger the fetching and point-view execution of
+        // Asynchronously trigger the fetching and point-view execution of
     // a lookahead buffer of nodes.
     while (
         m_upcomingNodeBuffers.size() < m_pool->size() &&
@@ -946,39 +935,6 @@
         const auto nodeId(m_nodeId++);
         const auto key(m_overlapIt->first);
         ++m_overlapIt;
-<<<<<<< HEAD
-
-        log()->get(LogLevel::Debug) << nodeId << "/" << m_overlaps.size() <<
-            std::endl;
-
-        // Insert an empty placeholder node to keep track of the outstanding
-        // nodes that are currently being fetched/executed.
-        std::unique_lock<std::mutex> lock(m_mutex);
-        auto& loadingBuffer = m_upcomingNodeBuffers[nodeId];
-        lock.unlock();
-
-        m_pool->add([this, &loadingBuffer, nodeId, key]()
-        {
-            std::unique_ptr<NodeBuffer> nodeBuffer(
-                new NodeBuffer(*m_userLayout));
-
-            if (m_info->dataType() == EptInfo::DataType::Laszip)
-                readLaszip(nodeBuffer->view, key, nodeId);
-            else
-                readBinary(nodeBuffer->view, key, nodeId);
-
-            for (const auto& addon : m_addons)
-                readAddon(nodeBuffer->view, key, *addon);
-
-            std::unique_lock<std::mutex> lock(m_mutex);
-            loadingBuffer = std::move(nodeBuffer);
-            lock.unlock();
-
-            // A node has been populated - notify our consumer thread.
-            m_cv.notify_one();
-        });
-    }
-=======
 
         log()->get(LogLevel::Debug) << nodeId << "/" << m_overlaps.size() <<
             std::endl;
@@ -1020,7 +976,6 @@
         m_upcomingNodeBuffers.end(),
         [](const std::unique_ptr<NodeBuffer>& n)
             { return static_cast<bool>(n); });
->>>>>>> 8cd353df
 }
 
 bool EptReader::next()
@@ -1034,28 +989,6 @@
     m_cv.wait(lock, [this]()
     {
         return m_upcomingNodeBuffers.empty() ||
-<<<<<<< HEAD
-            std::any_of(
-                m_upcomingNodeBuffers.begin(),
-                m_upcomingNodeBuffers.end(),
-                [this](const NodeBufferPair& p) { return !!p.second; });
-    });
-
-    // Processing is complete.
-    if (m_upcomingNodeBuffers.empty()) return false;
-
-    // We know at least one node is populated from our `wait` predicate, so find
-    // the first one and transfer it out of our `upcoming` pool to make it the
-    // current active node.
-    const auto it = std::find_if(
-        m_upcomingNodeBuffers.begin(),
-        m_upcomingNodeBuffers.end(),
-        [](const NodeBufferPair& p) { return !!p.second; }
-    );
-
-    m_pointId = 0;
-    m_currentNodeBuffer = std::move(it->second);
-=======
             findBuffer() != m_upcomingNodeBuffers.end();
     });
 
@@ -1067,11 +1000,11 @@
 
     m_pointId = 0;
     m_currentNodeBuffer = std::move(*it);
->>>>>>> 8cd353df
     m_upcomingNodeBuffers.erase(it);
 
     return true;
 }
+
 
 bool EptReader::processOne(PointRef& point)
 {
@@ -1086,19 +1019,6 @@
         if (m_currentNodeBuffer->view.empty()) m_currentNodeBuffer.reset();
     }
 
-<<<<<<< HEAD
-    for (const auto& id : m_currentNodeBuffer->table.layout()->dims())
-    {
-        point.setField(
-            id,
-            m_currentNodeBuffer->view.getFieldAs<double>(id, m_pointId));
-    }
-
-    if (++m_pointId == m_currentNodeBuffer->view.size())
-    {
-        m_currentNodeBuffer.reset();
-    }
-=======
     auto& sourceView(m_currentNodeBuffer->view);
     const auto& layout(*m_currentNodeBuffer->table.layout());
 
@@ -1111,7 +1031,6 @@
     }
 
     if (++m_pointId == sourceView.size()) m_currentNodeBuffer.reset();
->>>>>>> 8cd353df
 
     return true;
 }

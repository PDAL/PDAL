--- conflicted
+++ resolved
@@ -93,27 +93,6 @@
     std::unique_ptr<LasStreamIf> m_streamIf;
 
 private:
-<<<<<<< HEAD
-    typedef std::vector<LasUtils::IgnoreVLR> IgnoreVLRList;
-
-    LasHeader m_header;
-    laszip_POINTER m_laszip;
-    laszip_point_struct *m_laszipPoint;
-
-    LazPerfVlrDecompressor *m_decompressor;
-    std::vector<char> m_decompressorBuf;
-    point_count_t m_index;
-    StringList m_extraDimSpec;
-    std::vector<ExtraDim> m_extraDims;
-    IgnoreVLRList m_ignoreVLRs;
-    std::string m_compression;
-    StringList m_ignoreVLROption;
-    bool m_useEbVlr;
-    point_count_t m_start;
-    bool m_fixNames;
-
-=======
->>>>>>> 9611754d
     virtual void addArgs(ProgramArgs& args);
     virtual void initialize(PointTableRef table);
     virtual void initializeLocal(PointTableRef table, MetadataNode& m);

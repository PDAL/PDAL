--- conflicted
+++ resolved
@@ -114,12 +114,8 @@
     args.add("pipeline", "Emit a JSON-represetation of the pipeline as a VLR",
         b->opts.emitPipeline);
     args.add("fixed_seed", "Fix the random seed", b->opts.fixedSeed).setHidden();
-<<<<<<< HEAD
     args.add("a_srs", "Spatial reference to use to write output", b->opts.aSrs);
-
-=======
     args.add("threads", "", b->opts.threadCount).setHidden();
->>>>>>> 2244e361
 }
 
 void CopcWriter::fillForwardList()

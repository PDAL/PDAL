--- conflicted
+++ resolved
@@ -33,16 +33,12 @@
                 # Annoying warning about function hiding with virtual
                 # inheritance.
                 /wd4250
-<<<<<<< HEAD
                 # some templates don't return
                 /wd4716
                 # unwind semantics
                 /wd4530
-=======
-
                 # Standard C++-type exception handling.
                 /EHsc
->>>>>>> adaa447e
                 )
         endif()
 

--- conflicted
+++ resolved
@@ -37,11 +37,7 @@
         -DBUILD_PLUGIN_PCL=ON \
         -DBUILD_PLUGIN_GREYHOUND=ON \
         -DBUILD_PLUGIN_I3S=ON \
-<<<<<<< HEAD
-        -DBUILD_PLUGIN_RDBLIB=OFF \
-=======
         -DBUILD_PLUGIN_RDBLIB=ON \
->>>>>>> 6b40cb8c
         -DBUILD_PLUGIN_OPENSCENEGRAPH=OFF \
         -DWITH_LAZPERF=ON \
         -DWITH_LASZIP=ON \
@@ -56,15 +52,9 @@
         -DLazperf_DIR=${LAZPERF_HOME}/ \
         -DSQLITE3_INCLUDE_DIR=${SQLITE_HOME}/include \
         -DSQLITE3_LIBRARY=${SQLITE_HOME}/lib/libsqlite3.${SO_EXT} \
-<<<<<<< HEAD
-        -DPYTHON_EXECUTABLE=/usr/local/bin/python2 \
-        -DPYTHON_LIBRARY=/usr/local/Cellar/python/3.7.0/Frameworks/Python.framework/Versions/3.7/lib/libpython3.7.dylib \
-        -DPYTHON_INCLUDE_DIR=/usr/local/Cellar/python/3.7.0/Frameworks/Python.framework/Versions/3.7/include/python3.7m/ \
-=======
         -DPYTHON_EXECUTABLE=/usr/local/bin/python3 \
         -DPYTHON_LIBRARY=/usr/local/Cellar/python/3.7.0/Frameworks/Python.framework/Versions/3.7/lib/libpython3.7.dylib \
         -DPYTHON_INCLUDE_DIR=/usr/local/Cellar/python/3.7.0/Frameworks/Python.framework/Versions/3.7/include/python3.7m/\
->>>>>>> 6b40cb8c
         -DOCI_CONNECTION="lidar/lidar@localhost:1521/xe.oracle.docker" \
         -DPGPOINTCLOUD_TEST_DB_HOST="localhost"
 #        -DBUILD_PLUGIN_MATLAB=ON \

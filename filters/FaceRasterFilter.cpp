--- conflicted
+++ resolved
@@ -91,11 +91,7 @@
         m_limits->width = ((bounds.maxx - m_limits->xOrigin) / m_limits->edgeLength) + 1;
         m_limits->height = ((bounds.maxy - m_limits->yOrigin) / m_limits->edgeLength) + 1;
     }
-<<<<<<< HEAD
     Rasterd *raster = v.createRaster("faceraster", m_limits, m_noData);
-=======
-    Rasterd *raster = v.createRaster("faceraster", *m_limits);
->>>>>>> cbbb898f
     if (!raster)
         throwError("Raster already exists");
 

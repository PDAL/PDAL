/******************************************************************************
* Copyright (c) 2011, Michael P. Gerlek (mpg@flaxen.com)
*
* All rights reserved.
*
* Redistribution and use in source and binary forms, with or without
* modification, are permitted provided that the following
* conditions are met:
*
*     * Redistributions of source code must retain the above copyright
*       notice, this list of conditions and the following disclaimer.
*     * Redistributions in binary form must reproduce the above copyright
*       notice, this list of conditions and the following disclaimer in
*       the documentation and/or other materials provided
*       with the distribution.
*     * Neither the name of Hobu, Inc. or Flaxen Geo Consulting nor the
*       names of its contributors may be used to endorse or promote
*       products derived from this software without specific prior
*       written permission.
*
* THIS SOFTWARE IS PROVIDED BY THE COPYRIGHT HOLDERS AND CONTRIBUTORS
* "AS IS" AND ANY EXPRESS OR IMPLIED WARRANTIES, INCLUDING, BUT NOT
* LIMITED TO, THE IMPLIED WARRANTIES OF MERCHANTABILITY AND FITNESS
* FOR A PARTICULAR PURPOSE ARE DISCLAIMED. IN NO EVENT SHALL THE
* COPYRIGHT OWNER OR CONTRIBUTORS BE LIABLE FOR ANY DIRECT, INDIRECT,
* INCIDENTAL, SPECIAL, EXEMPLARY, OR CONSEQUENTIAL DAMAGES (INCLUDING,
* BUT NOT LIMITED TO, PROCUREMENT OF SUBSTITUTE GOODS OR SERVICES; LOSS
* OF USE, DATA, OR PROFITS; OR BUSINESS INTERRUPTION) HOWEVER CAUSED
* AND ON ANY THEORY OF LIABILITY, WHETHER IN CONTRACT, STRICT LIABILITY,
* OR TORT (INCLUDING NEGLIGENCE OR OTHERWISE) ARISING IN ANY WAY OUT
* OF THE USE OF THIS SOFTWARE, EVEN IF ADVISED OF THE POSSIBILITY
* OF SUCH DAMAGE.
****************************************************************************/

#include "ReprojectionFilter.hpp"

#include <pdal/PointView.hpp>
#include <pdal/GlobalEnvironment.hpp>

#include <memory>

namespace pdal
{

static PluginInfo const s_info = PluginInfo(
    "filters.reprojection",
    "Reproject data using GDAL from one coordinate system to another.",
    "http://pdal.io/stages/filters.reprojection.html" );

CREATE_STATIC_PLUGIN(1, 0, ReprojectionFilter, Filter, s_info)

std::string ReprojectionFilter::getName() const { return s_info.name; }

ReprojectionFilter::ReprojectionFilter() : m_inferInputSRS(true),
    m_in_ref_ptr(NULL), m_out_ref_ptr(NULL), m_transform_ptr(NULL),
    m_cullBadPoints(false)
{}

ReprojectionFilter::~ReprojectionFilter()
{
    if (m_transform_ptr)
        OCTDestroyCoordinateTransformation(m_transform_ptr);
    if (m_in_ref_ptr)
        OSRDestroySpatialReference(m_in_ref_ptr);
    if (m_out_ref_ptr)
        OSRDestroySpatialReference(m_out_ref_ptr);
}

void ReprojectionFilter::processOptions(const Options& options)
{
    try
    {
       m_outSRS = options.getValueOrThrow<pdal::SpatialReference>("out_srs");
    }
    catch (std::invalid_argument)
    {
        std::string srs = options.getValueOrDefault<std::string>("out_srs", "");
        std::ostringstream oss;
        oss << "Stage " << getName() << " has invalid spatial reference "
            "specification for 'out_srs' option: '" << srs << "'.";
        throw pdal_error(oss.str());
    }
    catch (Option::not_found)
    {
        std::ostringstream oss;
        oss << "Stage " << getName() << " missing required option 'out_srs'.";
        throw Option::not_found(oss.str());
    }

    if (options.hasOption("in_srs"))
    {
        try
        {
            m_inSRS = options.getValueOrThrow<pdal::SpatialReference>("in_srs");
        }
        catch (std::invalid_argument)
        {
            std::string srs =
                options.getValueOrDefault<std::string>("in_srs", "");
            std::ostringstream oss;
            oss << "Stage " << getName() << " has invalid spatial reference "
                "specification for 'in_srs' option: '" << srs << "'.";
            throw pdal_error(oss.str());
        }
        m_inferInputSRS = false;
    }

    m_cullBadPoints = options.getValueOrDefault("cull_unprojectable_points", false);
}

void ReprojectionFilter::initialize()
{
    GlobalEnvironment::get().initializeGDAL(log(), isDebug());
}

void ReprojectionFilter::ready(PointTableRef table)
{
    if (m_inferInputSRS)
    {
        m_inSRS = table.spatialRef();
        if (m_inSRS.getWKT().empty())
            throw pdal_error("Source data has no spatial reference and none "
                "is specified with the 'in_srs' option.");
    }

    m_in_ref_ptr = OSRNewSpatialReference(0);
    m_out_ref_ptr = OSRNewSpatialReference(0);

    int result =
        OSRSetFromUserInput(m_in_ref_ptr,
            m_inSRS.getWKT(pdal::SpatialReference::eCompoundOK).c_str());
    if (result != OGRERR_NONE)
    {
        std::ostringstream msg;
        msg << "Invalid input spatial reference '" << m_inSRS.getWKT() <<
            "'.  This is usually caused by a bad value for the 'in_srs'"
            "option or an invalid spatial reference in the source file.";
        throw pdal_error(msg.str());
    }


    result = OSRSetFromUserInput(m_out_ref_ptr,
        m_outSRS.getWKT(pdal::SpatialReference::eCompoundOK).c_str());
    if (result != OGRERR_NONE)
    {
        std::ostringstream msg;
        msg << "Invalid output spatial reference '" << m_outSRS.getWKT() <<
            "'.  This is usually caused by a bad value for the 'out_srs'"
            "option.";
        throw pdal_error(msg.str());
    }

    m_transform_ptr = OCTNewCoordinateTransformation(m_in_ref_ptr, m_out_ref_ptr);
    if (!m_transform_ptr)
    {
        std::string msg = "Could not construct CoordinateTransformation in "
            "ReprojectionFilter:: ";
        throw std::runtime_error(msg);
    }

    setSpatialReference(m_outSRS);
}


<<<<<<< HEAD
bool ReprojectionFilter::transform(double& x, double& y, double& z)
{
    try
    {
        // OCTTransform will throw via GDAL error handler
        // if there is an error. We don't expect the return value
        // unless the GDAL handler gets shut off for whatever reason. In
        // that case, we'll just throw.
        if (OCTTransform(m_transform_ptr, 1, &x, &y, &z))
        {
            return true;
        }
        else
        {
            std::ostringstream msg;
            msg << "Could not project point for ReprojectionTransform::" <<
                CPLGetLastErrorMsg();
            throw pdal_error(msg.str());
        }
    }
    catch (pdal::pdal_error& e)
    {
        if (m_cullBadPoints) return false;
        else throw e;
    }
}


=======
>>>>>>> a9a35026
PointViewSet ReprojectionFilter::run(PointViewPtr view)
{
    PointViewSet viewSet;
    PointViewPtr outView = view->makeNew();

    double x, y, z;

    for (PointId id = 0; id < view->size(); ++id)
    {
        x = view->getFieldAs<double>(Dimension::Id::X, id);
        y = view->getFieldAs<double>(Dimension::Id::Y, id);
        z = view->getFieldAs<double>(Dimension::Id::Z, id);

        if (transform(x, y, z))
        {
            view->setField(Dimension::Id::X, id, x);
            view->setField(Dimension::Id::Y, id, y);
            view->setField(Dimension::Id::Z, id, z);
            outView->appendPoint(*view, id);
        }
    }

    viewSet.insert(outView);

    return viewSet;
}


void ReprojectionFilter::filter(PointView& view)
{
    double x, y, z;

    for (PointId id = 0; id < view.size(); ++id)
    {
        x = view.getFieldAs<double>(Dimension::Id::X, id);
        y = view.getFieldAs<double>(Dimension::Id::Y, id);
        z = view.getFieldAs<double>(Dimension::Id::Z, id);

<<<<<<< HEAD
        OCTTransform(m_transform_ptr, 1, &x, &y, &z);

        view.setField(Dimension::Id::X, id, x);
        view.setField(Dimension::Id::Y, id, y);
        view.setField(Dimension::Id::Z, id, z);
    }
}


=======
        if (transform(x, y, z))
        {
            view.setField(Dimension::Id::X, id, x);
            view.setField(Dimension::Id::Y, id, y);
            view.setField(Dimension::Id::Z, id, z);
        }
    }
}

>>>>>>> a9a35026
} // namespace pdal<|MERGE_RESOLUTION|>--- conflicted
+++ resolved
@@ -37,6 +37,9 @@
 #include <pdal/PointView.hpp>
 #include <pdal/GlobalEnvironment.hpp>
 
+#include <gdal.h>
+#include <ogr_spatialref.h>
+
 #include <memory>
 
 namespace pdal
@@ -162,7 +165,6 @@
 }
 
 
-<<<<<<< HEAD
 bool ReprojectionFilter::transform(double& x, double& y, double& z)
 {
     try
@@ -190,9 +192,6 @@
     }
 }
 
-
-=======
->>>>>>> a9a35026
 PointViewSet ReprojectionFilter::run(PointViewPtr view)
 {
     PointViewSet viewSet;
@@ -231,7 +230,6 @@
         y = view.getFieldAs<double>(Dimension::Id::Y, id);
         z = view.getFieldAs<double>(Dimension::Id::Z, id);
 
-<<<<<<< HEAD
         OCTTransform(m_transform_ptr, 1, &x, &y, &z);
 
         view.setField(Dimension::Id::X, id, x);
@@ -241,15 +239,4 @@
 }
 
 
-=======
-        if (transform(x, y, z))
-        {
-            view.setField(Dimension::Id::X, id, x);
-            view.setField(Dimension::Id::Y, id, y);
-            view.setField(Dimension::Id::Z, id, z);
-        }
-    }
-}
-
->>>>>>> a9a35026
 } // namespace pdal
/******************************************************************************
 * Copyright (c) 2016-2017, 2020 Bradley J Chambers (brad.chambers@gmail.com)
 *
 * All rights reserved.
 *
 * Redistribution and use in source and binary forms, with or without
 * modification, are permitted provided that the following
 * conditions are met:
 *
 *     * Redistributions of source code must retain the above copyright
 *       notice, this list of conditions and the following disclaimer.
 *     * Redistributions in binary form must reproduce the above copyright
 *       notice, this list of conditions and the following disclaimer in
 *       the documentation and/or other materials provided
 *       with the distribution.
 *     * Neither the name of Hobu, Inc. or Flaxen Geo Consulting nor the
 *       names of its contributors may be used to endorse or promote
 *       products derived from this software without specific prior
 *       written permission.
 *
 * THIS SOFTWARE IS PROVIDED BY THE COPYRIGHT HOLDERS AND CONTRIBUTORS
 * "AS IS" AND ANY EXPRESS OR IMPLIED WARRANTIES, INCLUDING, BUT NOT
 * LIMITED TO, THE IMPLIED WARRANTIES OF MERCHANTABILITY AND FITNESS
 * FOR A PARTICULAR PURPOSE ARE DISCLAIMED. IN NO EVENT SHALL THE
 * COPYRIGHT OWNER OR CONTRIBUTORS BE LIABLE FOR ANY DIRECT, INDIRECT,
 * INCIDENTAL, SPECIAL, EXEMPLARY, OR CONSEQUENTIAL DAMAGES (INCLUDING,
 * BUT NOT LIMITED TO, PROCUREMENT OF SUBSTITUTE GOODS OR SERVICES; LOSS
 * OF USE, DATA, OR PROFITS; OR BUSINESS INTERRUPTION) HOWEVER CAUSED
 * AND ON ANY THEORY OF LIABILITY, WHETHER IN CONTRACT, STRICT LIABILITY,
 * OR TORT (INCLUDING NEGLIGENCE OR OTHERWISE) ARISING IN ANY WAY OUT
 * OF THE USE OF THIS SOFTWARE, EVEN IF ADVISED OF THE POSSIBILITY
 * OF SUCH DAMAGE.
 ****************************************************************************/

// PDAL implementation of T. J. Pingel, K. C. Clarke, and W. A. McBride, “An
// improved simple morphological filter for the terrain classification of
// airborne LIDAR data,” ISPRS J. Photogramm. Remote Sens., vol. 77, pp. 21–30,
// 2013.

#include "SMRFilter.hpp"

#include <pdal/EigenUtils.hpp>
#include <pdal/KDIndex.hpp>
#include <pdal/util/FileUtils.hpp>
#include <pdal/util/ProgramArgs.hpp>

#include "private/DimRange.hpp"
#include "private/Segmentation.hpp"

#include <Eigen/Dense>

#include <algorithm>
#include <cmath>
#include <iterator>
#include <limits>
#include <numeric>
#include <string>
#include <vector>

namespace pdal
{

using namespace Dimension;
using namespace Eigen;

static StaticPluginInfo const s_info{
    "filters.smrf", "Simple Morphological Filter (Pingel et al., 2013)",
    "http://pdal.io/stages/filters.smrf.html"};

// Without the cast, MSVC complains, which is ridiculous when the output
// is, by definition, an int.
namespace
{
template <typename T> T ceil(double d)
{
    return static_cast<T>(std::ceil(d));
}
} // namespace

CREATE_STATIC_STAGE(SMRFilter, s_info)

struct SMRArgs
{
    double m_cell;
    double m_slope;
    double m_window;
    double m_scalar;
    double m_threshold;
    double m_cut;
    std::string m_dir;
    std::vector<DimRange> m_ignored;
    StringList m_returns;
    Segmentation::PointClasses m_classbits;
};

SMRFilter::SMRFilter() : m_args(new SMRArgs) {}

SMRFilter::~SMRFilter() {}

std::string SMRFilter::getName() const
{
    return s_info.name;
}

void SMRFilter::addArgs(ProgramArgs& args)
{
    args.add("cell", "Cell size?", m_args->m_cell, 1.0);
    args.add("slope", "Percent slope?", m_args->m_slope, 0.15);
    args.add("window", "Max window size?", m_args->m_window, 18.0);
    args.add("scalar", "Elevation scalar?", m_args->m_scalar, 1.25);
    args.add("threshold", "Elevation threshold?", m_args->m_threshold, 0.5);
    args.add("cut", "Cut net size?", m_args->m_cut, 0.0);
    args.add("dir", "Optional output directory for debugging", m_args->m_dir);
    args.add("ignore", "Ignore values", m_args->m_ignored);
    args.add("returns", "Include last returns?", m_args->m_returns,
             {"last", "only"});
    args.add("classbits", "Ignore synthetic|keypoint|withheld "
        "classification bits?", m_args->m_classbits);
}

void SMRFilter::addDimensions(PointLayoutPtr layout)
{
    layout->registerDim(Id::Classification);
}

void SMRFilter::prepared(PointTableRef table)
{
    const PointLayoutPtr layout(table.layout());

    for (auto& r : m_args->m_ignored)
    {
        r.m_id = layout->findDim(r.m_name);
        if (r.m_id == Id::Unknown)
            throwError("Invalid dimension name in 'ignored' option: '" +
                       r.m_name + "'.");
    }
    if (m_args->m_returns.size())
    {
        for (auto& r : m_args->m_returns)
        {
            Utils::trim(r);
            if ((r != "first") && (r != "intermediate") && (r != "last") &&
                (r != "only"))
            {
                throwError("Unrecognized 'returns' value: '" + r + "'.");
            }
        }

        if (!layout->hasDim(Id::ReturnNumber) ||
            !layout->hasDim(Id::NumberOfReturns))
        {
            log()->get(LogLevel::Warning) << "Could not find ReturnNumber and "
                                             "NumberOfReturns. Skipping "
                                             "segmentation of last returns and "
                                             "proceeding with all returns.\n";
            m_args->m_returns.clear();
        }
    }
}

void SMRFilter::ready(PointTableRef table)
{
    if (m_args->m_dir.empty())
        return;

    if (!FileUtils::directoryExists(m_args->m_dir))
        throwError("Output directory '" + m_args->m_dir + "' does not exist");
}

PointViewSet SMRFilter::run(PointViewPtr view)
{
    PointViewSet viewSet;
    if (!view->size())
        return viewSet;

    // Segment input view into ignored/kept views.
    PointViewPtr ignoredView = view->makeNew();
    PointViewPtr keptView = view->makeNew();
    if (m_args->m_ignored.empty())
        keptView->append(*view);
    else
        Segmentation::ignoreDimRanges(m_args->m_ignored, view, keptView,
                                      ignoredView);

    PointViewPtr syntheticView = keptView->makeNew();
    PointViewPtr realView = keptView->makeNew();
    Segmentation::ignoreClassBits(keptView, realView, syntheticView,
                                  m_args->m_classbits);

    // Check for 0's in ReturnNumber and NumberOfReturns
    bool nrOneZero(false);
    bool rnOneZero(false);
    bool nrAllZero(true);
    bool rnAllZero(true);
    for (PointId i = 0; i < realView->size(); ++i)
    {
        uint8_t nr = realView->getFieldAs<uint8_t>(Id::NumberOfReturns, i);
        uint8_t rn = realView->getFieldAs<uint8_t>(Id::ReturnNumber, i);
        if ((nr == 0) && !nrOneZero)
            nrOneZero = true;
        if ((rn == 0) && !rnOneZero)
            rnOneZero = true;
        if (nr != 0)
            nrAllZero = false;
        if (rn != 0)
            rnAllZero = false;
    }

    if ((nrOneZero || rnOneZero) && !(nrAllZero && rnAllZero))
        throwError("Some NumberOfReturns or ReternNumber values were 0, but "
                   "not all. Check that all values in the input file are >= "
                   "1.");

    // Segment kept view into two views
    PointViewPtr inlierView = realView->makeNew();
    PointViewPtr outlierView = realView->makeNew();
    if (nrAllZero && rnAllZero)
    {
        log()->get(LogLevel::Warning)
            << "Both NumberOfReturns and ReturnNumber are filled with 0's. "
               "Proceeding without any further return filtering.\n";
        inlierView->append(*realView);
    }
    else
    {
        Segmentation::segmentReturns(realView, inlierView, outlierView,
                                     m_args->m_returns);
        ignoredView->append(*outlierView);
    }

    if (!inlierView->size())
    {
        throwError("No returns to process.");
    }

    // Classify remaining points with value of 1. SMRF processing will mark
    // ground returns as 2.
    for (PointId i = 0; i < inlierView->size(); ++i)
        inlierView->setField(Id::Classification, i, ClassLabel::Unclassified);

    m_srs = inlierView->spatialReference();

    inlierView->calculateBounds(m_bounds);
    m_cols = static_cast<int>(
        ((m_bounds.maxx - m_bounds.minx) / m_args->m_cell) + 1);
    m_rows = static_cast<int>(
        ((m_bounds.maxy - m_bounds.miny) / m_args->m_cell) + 1);

    // Create raster of minimum Z values per element.
    std::vector<double> ZImin = createZImin(inlierView);

    // Create raster mask of pixels containing low outlier points.
    std::vector<int> Low = createLowMask(ZImin);

    // Create raster mask of net cuts. Net cutting is used to when a scene
    // contains large buildings in highly differentiated terrain.
    std::vector<int> isNetCell = createNetMask();

    // Apply net cutting to minimum Z raster.
    std::vector<double> ZInet = createZInet(ZImin, isNetCell);

    // Create raster mask of pixels containing object points. Note that we use
    // ZInet, the result of net cutting, to identify object pixels.
    std::vector<int> Obj = createObjMask(ZInet);

    // Create raster representing the provisional DEM. Note that we use the
    // original ZImin (not ZInet), however the net cut mask will still force
    // interpolation at these pixels.
    std::vector<double> ZIpro =
        createZIpro(inlierView, ZImin, Low, isNetCell, Obj);

    // Classify ground returns by comparing elevation values to the provisional
    // DEM.
    classifyGround(inlierView, ZIpro);

    PointViewPtr outView = view->makeNew();
    // ignoredView is appended to the output untouched.
    outView->append(*ignoredView);
    outView->append(*syntheticView);
    // inlierView is appended to the output, the only PointView whose
    // classifications may have been altered.
    outView->append(*inlierView);
    viewSet.insert(outView);

    return viewSet;
}

void SMRFilter::classifyGround(PointViewPtr view, std::vector<double>& ZIpro)
{
    // "While many authors use a single value for the elevation threshold, we
    // suggest that a second parameter be used to increase the threshold on
    // steep slopes, transforming the threshold to a slope-dependent value. The
    // total permissible distance is then equal to a fixed elevation threshold
    // plus the scaling value multiplied by the slope of the DEM at each LIDAR
    // point. The rationale behind this approach is that small horizontal and
    // vertical displacements yield larger errors on steep slopes, and as a
    // result the BE/OBJ threshold distance should be more permissive at these
    // points."
    MatrixXd gsurfs(m_rows, m_cols);
    MatrixXd thresh(m_rows, m_cols);
    {
        MatrixXd ZIproM = Map<MatrixXd>(ZIpro.data(), m_rows, m_cols);
        MatrixXd scaled = ZIproM / m_args->m_cell;

        MatrixXd gx = gradX(scaled);
        MatrixXd gy = gradY(scaled);
        gsurfs = (gx.cwiseProduct(gx) + gy.cwiseProduct(gy)).cwiseSqrt();
        std::vector<double> gsurfsV(gsurfs.data(),
                                    gsurfs.data() + gsurfs.size());

        //ABELL - We can eliminate this copy if we're OK with not writing
        //  both the filled and non-filled array to output.
        std::vector<double> gsurfs_fillV = gsurfsV;
        knnfill(view, gsurfs_fillV);
        gsurfs = Map<MatrixXd>(gsurfs_fillV.data(), m_rows, m_cols);
        thresh =
            (m_args->m_threshold + m_args->m_scalar * gsurfs.array()).matrix();

        if (!m_args->m_dir.empty())
        {
            std::string fname =
                FileUtils::toAbsolutePath("gx.tif", m_args->m_dir);
            writeMatrix(gx, fname, "GTiff", m_args->m_cell, m_bounds, m_srs);

            fname = FileUtils::toAbsolutePath("gy.tif", m_args->m_dir);
            writeMatrix(gy, fname, "GTiff", m_args->m_cell, m_bounds, m_srs);

            fname = FileUtils::toAbsolutePath("gsurfs.tif", m_args->m_dir);
            writeMatrix(gsurfs, fname, "GTiff", m_args->m_cell, m_bounds,
                        m_srs);

            fname = FileUtils::toAbsolutePath("gsurfs_fill.tif", m_args->m_dir);
            MatrixXd gsurfs_fill =
                Map<MatrixXd>(gsurfs_fillV.data(), m_rows, m_cols);
            writeMatrix(gsurfs_fill, fname, "GTiff", m_args->m_cell, m_bounds,
                        m_srs);

            fname = FileUtils::toAbsolutePath("thresh.tif", m_args->m_dir);
            writeMatrix(thresh, fname, "GTiff", m_args->m_cell, m_bounds,
                        m_srs);
        }
    }

    for (PointId i = 0; i < view->size(); ++i)
    {
        double x = view->getFieldAs<double>(Id::X, i);
        double y = view->getFieldAs<double>(Id::Y, i);
        double z = view->getFieldAs<double>(Id::Z, i);

        int c = static_cast<int>(floor((x - m_bounds.minx) / m_args->m_cell));
        int r = static_cast<int>(floor((y - m_bounds.miny) / m_args->m_cell));
<<<<<<< HEAD
=======

        size_t cell = c * m_rows + r;
>>>>>>> 83791345

        // TODO(chambbj): We don't quite do this by the book and yet it seems to
        // work reasonably well:
        // "The calculation requires that both elevation and slope are
        // interpolated from the provisional DEM. There are any number of
        // interpolation techniques that might be used, and even nearest
        // neighbor approaches work quite well, so long as the cell size of the
        // DEM nearly corresponds to the resolution of the LIDAR data. Based on
        // these results, we find that a splined cubic interpolation provides
        // the best results."
        if (std::isnan(ZIpro[cell]))
            continue;

        if (std::isnan(gsurfs(r, c)))
            continue;

        // "The final step of the algorithm is the identification of
        // ground/object LIDAR points. This is accomplished by measuring the
        // vertical distance between each LIDAR point and the provisional
        // DEM, and applying a threshold calculation."
        if (std::fabs(ZIpro[cell] - z) > thresh(r, c))
            view->setField(Id::Classification, i, ClassLabel::Unclassified);
        else
            view->setField(Id::Classification, i, ClassLabel::Ground);
    }
}

std::vector<int> SMRFilter::createLowMask(std::vector<double> const& ZImin)
{
    // "[The] minimum surface is checked for low outliers by inverting the point
    // cloud in the z-axis and applying the filter with parameters (slope =
    // 500%, maxWindowSize = 1). The resulting mask is used to flag low outlier
    // cells as OBJ before the inpainting of the provisional DEM."

    // Need to add a step to negate ZImin
    std::vector<double> negZImin;
    std::transform(ZImin.begin(), ZImin.end(), std::back_inserter(negZImin),
                   [](double v) { return -v; });
    std::vector<int> LowV = progressiveFilter(negZImin, 5.0, 1.0);

    if (!m_args->m_dir.empty())
    {
        std::string fname =
            FileUtils::toAbsolutePath("zilow.tif", m_args->m_dir);
        MatrixXi Low = Map<MatrixXi>(LowV.data(), m_rows, m_cols);
        writeMatrix(Low.cast<double>(), fname, "GTiff", m_args->m_cell,
                    m_bounds, m_srs);
    }

    return LowV;
}

std::vector<int> SMRFilter::createNetMask()
{
    // "To accommodate the removal of [very large buildings on highly
    // differentiated terrain], we implemented a feature in the published SMRF
    // algorithm which is helpful in removing such features. We accomplish this
    // by introducing into the initial minimum surface a "net" of minimum values
    // at a spacing equal to the maximum window diameter, where these minimum
    // values are found by applying a morphological open operation with a disk
    // shaped structuring element of radius (2*wkmax)."
    std::vector<int> isNetCell(m_rows * m_cols, 0);
    if (m_args->m_cut > 0.0)
    {
        int v = ceil<int>(m_args->m_cut / m_args->m_cell);

        for (auto c = 0; c < m_cols; c += v)
        {
            for (auto r = 0; r < m_rows; ++r)
            {
                isNetCell[c * m_rows + r] = 1;
            }
        }
        for (auto c = 0; c < m_cols; ++c)
        {
            for (auto r = 0; r < m_rows; r += v)
            {
                isNetCell[c * m_rows + r] = 1;
            }
        }
    }

    return isNetCell;
}

std::vector<int> SMRFilter::createObjMask(std::vector<double> const& ZImin)
{
    // "The second stage of the ground identification algorithm involves the
    // application of a progressive morphological filter to the minimum surface
    // grid (ZImin)."
    std::vector<int> ObjV =
        progressiveFilter(ZImin, m_args->m_slope, m_args->m_window);

    if (!m_args->m_dir.empty())
    {
        std::string fname =
            FileUtils::toAbsolutePath("ziobj.tif", m_args->m_dir);
        MatrixXi Obj = Map<MatrixXi>(ObjV.data(), m_rows, m_cols);
        writeMatrix(Obj.cast<double>(), fname, "GTiff", m_args->m_cell,
                    m_bounds, m_srs);
    }

    return ObjV;
}

std::vector<double> SMRFilter::createZImin(PointViewPtr view)
{
    // "As with many other ground filtering algorithms, the first step is
    // generation of ZImin from the cell size parameter and the extent of the
    // data."
    std::vector<double> ZIminV(m_rows * m_cols,
                               std::numeric_limits<double>::quiet_NaN());

    for (PointId i = 0; i < view->size(); ++i)
    {
        double x = view->getFieldAs<double>(Id::X, i);
        double y = view->getFieldAs<double>(Id::Y, i);
        double z = view->getFieldAs<double>(Id::Z, i);

        int c = static_cast<int>(floor((x - m_bounds.minx) / m_args->m_cell));
        int r = static_cast<int>(floor((y - m_bounds.miny) / m_args->m_cell));

        size_t cell = c * m_rows + r;
        if (z < ZIminV[cell] || std::isnan(ZIminV[cell]))
            ZIminV[cell] = z;
    }

    // "...some grid points of ZImin will go unfilled. To fill these values, we
    // rely on computationally inexpensive image inpainting techniques. Image
    // inpainting involves the replacement of the empty cells in an image (or
    // matrix) with values calculated from other nearby values."

    //ABELL - We can eliminate this copy if we're OK with not writing
    //  both the filled and non-filled array to output.
    std::vector<double> ZImin_fillV = ZIminV;
    knnfill(view, ZImin_fillV);

    if (!m_args->m_dir.empty())
    {
        std::string fname =
            FileUtils::toAbsolutePath("zimin.tif", m_args->m_dir);
        MatrixXd ZImin = Map<MatrixXd>(ZIminV.data(), m_rows, m_cols);
        writeMatrix(ZImin, fname, "GTiff", m_args->m_cell, m_bounds, m_srs);

        fname = FileUtils::toAbsolutePath("zimin_fill.tif", m_args->m_dir);
        MatrixXd ZImin_fill = Map<MatrixXd>(ZImin_fillV.data(), m_rows, m_cols);
        writeMatrix(ZImin_fill, fname, "GTiff", m_args->m_cell, m_bounds,
                    m_srs);
    }

    return ZImin_fillV;
}

std::vector<double> SMRFilter::createZInet(std::vector<double> const& ZImin,
                                           std::vector<int> const& isNetCell)
{
    // "To accommodate the removal of [very large buildings on highly
    // differentiated terrain], we implemented a feature in the published SMRF
    // algorithm which is helpful in removing such features. We accomplish this
    // by introducing into the initial minimum surface a "net" of minimum values
    // at a spacing equal to the maximum window diameter, where these minimum
    // values are found by applying a morphological open operation with a disk
    // shaped structuring element of radius (2*wkmax)."
    std::vector<double> ZInetV = ZImin;
    if (m_args->m_cut > 0.0)
    {
        int v = ceil<int>(m_args->m_cut / m_args->m_cell);
        std::vector<double> bigErode =
            erodeDiamond(ZImin, m_rows, m_cols, 2 * v);
        std::vector<double> bigOpen =
            dilateDiamond(bigErode, m_rows, m_cols, 2 * v);
        for (auto c = 0; c < m_cols; ++c)
        {
            for (auto r = 0; r < m_rows; ++r)
            {
                if (isNetCell[c * m_rows + r] == 1)
                {
                    ZInetV[c * m_rows + r] = bigOpen[c * m_rows + r];
                }
            }
        }
    }

    if (!m_args->m_dir.empty())
    {
        std::string fname =
            FileUtils::toAbsolutePath("zinet.tif", m_args->m_dir);
        MatrixXd ZInet = Map<MatrixXd>(ZInetV.data(), m_rows, m_cols);
        writeMatrix(ZInet, fname, "GTiff", m_args->m_cell, m_bounds, m_srs);
    }

    return ZInetV;
}

std::vector<double> SMRFilter::createZIpro(PointViewPtr view,
                                           std::vector<double> const& ZImin,
                                           std::vector<int> const& Low,
                                           std::vector<int> const& isNetCell,
                                           std::vector<int> const& Obj)
{
    // "The end result of the iteration process described above is a binary grid
    // where each cell is classified as being either bare earth (BE) or object
    // (OBJ). The algorithm then applies this mask to the starting minimum
    // surface to eliminate nonground cells."
    std::vector<double> ZIproV = ZImin;
    for (size_t i = 0; i < Obj.size(); ++i)
    {
        if (Obj[i] == 1 || Low[i] == 1 || isNetCell[i] == 1)
            ZIproV[i] = std::numeric_limits<double>::quiet_NaN();
    }

    // "These cells are then inpainted according to the same process described
    // previously, producing a provisional DEM (ZIpro)."
    //ABELL - We can eliminate this copy if we're OK with not writing
    //  both the filled and non-filled array to output.
    std::vector<double> ZIpro_fillV = ZIproV;
    knnfill(view, ZIpro_fillV);

    if (!m_args->m_dir.empty())
    {
        std::string fname =
            FileUtils::toAbsolutePath("zipro.tif", m_args->m_dir);
        MatrixXd ZIpro = Map<MatrixXd>(ZIproV.data(), m_rows, m_cols);
        writeMatrix(ZIpro, fname, "GTiff", m_args->m_cell, m_bounds, m_srs);

        fname = FileUtils::toAbsolutePath("zipro_fill.tif", m_args->m_dir);
        MatrixXd ZIpro_fill = Map<MatrixXd>(ZIpro_fillV.data(), m_rows, m_cols);
        writeMatrix(ZIpro_fill, fname, "GTiff", m_args->m_cell, m_bounds,
                    m_srs);
    }

    return ZIpro_fillV;
}

// Fill voids with the average of eight nearest neighbors.
void SMRFilter::knnfill(PointViewPtr view, std::vector<double>& cz)
{
    //ABELL - This potentially means moving a lot of data from the raster
    //  to the temporary view.  This can be improved by either
    //  1) using some method other than a KD tree to find neighbors
    //  2) build a KDtree from the raster data directly, rather than moving it
    //     to a view.

    // Create a temporary PointView that encodes our raster values so that we
    // can construct a 2D KDIndex and perform nearest neighbor searches.
    PointViewPtr temp = view->makeNew();
    PointId i(0);
    for (int c = 0; c < m_cols; ++c)
    {
        for (int r = 0; r < m_rows; ++r)
        {
            size_t cell = c * m_rows + r;
            double val = cz[cell];
            if (std::isnan(val))
                continue;

            temp->setField(Id::X, i,
                           m_bounds.minx + (c + 0.5) * m_args->m_cell);
            temp->setField(Id::Y, i,
                           m_bounds.miny + (r + 0.5) * m_args->m_cell);
            temp->setField(Id::Z, i, val);
            i++;
        }
    }

    // https://github.com/PDAL/PDAL/issues/2794#issuecomment-625297062
    if (!temp->size())
        return;

    KD2Index& kdi = temp->build2dIndex();

    // Where the raster has voids (i.e., NaN), we search for that cell's eight
    // nearest neighbors, and fill the void with the average value of the
    // neighbors.
    for (int c = 0; c < m_cols; ++c)
    {
        for (int r = 0; r < m_rows; ++r)
        {
            size_t cell = c * m_rows + r;
            if (!std::isnan(cz[cell]))
                continue;

            double x = m_bounds.minx + (c + 0.5) * m_args->m_cell;
            double y = m_bounds.miny + (r + 0.5) * m_args->m_cell;
            const int k = 8;
            PointIdList neighbors = kdi.neighbors(x, y, k);

            double M1(0.0);
            size_t j(0);
            for (auto const& n : neighbors)
            {
                j++;
                double delta = temp->getFieldAs<double>(Id::Z, n) - M1;
                M1 += (delta / j);
            }
            cz[cell] = M1;
        }
    }
}

// Iteratively open the estimated surface. progressiveFilter can be used to
// identify both low points and object (i.e., non-ground) points, depending on
// the inputs.
std::vector<int> SMRFilter::progressiveFilter(std::vector<double> const& ZImin,
                                              double slope, double max_window)
{
    // "The maximum window radius is supplied as a distance metric (e.g., 21 m),
    // but is internally converted to a pixel equivalent by dividing it by the
    // cell size and rounding the result toward positive infinity (i.e., taking
    // the ceiling value)."
    int max_radius = static_cast<int>(std::ceil(max_window / m_args->m_cell));
    std::vector<double> prevSurface = ZImin;
    std::vector<double> prevErosion = ZImin;

    // "...the radius of the element at each step [is] increased by one pixel
    // from a starting value of one pixel to the pixel equivalent of the maximum
    // value."
    std::vector<int> Obj(m_rows * m_cols, 0);
    for (int radius = 1; radius <= max_radius; ++radius)
    {
        // "On the first iteration, the minimum surface (ZImin) is opened using
        // a disk-shaped structuring element with a radius of one pixel."
        std::vector<double> curErosion =
            erodeDiamond(prevErosion, m_rows, m_cols, 1);
        std::vector<double> curOpening =
            dilateDiamond(curErosion, m_rows, m_cols, radius);
        prevErosion = curErosion;

        // "An elevation threshold is then calculated, where the value is equal
        // to the supplied slope tolerance parameter multiplied by the product
        // of the window radius and the cell size."
        double threshold = slope * m_args->m_cell * radius;

        // "This elevation threshold is applied to the difference of the minimum
        // and the opened surfaces."

        // Need to provide means of diffing two vectors.
        std::vector<double> diff;
        std::transform(prevSurface.begin(), prevSurface.end(),
                       curOpening.begin(), std::back_inserter(diff),
                       [&](double l, double r) { return std::fabs(l - r); });

        // "Any grid cell with a difference value exceeding the calculated
        // elevation threshold for the iteration is then flagged as an OBJ
        // cell."
        std::vector<int> foo;
        std::transform(diff.begin(), diff.end(), std::back_inserter(foo),
                       [threshold](double x) {
                           return (x > threshold) ? int(1) : int(0);
                       });
        std::transform(Obj.begin(), Obj.end(), foo.begin(), Obj.begin(),
                       [](int a, int b) { return (std::max)(a, b); });

        // "The algorithm then proceeds to the next window radius (up to the
        // maximum), and proceeds as above with the last opened surface acting
        // as the minimum surface for the next difference calculation."
        prevSurface = curOpening;

        size_t ng = std::count(Obj.begin(), Obj.end(), 1);
        size_t g(Obj.size() - ng);
        double p(100.0 * double(ng) / double(Obj.size()));
        log()->floatPrecision(2);
        log()->get(LogLevel::Debug) << "progressiveFilter: radius = " << radius
                                    << "\t" << g << " ground"
                                    << "\t" << ng << " non-ground"
                                    << "\t(" << p << "%)\n";
    }

    return Obj;
}

} // namespace pdal<|MERGE_RESOLUTION|>--- conflicted
+++ resolved
@@ -349,11 +349,8 @@
 
         int c = static_cast<int>(floor((x - m_bounds.minx) / m_args->m_cell));
         int r = static_cast<int>(floor((y - m_bounds.miny) / m_args->m_cell));
-<<<<<<< HEAD
-=======
 
         size_t cell = c * m_rows + r;
->>>>>>> 83791345
 
         // TODO(chambbj): We don't quite do this by the book and yet it seems to
         // work reasonably well:

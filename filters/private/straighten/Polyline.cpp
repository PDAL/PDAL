--- conflicted
+++ resolved
@@ -280,11 +280,8 @@
     if (size == 0 || size == 1)
         return -1;
 
-<<<<<<< HEAD
-=======
     double prevX = m_view->getFieldAs<double>(Dimension::Id::X, list[0]);
     double prevY = m_view->getFieldAs<double>(Dimension::Id::Y, list[0]);
->>>>>>> fdf3c753
     for (size_t i = 1; i < size; ++i)
     {
         const double currentX = m_view->getFieldAs<double>(Dimension::Id::X, list[i]);

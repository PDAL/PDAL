/******************************************************************************
 * Copyright (c) 2014, Hobu Inc. (hobu@hobu.co)
 * Copyright (c) 2015, Bradley J Chambers, brad.chambers@gmail.com
 *
 * All rights reserved.
 *
 * Redistribution and use in source and binary forms, with or without
 * modification, are permitted provided that the following
 * conditions are met:
 *
 *     * Redistributions of source code must retain the above copyright
 *       notice, this list of conditions and the following disclaimer.
 *     * Redistributions in binary form must reproduce the above copyright
 *       notice, this list of conditions and the following disclaimer in
 *       the documentation and/or other materials provided
 *       with the distribution.
 *     * Neither the name of the Andrew Bell or libLAS nor the names of
 *       its contributors may be used to endorse or promote products derived
 *       from this software without specific prior written permission.
 *
 * THIS SOFTWARE IS PROVIDED BY THE COPYRIGHT HOLDERS AND CONTRIBUTORS
 * "AS IS" AND ANY EXPRESS OR IMPLIED WARRANTIES, INCLUDING, BUT NOT
 * LIMITED TO, THE IMPLIED WARRANTIES OF MERCHANTABILITY AND FITNESS
 * FOR A PARTICULAR PURPOSE ARE DISCLAIMED. IN NO EVENT SHALL THE
 * COPYRIGHT OWNER OR CONTRIBUTORS BE LIABLE FOR ANY DIRECT, INDIRECT,
 * INCIDENTAL, SPECIAL, EXEMPLARY, OR CONSEQUENTIAL DAMAGES (INCLUDING,
 * BUT NOT LIMITED TO, PROCUREMENT OF SUBSTITUTE GOODS OR SERVICES; LOSS
 * OF USE, DATA, OR PROFITS; OR BUSINESS INTERRUPTION) HOWEVER CAUSED
 * AND ON ANY THEORY OF LIABILITY, WHETHER IN CONTRACT, STRICT LIABILITY,
 * OR TORT (INCLUDING NEGLIGENCE OR OTHERWISE) ARISING IN ANY WAY OUT
 * OF THE USE OF THIS SOFTWARE, EVEN IF ADVISED OF THE POSSIBILITY
 * OF SUCH DAMAGE.
 ****************************************************************************/

#include "SortFilter.hpp"

namespace pdal
{

static StaticPluginInfo const s_info
{
    "filters.sort",
    "Sort data based on a given dimension.",
    "http://pdal.io/stages/filters.sort.html"
};

CREATE_STATIC_STAGE(SortFilter, s_info)

std::string SortFilter::getName() const { return s_info.name; }

void SortFilter::addArgs(ProgramArgs& args)
{
<<<<<<< HEAD
    args.add("dimensions", "Dimensions and ordering on which to sort", m_dimNames).
        setPositional();

    args.addSynonym("dimensions", "dimension");

    args.add("order", "Sort order ASC(ending) or DESC(ending)", m_order,
        SortOrder::ASC);
=======
    args.add("dimension", "Dimension on which to sort", m_dimName).setPositional();
    args.add("order", "Sort order ASC(ending) or DESC(ending)", m_order, SortOrder::ASC);
    args.add("algorithm", "NORMAL (default) or STABLE", m_algorithm, SortAlgorithm::Normal);
>>>>>>> f008f940
}

void SortFilter::prepared(PointTableRef table)
{
    PointLayoutPtr layout(table.layout());
    for (auto& s : m_dimNames)
    {
        Dimension::Id dimId = layout->findDim(s);
        if (layout->findDim(s) == Dimension::Id::Unknown)
            throwError("Cannot sort because dimension '" + s + "' was not found.");
        m_dims.push_back(dimId);
    }

    if (!m_dimNames.size())
        throwError("At least one valid dimension name must be provided!");
}

void SortFilter::filter(PointView& view)
{

    for (Dimension::Id dimId: m_dims)
    {
        std::stable_sort(view.begin(), view.end(), [this,dimId](const PointRef& p1, const PointRef& p2)
            {
                if (m_order == SortOrder::ASC)
                    return p1.compare(dimId, p2);
                return p2.compare(dimId, p1);

<<<<<<< HEAD
            });
    }
=======
    if (m_algorithm == SortAlgorithm::Stable)
        std::stable_sort(view.begin(), view.end(), cmp);
    else if (m_algorithm == SortAlgorithm::Normal)
        std::sort(view.begin(), view.end(), cmp);
>>>>>>> f008f940
}

std::istream& operator >> (std::istream& in, SortOrder& order)
{
    std::string s;

    in >> s;
    s = Utils::toupper(s);
    if (s == "ASC")
        order = SortOrder::ASC;
    else if (s == "DESC")
        order = SortOrder::DESC;
    else
        in.setstate(std::ios::failbit);
    return in;
}

std::ostream& operator<<(std::ostream& out, const SortOrder& order)
{
    switch (order)
    {
    case SortOrder::ASC:
        out << "ASC";
    case SortOrder::DESC:
        out << "DESC";
    }
    return out;
}

std::istream& operator >> (std::istream& in, SortAlgorithm& order)
{
    std::string s;

    in >> s;
    s = Utils::toupper(s);
    if (s == "NORMAL")
        order = SortAlgorithm::Normal;
    else if (s == "STABLE")
        order = SortAlgorithm::Stable;
    else
        in.setstate(std::ios::failbit);
    return in;
}

std::ostream& operator<<(std::ostream& out, const SortAlgorithm& order)
{
    switch (order)
    {
    case SortAlgorithm::Normal:
        out << "NORMAL";
    case SortAlgorithm::Stable:
        out << "STABLE";
    }
    return out;
}

} // namespace pdal
<|MERGE_RESOLUTION|>--- conflicted
+++ resolved
@@ -50,7 +50,6 @@
 
 void SortFilter::addArgs(ProgramArgs& args)
 {
-<<<<<<< HEAD
     args.add("dimensions", "Dimensions and ordering on which to sort", m_dimNames).
         setPositional();
 
@@ -58,11 +57,9 @@
 
     args.add("order", "Sort order ASC(ending) or DESC(ending)", m_order,
         SortOrder::ASC);
-=======
-    args.add("dimension", "Dimension on which to sort", m_dimName).setPositional();
-    args.add("order", "Sort order ASC(ending) or DESC(ending)", m_order, SortOrder::ASC);
-    args.add("algorithm", "NORMAL (default) or STABLE", m_algorithm, SortAlgorithm::Normal);
->>>>>>> f008f940
+
+    args.add("algorithm", "NORMAL (default) or STABLE", m_algorithm,
+        SortAlgorithm::Normal);
 }
 
 void SortFilter::prepared(PointTableRef table)
@@ -78,28 +75,42 @@
 
     if (!m_dimNames.size())
         throwError("At least one valid dimension name must be provided!");
+    m_activeDim = &m_dims[0];
 }
 
 void SortFilter::filter(PointView& view)
 {
 
-    for (Dimension::Id dimId: m_dims)
+    auto cmp = [this](const PointRef& p1, const PointRef& p2)
     {
-        std::stable_sort(view.begin(), view.end(), [this,dimId](const PointRef& p1, const PointRef& p2)
-            {
-                if (m_order == SortOrder::ASC)
-                    return p1.compare(dimId, p2);
-                return p2.compare(dimId, p1);
+        if (m_order == SortOrder::ASC)
+            return p1.compare(*m_activeDim, p2);
+        return p2.compare(*m_activeDim, p1);
+    };
 
-<<<<<<< HEAD
-            });
+
+    for (Dimension::IdList::size_type i=0; i < m_dims.size(); ++i)
+    {
+
+
+        m_activeDim = &m_dims[i];
+
+        if (m_dims.size() > 1)
+        {
+            // If we have multiple dimensions, stable_sort the first one
+            // and then sort the rest
+            if (i == 0)
+                std::stable_sort(view.begin(), view.end(), cmp);
+            else
+                std::sort(view.begin(), view.end(), cmp);
+        } else
+        {
+            if (m_algorithm == SortAlgorithm::Stable)
+                std::stable_sort(view.begin(), view.end(), cmp);
+            else if (m_algorithm == SortAlgorithm::Normal)
+                std::sort(view.begin(), view.end(), cmp);
+        }
     }
-=======
-    if (m_algorithm == SortAlgorithm::Stable)
-        std::stable_sort(view.begin(), view.end(), cmp);
-    else if (m_algorithm == SortAlgorithm::Normal)
-        std::sort(view.begin(), view.end(), cmp);
->>>>>>> f008f940
 }
 
 std::istream& operator >> (std::istream& in, SortOrder& order)

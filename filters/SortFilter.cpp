/******************************************************************************
 * Copyright (c) 2014, Hobu Inc. (hobu@hobu.co)
 * Copyright (c) 2015, Bradley J Chambers, brad.chambers@gmail.com
 *
 * All rights reserved.
 *
 * Redistribution and use in source and binary forms, with or without
 * modification, are permitted provided that the following
 * conditions are met:
 *
 *     * Redistributions of source code must retain the above copyright
 *       notice, this list of conditions and the following disclaimer.
 *     * Redistributions in binary form must reproduce the above copyright
 *       notice, this list of conditions and the following disclaimer in
 *       the documentation and/or other materials provided
 *       with the distribution.
 *     * Neither the name of the Andrew Bell or libLAS nor the names of
 *       its contributors may be used to endorse or promote products derived
 *       from this software without specific prior written permission.
 *
 * THIS SOFTWARE IS PROVIDED BY THE COPYRIGHT HOLDERS AND CONTRIBUTORS
 * "AS IS" AND ANY EXPRESS OR IMPLIED WARRANTIES, INCLUDING, BUT NOT
 * LIMITED TO, THE IMPLIED WARRANTIES OF MERCHANTABILITY AND FITNESS
 * FOR A PARTICULAR PURPOSE ARE DISCLAIMED. IN NO EVENT SHALL THE
 * COPYRIGHT OWNER OR CONTRIBUTORS BE LIABLE FOR ANY DIRECT, INDIRECT,
 * INCIDENTAL, SPECIAL, EXEMPLARY, OR CONSEQUENTIAL DAMAGES (INCLUDING,
 * BUT NOT LIMITED TO, PROCUREMENT OF SUBSTITUTE GOODS OR SERVICES; LOSS
 * OF USE, DATA, OR PROFITS; OR BUSINESS INTERRUPTION) HOWEVER CAUSED
 * AND ON ANY THEORY OF LIABILITY, WHETHER IN CONTRACT, STRICT LIABILITY,
 * OR TORT (INCLUDING NEGLIGENCE OR OTHERWISE) ARISING IN ANY WAY OUT
 * OF THE USE OF THIS SOFTWARE, EVEN IF ADVISED OF THE POSSIBILITY
 * OF SUCH DAMAGE.
 ****************************************************************************/

#include "SortFilter.hpp"

namespace pdal
{

static StaticPluginInfo const s_info
{
    "filters.sort",
    "Sort data based on a given dimension.",
    "http://pdal.io/stages/filters.sort.html"
};

CREATE_STATIC_STAGE(SortFilter, s_info)

std::string SortFilter::getName() const { return s_info.name; }

void SortFilter::addArgs(ProgramArgs& args)
{
    args.add("dimension", "Dimension on which to sort", m_dimName).setPositional();
    args.add("order", "Sort order ASC(ending) or DESC(ending)", m_order, SortOrder::ASC);
    args.add("algorithm", "NORMAL (default) or STABLE", m_algorithm, SortAlgorithm::Normal);
}

void SortFilter::prepared(PointTableRef table)
{
    m_dim = table.layout()->findDim(m_dimName);
    if (m_dim == Dimension::Id::Unknown)
        throwError("Dimension '" + m_dimName + "' not found.");
}

void SortFilter::filter(PointView& view)
{
    auto cmp = [this](const PointRef& p1, const PointRef& p2)
    {
        if (m_order == SortOrder::ASC)
            return p1.compare(m_dim, p2);
        return p2.compare(m_dim, p1);
    };

<<<<<<< HEAD
    std::stable_sort(view.begin(), view.end(), cmp);
=======
    if (m_algorithm == SortAlgorithm::Stable)
        std::stable_sort(view.begin(), view.end(), cmp);
    else if (m_algorithm == SortAlgorithm::Normal)
        std::sort(view.begin(), view.end(), cmp);
>>>>>>> 807081fa
}

std::istream& operator >> (std::istream& in, SortOrder& order)
{
    std::string s;

    in >> s;
    s = Utils::toupper(s);
    if (s == "ASC")
        order = SortOrder::ASC;
    else if (s == "DESC")
        order = SortOrder::DESC;
    else
        in.setstate(std::ios::failbit);
    return in;
}

std::ostream& operator<<(std::ostream& out, const SortOrder& order)
{
    switch (order)
    {
    case SortOrder::ASC:
        out << "ASC";
    case SortOrder::DESC:
        out << "DESC";
    }
    return out;
}

std::istream& operator >> (std::istream& in, SortAlgorithm& order)
{
    std::string s;

    in >> s;
    s = Utils::toupper(s);
    if (s == "NORMAL")
        order = SortAlgorithm::Normal;
    else if (s == "STABLE")
        order = SortAlgorithm::Stable;
    else
        in.setstate(std::ios::failbit);
    return in;
}

std::ostream& operator<<(std::ostream& out, const SortAlgorithm& order)
{
    switch (order)
    {
    case SortAlgorithm::Normal:
        out << "NORMAL";
    case SortAlgorithm::Stable:
        out << "STABLE";
    }
    return out;
}

} // namespace pdal
<|MERGE_RESOLUTION|>--- conflicted
+++ resolved
@@ -71,14 +71,10 @@
         return p2.compare(m_dim, p1);
     };
 
-<<<<<<< HEAD
-    std::stable_sort(view.begin(), view.end(), cmp);
-=======
     if (m_algorithm == SortAlgorithm::Stable)
         std::stable_sort(view.begin(), view.end(), cmp);
     else if (m_algorithm == SortAlgorithm::Normal)
         std::sort(view.begin(), view.end(), cmp);
->>>>>>> 807081fa
 }
 
 std::istream& operator >> (std::istream& in, SortOrder& order)

/******************************************************************************
* Copyright (c) 2013, Andrew Bell (andrew.bell.ia@gmail.com)
*
* All rights reserved.
*
* Redistribution and use in source and binary forms, with or without
* modification, are permitted provided that the following
* conditions are met:
*
*     * Redistributions of source code must retain the above copyright
*       notice, this list of conditions and the following disclaimer.
*     * Redistributions in binary form must reproduce the above copyright
*       notice, this list of conditions and the following disclaimer in
*       the documentation and/or other materials provided
*       with the distribution.
*     * Neither the name of Hobu, Inc. or Flaxen Geo Consulting nor the
*       names of its contributors may be used to endorse or promote
*       products derived from this software without specific prior
*       written permission.
*
* THIS SOFTWARE IS PROVIDED BY THE COPYRIGHT HOLDERS AND CONTRIBUTORS
* "AS IS" AND ANY EXPRESS OR IMPLIED WARRANTIES, INCLUDING, BUT NOT
* LIMITED TO, THE IMPLIED WARRANTIES OF MERCHANTABILITY AND FITNESS
* FOR A PARTICULAR PURPOSE ARE DISCLAIMED. IN NO EVENT SHALL THE
* COPYRIGHT OWNER OR CONTRIBUTORS BE LIABLE FOR ANY DIRECT, INDIRECT,
* INCIDENTAL, SPECIAL, EXEMPLARY, OR CONSEQUENTIAL DAMAGES (INCLUDING,
* BUT NOT LIMITED TO, PROCUREMENT OF SUBSTITUTE GOODS OR SERVICES; LOSS
* OF USE, DATA, OR PROFITS; OR BUSINESS INTERRUPTION) HOWEVER CAUSED
* AND ON ANY THEORY OF LIABILITY, WHETHER IN CONTRACT, STRICT LIABILITY,
* OR TORT (INCLUDING NEGLIGENCE OR OTHERWISE) ARISING IN ANY WAY OUT
* OF THE USE OF THIS SOFTWARE, EVEN IF ADVISED OF THE POSSIBILITY
* OF SUCH DAMAGE.
****************************************************************************/

#pragma once

#include <pdal/Filter.hpp>
#include <pdal/Streamable.hpp>
#include <pdal/util/ProgramArgs.hpp>

<<<<<<< HEAD
#include "private/hexer/Mathpair.hpp"
#include "private/hexer/HexGrid.hpp"
#include "private/hexer/Processor.hpp"
=======
namespace hexer
{
    class HexGrid;
};
>>>>>>> fa7f5abe

namespace pdal
{

class PDAL_DLL HexBin : public Filter, public Streamable
{
public:
<<<<<<< HEAD
    HexBin() : Filter()
        {}
    HexBin& operator=(const HexBin&) = delete;
    HexBin(const HexBin&) = delete;

    std::string getName() const{ return "filters.hexbin"; }

    hexer::HexGrid* grid() const { return m_grid.get(); }

=======
    HexBin();
    ~HexBin();

    HexBin& operator=(const HexBin&) = delete;
    HexBin(const HexBin&) = delete;

    std::string getName() const;
    hexer::HexGrid* grid() const;

>>>>>>> fa7f5abe
private:
    std::unique_ptr<hexer::HexGrid> m_grid;
    std::string m_xDimName;
    std::string m_yDimName;
    uint32_t m_precision;
    uint32_t m_sampleSize;
    double m_cullArea;
    Arg *m_cullArg;
    int32_t m_density;
    double m_edgeLength;
    bool m_outputTesselation;
    bool m_doSmooth;
    point_count_t m_count;

    virtual void addArgs(ProgramArgs& args);
    virtual void ready(PointTableRef table);
    virtual void filter(PointView& view);
    virtual bool processOne(PointRef& point);
    virtual void done(PointTableRef table);
};

} // namespace pdal<|MERGE_RESOLUTION|>--- conflicted
+++ resolved
@@ -38,16 +38,10 @@
 #include <pdal/Streamable.hpp>
 #include <pdal/util/ProgramArgs.hpp>
 
-<<<<<<< HEAD
-#include "private/hexer/Mathpair.hpp"
-#include "private/hexer/HexGrid.hpp"
-#include "private/hexer/Processor.hpp"
-=======
 namespace hexer
 {
     class HexGrid;
 };
->>>>>>> fa7f5abe
 
 namespace pdal
 {
@@ -55,17 +49,6 @@
 class PDAL_DLL HexBin : public Filter, public Streamable
 {
 public:
-<<<<<<< HEAD
-    HexBin() : Filter()
-        {}
-    HexBin& operator=(const HexBin&) = delete;
-    HexBin(const HexBin&) = delete;
-
-    std::string getName() const{ return "filters.hexbin"; }
-
-    hexer::HexGrid* grid() const { return m_grid.get(); }
-
-=======
     HexBin();
     ~HexBin();
 
@@ -75,7 +58,6 @@
     std::string getName() const;
     hexer::HexGrid* grid() const;
 
->>>>>>> fa7f5abe
 private:
     std::unique_ptr<hexer::HexGrid> m_grid;
     std::string m_xDimName;

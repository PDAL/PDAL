/******************************************************************************
* Copyright (c) 2011, Michael P. Gerlek (mpg@flaxen.com)
*
* All rights reserved.
*
* Redistribution and use in source and binary forms, with or without
* modification, are permitted provided that the following
* conditions are met:
*
*     * Redistributions of source code must retain the above copyright
*       notice, this list of conditions and the following disclaimer.
*     * Redistributions in binary form must reproduce the above copyright
*       notice, this list of conditions and the following disclaimer in
*       the documentation and/or other materials provided
*       with the distribution.
*     * Neither the name of Hobu, Inc. or Flaxen Geo Consulting nor the
*       names of its contributors may be used to endorse or promote
*       products derived from this software without specific prior
*       written permission.
*
* THIS SOFTWARE IS PROVIDED BY THE COPYRIGHT HOLDERS AND CONTRIBUTORS
* "AS IS" AND ANY EXPRESS OR IMPLIED WARRANTIES, INCLUDING, BUT NOT
* LIMITED TO, THE IMPLIED WARRANTIES OF MERCHANTABILITY AND FITNESS
* FOR A PARTICULAR PURPOSE ARE DISCLAIMED. IN NO EVENT SHALL THE
* COPYRIGHT OWNER OR CONTRIBUTORS BE LIABLE FOR ANY DIRECT, INDIRECT,
* INCIDENTAL, SPECIAL, EXEMPLARY, OR CONSEQUENTIAL DAMAGES (INCLUDING,
* BUT NOT LIMITED TO, PROCUREMENT OF SUBSTITUTE GOODS OR SERVICES; LOSS
* OF USE, DATA, OR PROFITS; OR BUSINESS INTERRUPTION) HOWEVER CAUSED
* AND ON ANY THEORY OF LIABILITY, WHETHER IN CONTRACT, STRICT LIABILITY,
* OR TORT (INCLUDING NEGLIGENCE OR OTHERWISE) ARISING IN ANY WAY OUT
* OF THE USE OF THIS SOFTWARE, EVEN IF ADVISED OF THE POSSIBILITY
* OF SUCH DAMAGE.
****************************************************************************/

#include <fcntl.h>
#include <sys/stat.h>

#include <iostream>
#include <sstream>
#ifndef _WIN32
#include <glob.h>
#include <sys/mman.h>
#else
#include <io.h>
#include <codecvt>
#endif

#include <boost/filesystem.hpp>

#include <pdal/util/FileUtils.hpp>
#include <pdal/util/Utils.hpp>
#include <pdal/pdal_types.hpp>

namespace pdal
{

namespace
{

bool isStdin(std::string filename)
{
    return Utils::toupper(filename) == "STDIN";
}

bool isStdout(std::string filename)
{
    return Utils::toupper(filename) == "STOUT" ||
        Utils::toupper(filename) == "STDOUT";
}

std::string addTrailingSlash(std::string path)
{
    if (path[path.size() - 1] != '/' && path[path.size() - 1] != '\\')
        path += "/";
    return path;
}

#ifdef _WIN32
inline std::string fromNative(std::wstring const& in)
{
    // TODO: C++11 define convert with static thread_local
    std::wstring_convert<std::codecvt_utf8_utf16<unsigned short>, unsigned short> convert;
    auto p = reinterpret_cast<unsigned short const*>(in.data());
    return convert.to_bytes(p, p + in.size());
}
inline std::wstring toNative(std::string const& in)
{
    // TODO: C++11 define convert with static thread_local
    std::wstring_convert<std::codecvt_utf8_utf16<unsigned short>, unsigned short> convert;
    auto s = convert.from_bytes(in);
    auto p = reinterpret_cast<wchar_t const*>(s.data());
    return std::wstring(p, p + s.size());
}
#else
// inline std::string const& fromNative(std::string const& in) { return in; }
inline std::string const& toNative(std::string const& in) { return in; }
#endif

} // unnamed namespace

namespace FileUtils
{

std::istream *openFile(std::string const& filename, bool asBinary)
{
    if (filename[0] == '~')
        throw pdal::pdal_error("PDAL does not support shell expansion");

    std::ifstream *ifs = nullptr;

    std::string name(filename);
    if (isStdin(name))
        return &std::cin;

    if (!FileUtils::fileExists(name))
        return nullptr;

    std::ios::openmode mode = std::ios::in;
    if (asBinary)
        mode |= std::ios::binary;

    ifs = new std::ifstream(toNative(name), mode);
    if (!ifs->good())
    {
        delete ifs;
        return nullptr;
    }
    return ifs;
}


std::ostream *createFile(std::string const& name, bool asBinary)
{
    if (isStdout(name))
        return &std::cout;

    std::ios::openmode mode = std::ios::out;
    if (asBinary)
        mode |= std::ios::binary;

    std::ostream *ofs = new std::ofstream(toNative(name), mode);
    if (!ofs->good())
    {
        delete ofs;
        return nullptr;
    }
    return ofs;
}


bool directoryExists(const std::string& dirname)
{
    //ABELL - Seems we should be calling is_directory
    return pdalboost::filesystem::exists(toNative(dirname));
}


bool createDirectory(const std::string& dirname)
{
    return pdalboost::filesystem::create_directory(toNative(dirname));
}


bool createDirectories(const std::string& dirname)
{
    return pdalboost::filesystem::create_directories(toNative(dirname));
}


void deleteDirectory(const std::string& dirname)
{
    pdalboost::filesystem::remove_all(toNative(dirname));
}


std::vector<std::string> directoryList(const std::string& dir)
{
    std::vector<std::string> files;

    try
    {
        pdalboost::filesystem::directory_iterator it(dir);
        pdalboost::filesystem::directory_iterator end;
        while (it != end)
        {
            files.push_back(it->path().string());
            it++;
        }
    }
    catch (pdalboost::filesystem::filesystem_error&)
    {
        files.clear();
    }
    return files;
}


void closeFile(std::ostream *out)
{
    // An ofstream is closeable and deletable, but
    // an ostream like &cout isn't.
    if (!out)
        return;
    std::ofstream *ofs = dynamic_cast<std::ofstream *>(out);
    if (ofs)
    {
        ofs->close();
        delete ofs;
    }
}


void closeFile(std::istream* in)
{
    // An ifstream is closeable and deletable, but
    // an istream like &cin isn't.
    if (!in)
        return;
    std::ifstream *ifs = dynamic_cast<std::ifstream *>(in);
    if (ifs)
    {
        ifs->close();
        delete ifs;
    }
}


bool deleteFile(const std::string& file)
{
    return pdalboost::filesystem::remove(toNative(file));
}


void renameFile(const std::string& dest, const std::string& src)
{
    pdalboost::filesystem::rename(toNative(src), toNative(dest));
}


bool fileExists(const std::string& name)
{
    if (isStdin(name))
        return true;

    try
    {
        return pdalboost::filesystem::exists(toNative(name));
    }
    catch (pdalboost::filesystem::filesystem_error&)
    {
    }
    return false;
}


uintmax_t fileSize(const std::string& file)
{
    return pdalboost::filesystem::file_size(toNative(file));
}


std::string readFileIntoString(const std::string& filename)
{
    std::string str;

    std::istream* stream = openFile(filename, false);
    if (stream)
    {
        str.assign((std::istreambuf_iterator<char>(*stream)),
            std::istreambuf_iterator<char>());
        closeFile(stream);
    }
    return str;
}


std::string getcwd()
{
    const pdalboost::filesystem::path p = pdalboost::filesystem::current_path();
    return addTrailingSlash(p.string());
}


/***
// Non-boost alternative.  Requires file existence.
std::string toAbsolutePath(const std::string& filename)
{
    std::string result;

#ifdef _WIN32
    char buf[MAX_PATH]
    if (GetFullPathName(filename.c_str(), MAX_PATH, buf, NULL))
        result = buf;
#else
    char buf[PATH_MAX];
    if (realpath(filename.c_str(), buf))
        result = buf;
#endif
    return result;
}
***/

// if the filename is an absolute path, just return it
// otherwise, make it absolute (relative to current working dir) and return that
std::string toAbsolutePath(const std::string& filename)
{
    return pdalboost::filesystem::absolute(toNative(filename)).string();
}


// if the filename is an absolute path, just return it
// otherwise, make it absolute (relative to base dir) and return that
//
// note: if base dir is not absolute, first make it absolute via
// toAbsolutePath(base)
std::string toAbsolutePath(const std::string& filename, const std::string base)
{
    const std::string newbase = toAbsolutePath(base);
    return pdalboost::filesystem::absolute(toNative(filename),
        toNative(newbase)).string();
}


std::string getFilename(const std::string& path)
{
#ifdef _WIN32
    std::string pathsep("\\/");
#else
    char pathsep = Utils::dirSeparator;
#endif

    std::string::size_type pos = path.find_last_of(pathsep);
    if (pos == std::string::npos)
        return path;
    return path.substr(pos + 1);
}


// Get the directory part of a filename.
std::string getDirectory(const std::string& path)
{
    const pdalboost::filesystem::path dir =
         pdalboost::filesystem::path(toNative(path)).parent_path();
    return addTrailingSlash(dir.string());
}


std::string stem(const std::string& path)
{
    std::string f = getFilename(path);
    if (f != "." && f != "..")
    {
        std::string::size_type pos = f.find_last_of(".");
        if (pos != std::string::npos)
            f = f.substr(0, pos);
    }
    return f;
}


// Determine if the path represents a directory.
bool isDirectory(const std::string& path)
{
    return pdalboost::filesystem::is_directory(toNative(path));
}

// Determine if the path is an absolute path
bool isAbsolutePath(const std::string& path)
{
    return pdalboost::filesystem::path(toNative(path)).is_absolute();
}


void fileTimes(const std::string& filename, struct tm *createTime,
    struct tm *modTime)
{
#ifdef _WIN32
    std::wstring const wfilename(toNative(filename));
    struct _stat statbuf;
    _wstat(wfilename.c_str(), &statbuf);

    if (createTime)
        *createTime = *gmtime(&statbuf.st_ctime);
    if (modTime)
        *modTime = *gmtime(&statbuf.st_mtime);
#else
    struct stat statbuf;
    stat(filename.c_str(), &statbuf);

    if (createTime)
        gmtime_r(&statbuf.st_ctime, createTime);
    if (modTime)
        gmtime_r(&statbuf.st_mtime, modTime);
#endif
}


std::string extension(const std::string& filename)
{
    auto idx = filename.find_last_of('.');
    if (idx == std::string::npos)
        return std::string();
    return filename.substr(idx);
}


std::vector<std::string> glob(std::string path)
{
    std::vector<std::string> filenames;

    if (path[0] == '~')
        throw pdal::pdal_error("PDAL does not support shell expansion");

#ifdef _WIN32
    std::wstring wpath(toNative(path));
    WIN32_FIND_DATAW ffd;
    HANDLE handle = FindFirstFileW(wpath.c_str(), &ffd);

    if (INVALID_HANDLE_VALUE == handle)
        return filenames;

    size_t found = wpath.find_last_of(L"/\\");
    do
    {
        // Ignore files starting with '.' to be consistent with UNIX.
        if (ffd.cFileName[0] == L'.')
            continue;
        if (found == std::wstring::npos)
            filenames.push_back(fromNative(ffd.cFileName));
        else
            filenames.push_back(fromNative(wpath.substr(0, found)) + "\\" + fromNative(ffd.cFileName));

    } while (FindNextFileW(handle, &ffd) != 0);
    FindClose(handle);
#else
    glob_t glob_result;

    ::glob(path.c_str(), GLOB_NOSORT, NULL, &glob_result);
    for (unsigned int i = 0; i < glob_result.gl_pathc; ++i)
    {
        std::string filename = glob_result.gl_pathv[i];
        filenames.push_back(filename);
    }
    globfree(&glob_result);
#endif
    return filenames;
}

<<<<<<< HEAD

MapContext mapFile(const std::string& filename, bool readOnly,
    size_t pos, size_t size)
{
    MapContext ctx;

    if (!readOnly)
    {
        ctx.m_error = "readOnly must be true.";
        return ctx;
    }

#ifndef WIN32
    ctx.m_fd = ::open(filename.c_str(), readOnly ? O_RDONLY : O_RDWR);
#else
    ctx.m_fd = ::_open(filename.c_str(), readOnly ? O_RDONLY : O_RDWR);
#endif

    if (ctx.m_fd == -1)
    {
        ctx.m_error = "Mapped file couldn't be opened.";
        return ctx;
    }
    ctx.m_size = size;

#ifndef _WIN32
    ctx.m_addr = ::mmap(0, size, PROT_READ, MAP_SHARED, ctx.m_fd, (off_t)pos);
    if (ctx.m_addr == MAP_FAILED)
    {
        ctx.m_addr = nullptr;
        ctx.m_error = "Couldn't map file";
    }
#else
    ctx.m_handle = CreateFileMapping((HANDLE)_get_osfhandle(ctx.m_fd),
        NULL, PAGE_READONLY, 0, 0, NULL);
    uint32_t low = pos & 0xFFFFFFFF;
    uint32_t high = (pos >> 8);
    ctx.m_addr = MapViewOfFile(ctx.m_handle, FILE_MAP_READ, high, low,
        ctx.m_size);
    if (ctx.m_addr == nullptr)
        ctx.m_error = "Couldn't map file";
#endif

    return ctx;
}

MapContext unmapFile(MapContext ctx)
{
#ifndef _WIN32
    if (::munmap(ctx.m_addr, ctx.m_size) == -1)
        ctx.m_error = "Couldn't unmap file.";
    else
    {
        ctx.m_addr = nullptr;
        ctx.m_size = 0;
        ctx.m_error = "";
    }
    ::close(ctx.m_fd);
#else
    if (UnmapViewOfFile(ctx.m_addr) == 0)
        ctx.m_error = "Couldn't unmap file.";
    else
    {
        ctx.m_addr = nullptr;
        ctx.m_size = 0;
        ctx.m_error = "";
    }
    CloseHandle(ctx.m_handle);
    ::_close(ctx.m_fd);
#endif
    return ctx;
}

} // namespace FileUtils
=======
>>>>>>> c2e6bbf2

MapContext mapFile(const std::string& filename, bool readOnly,
    size_t pos, size_t size)
{
    MapContext ctx;

    if (!readOnly)
    {
        ctx.m_error = "readOnly must be true.";
        return ctx;
    }

#ifndef WIN32
    ctx.m_fd = ::open(filename.c_str(), readOnly ? O_RDONLY : O_RDWR);
#else
    ctx.m_fd = ::_open(filename.c_str(), readOnly ? O_RDONLY : O_RDWR);
#endif

    if (ctx.m_fd == -1)
    {
        ctx.m_error = "Mapped file couldn't be opened.";
        return ctx;
    }
    ctx.m_size = size;

#ifndef _WIN32
    ctx.m_addr = ::mmap(0, size, PROT_READ, MAP_SHARED, ctx.m_fd, (off_t)pos);
    if (ctx.m_addr == MAP_FAILED)
    {
        ctx.m_addr = nullptr;
        ctx.m_error = "Couldn't map file";
    }
#else
    ctx.m_handle = CreateFileMapping((HANDLE)_get_osfhandle(ctx.m_fd),
        NULL, PAGE_READONLY, 0, 0, NULL);
    uint32_t low = pos & 0xFFFFFFFF;
    uint32_t high = (pos >> 8);
    ctx.m_addr = MapViewOfFile(ctx.m_handle, FILE_MAP_READ, high, low,
        ctx.m_size);
    if (ctx.m_addr == nullptr)
        ctx.m_error = "Couldn't map file";
#endif

    return ctx;
}

MapContext unmapFile(MapContext ctx)
{
#ifndef _WIN32
    if (::munmap(ctx.m_addr, ctx.m_size) == -1)
        ctx.m_error = "Couldn't unmap file.";
    else
    {
        ctx.m_addr = nullptr;
        ctx.m_size = 0;
        ctx.m_error = "";
    }
    ::close(ctx.m_fd);
#else
    if (UnmapViewOfFile(ctx.m_addr) == 0)
        ctx.m_error = "Couldn't unmap file.";
    else
    {
        ctx.m_addr = nullptr;
        ctx.m_size = 0;
        ctx.m_error = "";
    }
    CloseHandle(ctx.m_handle);
    ::_close(ctx.m_fd);
#endif
    return ctx;
}

} // namespace FileUtils
} // namespace pdal
<|MERGE_RESOLUTION|>--- conflicted
+++ resolved
@@ -446,7 +446,6 @@
     return filenames;
 }
 
-<<<<<<< HEAD
 
 MapContext mapFile(const std::string& filename, bool readOnly,
     size_t pos, size_t size)
@@ -521,80 +520,4 @@
 }
 
 } // namespace FileUtils
-=======
->>>>>>> c2e6bbf2
-
-MapContext mapFile(const std::string& filename, bool readOnly,
-    size_t pos, size_t size)
-{
-    MapContext ctx;
-
-    if (!readOnly)
-    {
-        ctx.m_error = "readOnly must be true.";
-        return ctx;
-    }
-
-#ifndef WIN32
-    ctx.m_fd = ::open(filename.c_str(), readOnly ? O_RDONLY : O_RDWR);
-#else
-    ctx.m_fd = ::_open(filename.c_str(), readOnly ? O_RDONLY : O_RDWR);
-#endif
-
-    if (ctx.m_fd == -1)
-    {
-        ctx.m_error = "Mapped file couldn't be opened.";
-        return ctx;
-    }
-    ctx.m_size = size;
-
-#ifndef _WIN32
-    ctx.m_addr = ::mmap(0, size, PROT_READ, MAP_SHARED, ctx.m_fd, (off_t)pos);
-    if (ctx.m_addr == MAP_FAILED)
-    {
-        ctx.m_addr = nullptr;
-        ctx.m_error = "Couldn't map file";
-    }
-#else
-    ctx.m_handle = CreateFileMapping((HANDLE)_get_osfhandle(ctx.m_fd),
-        NULL, PAGE_READONLY, 0, 0, NULL);
-    uint32_t low = pos & 0xFFFFFFFF;
-    uint32_t high = (pos >> 8);
-    ctx.m_addr = MapViewOfFile(ctx.m_handle, FILE_MAP_READ, high, low,
-        ctx.m_size);
-    if (ctx.m_addr == nullptr)
-        ctx.m_error = "Couldn't map file";
-#endif
-
-    return ctx;
-}
-
-MapContext unmapFile(MapContext ctx)
-{
-#ifndef _WIN32
-    if (::munmap(ctx.m_addr, ctx.m_size) == -1)
-        ctx.m_error = "Couldn't unmap file.";
-    else
-    {
-        ctx.m_addr = nullptr;
-        ctx.m_size = 0;
-        ctx.m_error = "";
-    }
-    ::close(ctx.m_fd);
-#else
-    if (UnmapViewOfFile(ctx.m_addr) == 0)
-        ctx.m_error = "Couldn't unmap file.";
-    else
-    {
-        ctx.m_addr = nullptr;
-        ctx.m_size = 0;
-        ctx.m_error = "";
-    }
-    CloseHandle(ctx.m_handle);
-    ::_close(ctx.m_fd);
-#endif
-    return ctx;
-}
-
-} // namespace FileUtils
 } // namespace pdal

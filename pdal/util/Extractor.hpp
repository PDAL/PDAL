/******************************************************************************
* Copyright (c) 2014, Hobu Inc., hobu@hobu.co
*
* All rights reserved.
*
* Redistribution and use in source and binary forms, with or without
* modification, are permitted provided that the following
* conditions are met:
*
*     * Redistributions of source code must retain the above copyright
*       notice, this list of conditions and the following disclaimer.
*     * Redistributions in binary form must reproduce the above copyright
*       notice, this list of conditions and the following disclaimer in
*       the documentation and/or other materials provided
*       with the distribution.
*     * Neither the name of Hobu, Inc. or Flaxen Geo Consulting nor the
*       names of its contributors may be used to endorse or promote
*       products derived from this software without specific prior
*       written permission.
*
* THIS SOFTWARE IS PROVIDED BY THE COPYRIGHT HOLDERS AND CONTRIBUTORS
* "AS IS" AND ANY EXPRESS OR IMPLIED WARRANTIES, INCLUDING, BUT NOT
* LIMITED TO, THE IMPLIED WARRANTIES OF MERCHANTABILITY AND FITNESS
* FOR A PARTICULAR PURPOSE ARE DISCLAIMED. IN NO EVENT SHALL THE
* COPYRIGHT OWNER OR CONTRIBUTORS BE LIABLE FOR ANY DIRECT, INDIRECT,
* INCIDENTAL, SPECIAL, EXEMPLARY, OR CONSEQUENTIAL DAMAGES (INCLUDING,
* BUT NOT LIMITED TO, PROCUREMENT OF SUBSTITUTE GOODS OR SERVICES; LOSS
* OF USE, DATA, OR PROFITS; OR BUSINESS INTERRUPTION) HOWEVER CAUSED
* AND ON ANY THEORY OF LIABILITY, WHETHER IN CONTRACT, STRICT LIABILITY,
* OR TORT (INCLUDING NEGLIGENCE OR OTHERWISE) ARISING IN ANY WAY OUT
* OF THE USE OF THIS SOFTWARE, EVEN IF ADVISED OF THE POSSIBILITY
* OF SUCH DAMAGE.
****************************************************************************/

#pragma once

#include <vector>

#include "pdal_util_export.hpp"
#include "portable_endian.hpp"

namespace pdal
{

/**
  Buffer wrapper for input of binary data from a buffer.
*/
class PDAL_DLL Extractor
{
public:
    /**
      Construct an extractor to operate on a buffer.

      \param buf  Buffer to extract from.
      \param size  Buffer size.
    */
    Extractor(const char *buf, std::size_t size) : m_eback(buf),
        m_egptr(buf + size), m_gptr(buf)
    {}

public:
    /**
      Determine if the buffer is good.

      \return  Whether the buffer is good.
    */
    operator bool ()
        { return good(); }

    /**
      Seek to a position in the buffer.

      \param pos  Position to seek in buffer.
    */
    void seek(std::size_t pos)
        { m_gptr = m_eback + pos; }

    /**
      Advance buffer position.

      \param cnt  Number of bytes to skip in buffer.
    */
    void skip(std::size_t cnt)
        { m_gptr += cnt; }

    /**
      Return the get position of buffer.

      \return  Get position.
    */
    size_t position() const
        { return m_gptr - m_eback; }

    /**
      Determine whether the extractor is good (the get pointer is in the
      buffer).

      \return  Whether the get pointer is valid.
    */
    bool good() const
        { return m_gptr < m_egptr; }

    /**
      Extract a string of a particular size from the buffer.  Trim trailing
      null bytes.

      \param s  String to extract to.
      \param size  Number of bytes to extract from buffer into string.
    */
    void get(std::string& s, size_t size)
    {
        s = std::string(m_gptr, size);
        m_gptr += size;
<<<<<<< HEAD
        while (true)
=======
        while (size)
>>>>>>> 5a46e4f0
        {
            size--;
            if (s[size] != '\0')
            {
                s.resize(size + 1);
                return;
            }
        }
        s.clear();
    }

    /**
      Extract data to char vector.  Vector must be sized to indicate
      number of bytes to extract.

      \param buf  Vector to which bytes should be extracted.
    */
    void get(std::vector<char>& buf)
    {
        memcpy((char *)buf.data(), m_gptr, buf.size());
        m_gptr += buf.size();
    }

    /**
      Extract data to unsigned char vector.  Vector must be sized to
      indicate number of bytes to extract.

      \param buf  Vector to which bytes should be extracted.
    */
    void get(std::vector<unsigned char>& buf)
    {
        memcpy((char *)buf.data(), m_gptr, buf.size());
        m_gptr += buf.size();
    }

    /**
      Extract data into a provided buffer.

      \param buf  Pointer to buffer to which bytes should be extracted.
      \param size  Number of bytes to extract.
    */
    void get(char *buf, size_t size)
    {
        memcpy(buf, m_gptr, size);
        m_gptr += size;
    }

    /**
      Extract data into a provided unsigned buffer.

      \param buf  Pointer to buffer to which bytes should be extracted.
      \param size  Number of bytes to extract.
    */
    void get(unsigned char *buf, size_t size)
    {
        memcpy(buf, m_gptr, size);
        m_gptr += size;
    }

    virtual Extractor& operator >> (uint8_t& v) = 0;
    virtual Extractor& operator >> (int8_t& v) = 0;
    virtual Extractor& operator >> (uint16_t& v) = 0;
    virtual Extractor& operator >> (int16_t& v) = 0;
    virtual Extractor& operator >> (uint32_t& v) = 0;
    virtual Extractor& operator >> (int32_t& v) = 0;
    virtual Extractor& operator >> (uint64_t& v) = 0;
    virtual Extractor& operator >> (int64_t& v) = 0;
    virtual Extractor& operator >> (float& v) = 0;
    virtual Extractor& operator >> (double& v) = 0;

protected:
    const char *m_eback;  ///< Start of the buffer (name from std::streambuf)
    const char *m_egptr;  ///< End of the buffer.
    const char *m_gptr;   ///< Current get position.
};

/**
  Wrapper extraction of little-endian data from a buffer to host ordering.
*/
class PDAL_DLL LeExtractor : public Extractor
{
public:
    /**
      Construct extractor for a buffer.

      \param buf  Buffer from which to extract.
      \param size  Size of buffer.
    */
    LeExtractor(const char *buf, std::size_t size) : Extractor(buf, size)
    {}

    /**
      Extract an unsigned byte from a buffer.

      \param v  Unsigned byte to extract to.
      \return  This extractor.
    */
    LeExtractor& operator >> (uint8_t& v)
    {
        v = *(const uint8_t *)m_gptr++;
        return *this;
    }

    /**
      Extract a byte from a buffer.

      \param v  Byte to extract to.
      \return  This extractor.
    */
    LeExtractor& operator >> (int8_t& v)
    {
        v = *(const int8_t *)m_gptr++;
        return *this;
    }

    /**
      Extract an unsgined short from a buffer.

      \param v  Short to extract to.
      \return  This extractor.
    */
    LeExtractor& operator >> (uint16_t& v)
    {
        memcpy(&v, m_gptr, sizeof(v));
        v = le16toh(v);
        m_gptr += sizeof(v);
        return *this;
    }

    /**
      Extract a short from a buffer.

      \param v  Short to extract to.
      \return  This extractor.
    */
    LeExtractor& operator >> (int16_t& v)
    {
        memcpy(&v, m_gptr, sizeof(v));
        v = (int16_t)le16toh((uint16_t)v);
        m_gptr += sizeof(v);
        return *this;
    }

    /**
      Extract an unsigned int from a buffer.

      \param v  Unsigned int to extract to.
      \return  This extractor.
    */
    LeExtractor& operator >> (uint32_t& v)
    {
        memcpy(&v, m_gptr, sizeof(v));
        v = le32toh(v);
        m_gptr += sizeof(v);
        return *this;
    }

    /**
      Extract an int from a buffer.

      \param v  int to extract to.
      \return  This extractor.
    */
    LeExtractor& operator >> (int32_t& v)
    {
        memcpy(&v, m_gptr, sizeof(v));
        v = (int32_t)le32toh((uint32_t)v);
        m_gptr += sizeof(v);
        return *this;
    }

    /**
      Extract an unsigned long int from a buffer.

      \param v  unsigned long int to extract to.
      \return  This extractor.
    */
    LeExtractor& operator >> (uint64_t& v)
    {
        memcpy(&v, m_gptr, sizeof(v));
        v = le64toh(v);
        m_gptr += sizeof(v);
        return *this;
    }

    /**
      Extract a long int from a buffer.

      \param v  long int to extract to.
      \return  This extractor.
    */
    LeExtractor& operator >> (int64_t& v)
    {
        memcpy(&v, m_gptr, sizeof(v));
        v = (int64_t)le64toh((uint64_t)v);
        m_gptr += sizeof(v);
        return *this;
    }

    /**
      Extract a float from a buffer.

      \param v  float to extract to.
      \return  This extractor.
    */
    LeExtractor& operator >> (float& v)
    {
        memcpy(&v, m_gptr, sizeof(v));
        uint32_t tmp = le32toh(*(uint32_t *)(&v));
        memcpy(&v, &tmp, sizeof(tmp));
        m_gptr += sizeof(v);
        return *this;
    }

    /**
      Extract a double from a buffer.

      \param v  double to extract to.
      \return  This extractor.
    */
    LeExtractor& operator >> (double& v)
    {
        memcpy(&v, m_gptr, sizeof(v));
        uint64_t tmp = le64toh(*(uint64_t *)(&v));
        memcpy(&v, &tmp, sizeof(tmp));
        m_gptr += sizeof(v);
        return *this;
    }
};


/**
  Wrapper extraction of big-endian data from a buffer to host ordering.
*/
class PDAL_DLL BeExtractor : public Extractor
{
public:
    /**
      Construct extractor for a buffer.

      \param buf  Buffer from which to extract.
      \param size  Size of buffer.
    */
    BeExtractor(const char *buf, std::size_t size) : Extractor(buf, size)
    {}

    /**
      Extract an unsigned byte from a buffer.

      \param v  unsigned byte to extract to.
      \return  This extractor.
    */
    BeExtractor& operator >> (uint8_t& v)
    {
        v = *(const uint8_t *)m_gptr++;
        return *this;
    }

    /**
      Extract a byte from a buffer.

      \param v  byte to extract to.
      \return  This extractor.
    */
    BeExtractor& operator >> (int8_t& v)
    {
        v = *(const int8_t *)m_gptr++;
        return *this;
    }

    /**
      Extract an unsigned short from a buffer.

      \param v  unsigned short to extract to.
      \return  This extractor.
    */
    BeExtractor& operator >> (uint16_t& v)
    {
        memcpy(&v, m_gptr, sizeof(v));
        v = be16toh(v);
        m_gptr += sizeof(v);
        return *this;
    }

    /**
      Extract a short from a buffer.

      \param v  short to extract to.
      \return  This extractor.
    */
    BeExtractor& operator >> (int16_t& v)
    {
        memcpy(&v, m_gptr, sizeof(v));
        v = (int16_t)be16toh((uint16_t)v);
        m_gptr += sizeof(v);
        return *this;
    }

    /**
      Extract an unsigned int from a buffer.

      \param v  unsigned int to extract to.
      \return  This extractor.
    */
    BeExtractor& operator >> (uint32_t& v)
    {
        memcpy(&v, m_gptr, sizeof(v));
        v = be32toh(v);
        m_gptr += sizeof(v);
        return *this;
    }

    /**
      Extract an int from a buffer.

      \param v  int to extract to.
      \return  This extractor.
    */
    BeExtractor& operator >> (int32_t& v)
    {
        memcpy(&v, m_gptr, sizeof(v));
        v = (int32_t)be32toh((uint32_t)v);
        m_gptr += sizeof(v);
        return *this;
    }

    /**
      Extract an unsigned long int from a buffer.

      \param v  unsigned long int to extract to.
      \return  This extractor.
    */
    BeExtractor& operator >> (uint64_t& v)
    {
        memcpy(&v, m_gptr, sizeof(v));
        v = be64toh(v);
        m_gptr += sizeof(v);
        return *this;
    }

    /**
      Extract a long int from a buffer.

      \param v  long int to extract to.
      \return  This extractor.
    */
    BeExtractor& operator >> (int64_t& v)
    {
        memcpy(&v, m_gptr, sizeof(v));
        v = (int64_t)be64toh((uint64_t)v);
        m_gptr += sizeof(v);
        return *this;
    }

    /**
      Extract a float from a buffer.

      \param v  float to extract to.
      \return  This extractor.
    */
    BeExtractor& operator >> (float& v)
    {
        memcpy(&v, m_gptr, sizeof(v));
        uint32_t tmp = be32toh(*(uint32_t *)(&v));
        memcpy(&v, &tmp, sizeof(tmp));
        m_gptr += sizeof(v);
        return *this;
    }

    /**
      Extract a double from a buffer.

      \param v  double to extract to.
      \return  This extractor.
    */
    BeExtractor& operator >> (double& v)
    {
        memcpy(&v, m_gptr, sizeof(v));
        uint64_t tmp = be64toh(*(uint64_t *)(&v));
        memcpy(&v, &tmp, sizeof(tmp));
        m_gptr += sizeof(v);
        return *this;
    }
};


/**
  Wrapper extraction of data from a buffer to host ordering.  Endianness of
  buffered data can be specified at run-time.
*/
class PDAL_DLL SwitchableExtractor : public Extractor
{
public:
    static const bool DefaultIsLittleEndian = true;

    /**
      Construct extractor for a buffer.

      \param buf  Buffer to extract from.
      \param size  Buffer size.
    */
    SwitchableExtractor(const char* buf, std::size_t size)
        : Extractor(buf, size)
        , m_isLittleEndian(DefaultIsLittleEndian)
    {}

    /**
      Construct extractor for a buffer.

      \param buf  Buffer to extract from.
      \param size  Buffer size.
      \param isLittleEndian  \c true if the extractor converts from little
        endian byte order
    */
    SwitchableExtractor(const char* buf, std::size_t size, bool isLittleEndian)
        : Extractor(buf, size)
        , m_isLittleEndian(isLittleEndian)
    {}

    /**
      Returns whether the extractor converts from little endian.

      \return  \c true if the extractor converts from little endian.
    */
    bool isLittleEndian() const
        { return m_isLittleEndian; }

    /**
      Set to convert from little endian.
    */
    void switchToLittleEndian()
        { m_isLittleEndian = true; }

    /**
      Set to convert from big endian.
    */
    void switchToBigEndian()
        { m_isLittleEndian = false; }

    /**
      Extract an unsigned byte from a buffer.

      \param v  unsigned byte to extract to.
      \return  This extractor.
    */
    SwitchableExtractor& operator>>(uint8_t& v)
    {
        v = *(const uint8_t*)m_gptr++;
        return *this;
    }

    /**
      Extract a byte from a buffer.

      \param v  byte to extract to.
      \return  This extractor.
    */
    SwitchableExtractor& operator>>(int8_t& v)
    {
        v = *(const int8_t*)m_gptr++;
        return *this;
    }

    /**
      Extract an unsigned short from a buffer.

      \param v  unsigned short to extract to.
      \return  This extractor.
    */
    SwitchableExtractor& operator>>(uint16_t& v)
    {
        memcpy(&v, m_gptr, sizeof(v));
        v = isLittleEndian() ? le16toh(v) : be16toh(v);
        m_gptr += sizeof(v);
        return *this;
    }

    /**
      Extract a short from a buffer.

      \param v  short to extract to.
      \return  This extractor.
    */
    SwitchableExtractor& operator>>(int16_t& v)
    {
        memcpy(&v, m_gptr, sizeof(v));
        v = isLittleEndian() ? (int16_t)le16toh((uint16_t)v)
                             : (int16_t)be16toh((uint16_t)v);
        m_gptr += sizeof(v);
        return *this;
    }

    /**
      Extract an unsigned int from a buffer.

      \param v  unsigned int to extract to.
      \return  This extractor.
    */
    SwitchableExtractor& operator>>(uint32_t& v)
    {
        memcpy(&v, m_gptr, sizeof(v));
        v = isLittleEndian() ? le32toh(v) : be32toh(v);
        m_gptr += sizeof(v);
        return *this;
    }

    /**
      Extract an int from a buffer.

      \param v  int to extract to.
      \return  This extractor.
    */
    SwitchableExtractor& operator>>(int32_t& v)
    {
        memcpy(&v, m_gptr, sizeof(v));
        v = isLittleEndian() ? (int32_t)le32toh((uint32_t)v)
                             : (int32_t)be32toh((uint32_t)v);
        m_gptr += sizeof(v);
        return *this;
    }

    /**
      Extract an unsigned long from a buffer.

      \param v  unsigned long to extract to.
      \return  This extractor.
    */
    SwitchableExtractor& operator>>(uint64_t& v)
    {
        memcpy(&v, m_gptr, sizeof(v));
        v = isLittleEndian() ? le64toh(v) : be64toh(v);
        m_gptr += sizeof(v);
        return *this;
    }

    /**
      Extract a long from a buffer.

      \param v  long to extract to.
      \return  This extractor.
    */
    SwitchableExtractor& operator>>(int64_t& v)
    {
        memcpy(&v, m_gptr, sizeof(v));
        v = isLittleEndian() ? (int64_t)le64toh((uint64_t)v)
                             : (int64_t)be64toh((uint64_t)v);
        m_gptr += sizeof(v);
        return *this;
    }

    /**
      Extract a float from a buffer.

      \param v  float to extract to.
      \return  This extractor.
    */
    SwitchableExtractor& operator>>(float& v)
    {
        memcpy(&v, m_gptr, sizeof(v));
        uint32_t tmp = isLittleEndian() ? le32toh(*(uint32_t*)(&v))
                                        : be32toh(*(uint32_t*)(&v));
        memcpy(&v, &tmp, sizeof(tmp));
        m_gptr += sizeof(v);
        return *this;
    }

    /**
      Extract a double from a buffer.

      \param v  double to extract to.
      \return  This extractor.
    */
    SwitchableExtractor& operator>>(double& v)
    {
        memcpy(&v, m_gptr, sizeof(v));
        uint64_t tmp = isLittleEndian() ? le64toh(*(uint64_t*)(&v))
                                        : be64toh(*(uint64_t*)(&v));
        memcpy(&v, &tmp, sizeof(tmp));
        m_gptr += sizeof(v);
        return *this;
    }

private:
    bool m_isLittleEndian;
};

} // namespace pdal
<|MERGE_RESOLUTION|>--- conflicted
+++ resolved
@@ -111,11 +111,7 @@
     {
         s = std::string(m_gptr, size);
         m_gptr += size;
-<<<<<<< HEAD
-        while (true)
-=======
         while (size)
->>>>>>> 5a46e4f0
         {
             size--;
             if (s[size] != '\0')

--- conflicted
+++ resolved
@@ -616,8 +616,6 @@
   to facilitate streaming either a BOX2D or BOX3D
 */
 
-
-<<<<<<< HEAD
 class PDAL_DLL BOX4D : public BOX3D
 {
 public:
@@ -736,119 +734,6 @@
     */
     static const BOX4D& getDefaultSpatialExtent();
 };
-=======
-//class PDAL_DLL BOX4D : public BOX3D
-//    {
-//    public:
-//        struct error : public std::runtime_error
-//            {
-//            error(const std::string& err) : std::runtime_error(err) {}
-//            };
-//
-//        using BOX3D::maxx;
-//        using BOX3D::maxy;
-//        using BOX3D::maxz;
-//        using BOX3D::minx;
-//        using BOX3D::miny;
-//        using BOX3D::minz;
-//        double mintm; ///< Minimum time value.
-//        double maxtm; ///< Maximum time value.
-//
-//        BOX4D()
-//        {
-//            clear();
-//        }
-//
-//        BOX4D(const BOX4D& box) : BOX3D(box), mintm(box.mintm), maxtm(box.maxtm) {}
-//
-//        BOX4D& operator=(const BOX4D& box) = default;
-//
-//        explicit BOX4D(const BOX3D& box) : BOX3D(box), mintm(0), maxtm(0) {}
-//
-//        explicit BOX4D(const BOX2D& box) : BOX3D(box), mintm(0), maxtm(0) {}
-//
-//        BOX4D(double minx, double miny, double minz, double mintm, double maxx,
-//              double maxy, double maxz, double maxtm)
-//              : BOX3D(minx, miny, minz, maxx, maxy, maxz), mintm(mintm), maxtm(maxtm)
-//        {}
-//
-//        bool empty() const;
-//
-//        bool valid() const;
-//
-//        BOX4D& grow(double x, double y, double z, double tm);
-//
-//        void clear();
-//
-//        bool contains(double x, double y, double z, double tm) const
-//        {
-//            return BOX3D::contains(x, y, z) && mintm <= tm && tm <= maxtm;
-//        }
-//
-//        bool contains(const BOX4D& other) const
-//        {
-//            return BOX3D::contains(other) &&
-//            mintm <= other.mintm && other.maxtm <= maxtm;
-//        }
-//
-//        bool equal(const BOX4D& other) const
-//        {
-//            return  BOX3D::contains(other) &&
-//            mintm == other.mintm && maxtm == other.maxtm;
-//        }
-//
-//        bool operator==(BOX4D const& rhs) const
-//        {
-//            return equal(rhs);
-//        }
-//
-//        bool operator!=(BOX4D const& rhs) const
-//        {
-//            return (!equal(rhs));
-//        }
-//
-//        BOX3D& grow(const BOX3D& other)
-//        {
-//            BOX2D::grow(other);
-//            if (other.minz < minz) minz = other.minz;
-//            if (other.maxz > maxz) maxz = other.maxz;
-//            return *this;
-//        }
-//
-//        BOX3D& grow(double dist)
-//        {
-//            BOX2D::grow(dist);
-//            minz -= dist;
-//            maxz += dist;
-//            return *this;
-//        }
-//
-//        void clip(const BOX3D& other)
-//        {
-//            BOX2D::clip(other);
-//            if (other.minz < minz) minz = other.minz;
-//            if (other.maxz > maxz) maxz = other.maxz;
-//        }
-//
-//        bool overlaps(const BOX3D& other) const
-//        {
-//            return BOX2D::overlaps(other) &&
-//            minz <= other.maxz && maxz >= other.minz;
-//        }
-//
-//        BOX3D to3d() const
-//        {
-//            return *this;
-//        }
-//
-//        BOX2D to2d() const
-//        {
-//            return *this;
-//        }
-//
-//        void parse(const std::string& s, std::string::size_type& pos);
-//    };
->>>>>>> a61fc5d9
 
 class PDAL_DLL Bounds
 {

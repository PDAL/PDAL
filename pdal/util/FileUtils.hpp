--- conflicted
+++ resolved
@@ -262,50 +262,6 @@
       \return  List of files that correspond to provided file specification.
     */
     PDAL_DLL std::vector<std::string> glob(std::string filespec);
-<<<<<<< HEAD
-
-    struct PDAL_DLL MapContext
-    {
-    public:
-        MapContext() : m_fd(-1), m_addr(nullptr)
-        {}
-
-        void *addr() const
-        { return m_addr; }
-        std::string what() const
-        { return m_error; }
-
-        int m_fd;
-        size_t m_size;
-        void *m_addr;
-        std::string m_error;
-#ifdef _WIN32
-        HANDLE m_handle;
-#endif
-    }; 
-    /**
-      Map a file to memory.
-
-      \param filename  Filename to map.
-      \param readOnly  Must be true at this time.
-      \param pos       Starting position of file to map.
-      \param size      Number of bytes in file to map.
-      \return  MapContext.  addr() gets the mapped address.  what() gets
-         any error message.  addr() returns nullptr on error.
-    */
-    PDAL_DLL MapContext mapFile(const std::string& filename, bool readOnly,
-        size_t pos, size_t size);
-
-    /**
-      Unmap a previously mapped file.
-
-      \param ctx  Previously returned MapContext
-      \return  MapContext indicating current state of the file mapping.
-    */
-    PDAL_DLL MapContext unmapFile(MapContext ctx);
-}
-=======
->>>>>>> c2e6bbf2
 
 
     struct PDAL_DLL MapContext

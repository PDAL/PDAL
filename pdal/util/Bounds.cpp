/******************************************************************************
* Copyright (c) 2011, Michael P. Gerlek (mpg@flaxen.com)
*
* All rights reserved.
*
* Redistribution and use in source and binary forms, with or without
* modification, are permitted provided that the following
* conditions are met:
*
*     * Redistributions of source code must retain the above copyright
*       notice, this list of conditions and the following disclaimer.
*     * Redistributions in binary form must reproduce the above copyright
*       notice, this list of conditions and the following disclaimer in
*       the documentation and/or other materials provided
*       with the distribution.
*     * Neither the name of Hobu, Inc. or Flaxen Geo Consulting nor the
*       names of its contributors may be used to endorse or promote
*       products derived from this software without specific prior
*       written permission.
*
* THIS SOFTWARE IS PROVIDED BY THE COPYRIGHT HOLDERS AND CONTRIBUTORS
* "AS IS" AND ANY EXPRESS OR IMPLIED WARRANTIES, INCLUDING, BUT NOT
* LIMITED TO, THE IMPLIED WARRANTIES OF MERCHANTABILITY AND FITNESS
* FOR A PARTICULAR PURPOSE ARE DISCLAIMED. IN NO EVENT SHALL THE
* COPYRIGHT OWNER OR CONTRIBUTORS BE LIABLE FOR ANY DIRECT, INDIRECT,
* INCIDENTAL, SPECIAL, EXEMPLARY, OR CONSEQUENTIAL DAMAGES (INCLUDING,
* BUT NOT LIMITED TO, PROCUREMENT OF SUBSTITUTE GOODS OR SERVICES; LOSS
* OF USE, DATA, OR PROFITS; OR BUSINESS INTERRUPTION) HOWEVER CAUSED
* AND ON ANY THEORY OF LIABILITY, WHETHER IN CONTRACT, STRICT LIABILITY,
* OR TORT (INCLUDING NEGLIGENCE OR OTHERWISE) ARISING IN ANY WAY OUT
* OF THE USE OF THIS SOFTWARE, EVEN IF ADVISED OF THE POSSIBILITY
* OF SUCH DAMAGE.
****************************************************************************/

#include <assert.h>
#include <iostream>
#include <limits>
#include <vector>

#include <pdal/util/Bounds.hpp>
#include <pdal/util/Utils.hpp>

namespace pdal
{

namespace
{

const double LOWEST = (std::numeric_limits<double>::lowest)();
const double HIGHEST = (std::numeric_limits<double>::max)();

}

void BOX2D::clear()
{
    minx = HIGHEST; miny = HIGHEST;
    maxx = LOWEST; maxy = LOWEST;
}

void BOX3D::clear()
{
    BOX2D::clear();
    minz = HIGHEST;
    maxz = LOWEST;
}

bool BOX2D::empty() const
{
    return  minx == HIGHEST && maxx == LOWEST &&
        miny == HIGHEST && maxy == LOWEST;
}

bool BOX2D::valid() const
{
    return  !empty();
}

bool BOX3D::empty() const
{
    return  BOX2D::empty() && minz == HIGHEST && maxz == LOWEST;
}

bool BOX3D::valid() const
{
    return !empty();
}


BOX2D& BOX2D::grow(double dist)
{
    assert(valid());
    minx -= dist;
    maxx += dist;
    miny -= dist;
    maxy += dist;
    return *this;
}


BOX2D& BOX2D::grow(double x, double y)
{
    if (x < minx) minx = x;
    if (x > maxx) maxx = x;

    if (y < miny) miny = y;
    if (y > maxy) maxy = y;
    return *this;
}

BOX3D& BOX3D::grow(double x, double y, double z)
{
    BOX2D::grow(x, y);
    if (z < minz) minz = z;
    if (z > maxz) maxz = z;
    return *this;
}

const BOX2D& BOX2D::getDefaultSpatialExtent()
{
    static BOX2D v(LOWEST, LOWEST, HIGHEST, HIGHEST);
    return v;
}

const BOX3D& BOX3D::getDefaultSpatialExtent()
{
    static BOX3D v(LOWEST, LOWEST, LOWEST, HIGHEST, HIGHEST, HIGHEST);
    return v;
}

void BOX4D::clear()
{
    BOX3D::clear();
    mintm = HIGHEST;
    maxtm = LOWEST;
}

bool BOX4D::empty() const
{
    return  BOX3D::empty() && mintm == HIGHEST && maxtm == LOWEST;
}

bool BOX4D::valid() const
{
    return !empty();
}

BOX4D& BOX4D::grow(double x, double y, double z, double tm)
{
    BOX3D::grow(x, y, z);
    if (tm < mintm) mintm = tm;
    if (tm > maxtm) maxtm = tm;
    return *this;
}

const BOX4D& BOX4D::getDefaultSpatialExtent()
{
    static BOX4D v(LOWEST, LOWEST, LOWEST, LOWEST,
                   HIGHEST, HIGHEST, HIGHEST, HIGHEST);
    return v;
}

Bounds::Bounds(const BOX4D& box) : m_box(box)
{}

Bounds::Bounds(const BOX3D& box)
{
    m_box.minx = box.minx;
    m_box.maxx = box.maxx;
    m_box.miny = box.miny;
    m_box.maxy = box.maxy;
    m_box.minz = box.minz;
    m_box.maxz = box.maxz;
//    m_box.mintm = HIGHEST;
//    m_box.maxtm = LOWEST;
}


Bounds::Bounds(const BOX2D& box)
{
    m_box.minx = box.minx;
    m_box.maxx = box.maxx;
    m_box.miny = box.miny;
    m_box.maxy = box.maxy;
    m_box.minz = HIGHEST;
    m_box.maxz = LOWEST;
//    m_box.mintm = HIGHEST;
//    m_box.maxtm = LOWEST;
}

//void Bounds::reset(const BOX4D& box)
//{
//    m_box = box;
//}

void Bounds::reset(const BOX3D& box)
{
    m_box.minx = box.minx;
    m_box.maxx = box.maxx;
    m_box.miny = box.miny;
    m_box.maxy = box.maxy;
    m_box.minz = box.minz;
    m_box.maxz = box.maxz;
}


void Bounds::reset(const BOX2D& box)
{
    m_box.minx = box.minx;
    m_box.maxx = box.maxx;
    m_box.miny = box.miny;
    m_box.maxy = box.maxy;
    m_box.minz = HIGHEST;
    m_box.maxz = LOWEST;
}


// We don't allow implicit conversion from a BOX2D to BOX3D.  Use the explicit
// BOX3D ctor that takes a BOX2D if that's what you want.
//BOX4D Bounds::to4d() const
//{
//    if (!is4d())
//        return BOX4D();
//    return m_box;
//}

BOX3D Bounds::to3d() const
{
    if (is2d())
        return BOX3D();
    return m_box;
}

BOX2D Bounds::to2d() const
{
    return m_box.to2d();
}


bool Bounds::is2d() const
{
    return (valid() && !is4d() && !is3d());
}


bool Bounds::is3d() const
{
    return ((m_box.minz != HIGHEST || m_box.maxz != LOWEST) && !is4d());
}

//bool Bounds::is4d() const
//{
//    return (m_box.mintm != HIGHEST || m_box.maxtm != LOWEST);
//}


bool Bounds::valid() const
{
    return m_box.valid();
}


bool Bounds::empty() const
{
    return m_box.empty();
}


void Bounds::grow(double x, double y)
{
<<<<<<< HEAD
    if (!is3d())
=======
    if (!is4d() && !is3d())
>>>>>>> 516535db
    {
        m_box.minx = (std::min)(x, m_box.minx);
        m_box.miny = (std::min)(y, m_box.miny);
        m_box.maxx = (std::max)(x, m_box.maxx);
        m_box.maxy = (std::max)(y, m_box.maxy);
    }
}

void Bounds::grow(double x, double y, double z)
{
    m_box.minx = (std::min)(x, m_box.minx);
    m_box.miny = (std::min)(y, m_box.miny);
    m_box.minz = (std::min)(z, m_box.minz);
    m_box.maxx = (std::max)(x, m_box.maxx);
    m_box.maxy = (std::max)(y, m_box.maxy);
    m_box.maxz = (std::max)(z, m_box.maxz);
}


//void Bounds::set(const BOX4D& box)
//{
//    m_box = box;
//}

void Bounds::set(const BOX3D& box)
{
<<<<<<< HEAD
    m_box = box;
=======
    m_box.minx = box.minx;
    m_box.maxx = box.maxx;
    m_box.miny = box.miny;
    m_box.maxy = box.maxy;
    m_box.minz = box.minz;
    m_box.maxz = box.maxz;
    m_box.mintm = HIGHEST;
    m_box.maxtm = LOWEST;
>>>>>>> 516535db

}

void Bounds::set(const BOX2D& box)
{
<<<<<<< HEAD
    m_box = BOX3D(box);
=======
    m_box.minx = box.minx;
    m_box.maxx = box.maxx;
    m_box.miny = box.miny;
    m_box.maxy = box.maxy;
>>>>>>> 516535db
    m_box.minz = HIGHEST;
    m_box.maxz = LOWEST;
}

namespace
{
template <typename T>
void parsePair(const std::string& s, std::string::size_type& pos,
               double& low, double& high)
               {
    low = high = 0;
    const char *start;
    char *end;

    pos += Utils::extractSpaces(s, pos);
    if (s[pos++] != '[')
        throw typename T::error("No opening '[' in range.");

    pos += Utils::extractSpaces(s, pos);
    start = s.data() + pos;
    low = std::strtod(start, &end);
    if (start == end)
        throw typename T::error("No valid minimum value for range.");
    pos += (end - start);

    pos += Utils::extractSpaces(s, pos);
    if (s[pos++] != ',')
        throw typename T::error("No ',' separating minimum/maximum values.");

    pos += Utils::extractSpaces(s, pos);
    start = s.data() + pos;
    high = std::strtod(start, &end);
    if (start == end)
        throw typename T::error("No valid maximum value for range.");
    pos += (end - start);

    pos += Utils::extractSpaces(s, pos);
    if (s[pos++] != ']')
        throw typename T::error("No closing ']' in range.");
               }

}

<<<<<<< HEAD
//void BOX4D::parse(const std::string& s, std::string::size_type& pos)
//{
//    pos += Utils::extractSpaces(s, pos);
//    if (s[pos++] != '(')
//        throw error("No opening '('.");
//    parsePair<BOX4D>(s, pos, minx, maxx);
//
//    pos += Utils::extractSpaces(s, pos);
//    if (s[pos++] != ',')
//        throw error("No comma separating 'X' and 'Y' dimensions.");
//    parsePair<BOX4D>(s, pos, miny, maxy);
//
//    pos += Utils::extractSpaces(s, pos);
//    if (s[pos++] != ',')
//        throw error("No comma separating 'Y' and 'Z' dimensions.");
//    parsePair<BOX4D>(s, pos, minz, maxz);
//
//    pos += Utils::extractSpaces(s, pos);
//    if (s[pos] != ',' && s[pos] != ')')
//        throw error("No comma separating 'Z' and 'time' dimensions.");
//    else if (s[pos++] != ')')
//    {
//        parsePair<BOX4D>(s, pos, mintm, maxtm);
//        pos++;
//    }
//
//    pos += Utils::extractSpaces(s, pos);
//}
=======
void BOX4D::parse(const std::string& s, std::string::size_type& pos)
{
    pos += Utils::extractSpaces(s, pos);
    if (s[pos++] != '(')
        throw error("No opening '('.");
    parsePair<BOX4D>(s, pos, minx, maxx);

    pos += Utils::extractSpaces(s, pos);
    if (s[pos++] != ',')
        throw error("No comma separating 'X' and 'Y' dimensions.");
    parsePair<BOX4D>(s, pos, miny, maxy);

    pos += Utils::extractSpaces(s, pos);
    if (s[pos++] != ',')
        throw error("No comma separating 'Y' and 'Z' dimensions.");
    parsePair<BOX4D>(s, pos, minz, maxz);

    pos += Utils::extractSpaces(s, pos);
    if (s[pos] != ',' && s[pos] != ')')
        throw error("No comma separating 'Z' and 'time' dimensions.");
    else if (s[pos++] != ')')
    {
        parsePair<BOX4D>(s, pos, mintm, maxtm);
        pos++;
    }
    pos += Utils::extractSpaces(s, pos);
}
>>>>>>> 516535db

// This parses the guts of a 2D range.
void BOX2D::parse(const std::string& s, std::string::size_type& pos)
{
    pos += Utils::extractSpaces(s, pos);
    if (s[pos++] != '(')
        throw error("No opening '('.");
    parsePair<BOX2D>(s, pos, minx, maxx);

    pos += Utils::extractSpaces(s, pos);
    if (s[pos++] != ',')
        throw error("No comma separating 'X' and 'Y' dimensions.");
    parsePair<BOX2D>(s, pos, miny, maxy);

    pos += Utils::extractSpaces(s, pos);
    if (s[pos++] != ')')
        throw error("No closing ')'.");

    pos += Utils::extractSpaces(s, pos);
}


void BOX3D::parse(const std::string& s, std::string::size_type& pos)
{
    pos += Utils::extractSpaces(s, pos);
    if (s[pos++] != '(')
        throw error("No opening '('.");
    parsePair<BOX3D>(s, pos, minx, maxx);

    pos += Utils::extractSpaces(s, pos);
    if (s[pos++] != ',')
        throw error("No comma separating 'X' and 'Y' dimensions.");
    parsePair<BOX3D>(s, pos, miny, maxy);

    pos += Utils::extractSpaces(s, pos);
    if (s[pos++] != ',')
        throw error("No comma separating 'Y' and 'Z' dimensions.");
    parsePair<BOX3D>(s, pos, minz, maxz);

    pos += Utils::extractSpaces(s, pos);
    if (s[pos++] != ')')
        throw error("No closing ')'.");

    pos += Utils::extractSpaces(s, pos);
}


std::istream& operator>>(std::istream& in, BOX2D& box)
{
    std::string s;

    std::getline(in, s);
    std::string::size_type pos(0);

    box.parse(s, pos);
    if (pos != s.size())
        throw BOX2D::error("Invalid characters following valid 2d-bounds.");
    return in;
}


std::istream& operator>>(std::istream& in, BOX3D& box)
{
    std::string s;

    std::getline(in, s);
    std::string::size_type pos(0);

    box.parse(s, pos);
    if (pos != s.size())
        throw BOX3D::error("Invalid characters following valid 3d-bounds.");
    return in;
}

//std::istream& operator>>(std::istream& in, BOX4D& box)
//{
//    std::string s;
//
//    std::getline(in, s);
//    std::string::size_type pos(0);
//
//    box.parse(s, pos);
//    if (pos != s.size())
//        throw BOX4D::error("Invalid characters following valid 4d-bounds.");
//    return in;
//}

void Bounds::parse(const std::string& s, std::string::size_type& pos)
{
    try
    {
        BOX3D box3d;
        box3d.parse(s, pos);
        set(box3d);
    }
    catch (const BOX3D::error&)
    {
        try
        {
            pos = 0;
            BOX2D box2d;
            box2d.parse(s, pos);
            set(box2d);
        }
        catch (const BOX2D::error& err)
        {
            throw Bounds::error(err.what());
        }
    }
}

std::istream& operator>>(std::istream& in, Bounds& bounds)
{
    std::string s;

    std::getline(in, s);
    std::string::size_type pos(0);

    bounds.parse(s, pos);
    return in;
}

std::ostream& operator<<(std::ostream& out, const Bounds& bounds)
{
    if (bounds.is3d())
        out << bounds.to3d();
    else
        out << bounds.to2d();
    return out;
}

} // namespace pdal<|MERGE_RESOLUTION|>--- conflicted
+++ resolved
@@ -170,8 +170,6 @@
     m_box.maxy = box.maxy;
     m_box.minz = box.minz;
     m_box.maxz = box.maxz;
-//    m_box.mintm = HIGHEST;
-//    m_box.maxtm = LOWEST;
 }
 
 
@@ -183,14 +181,8 @@
     m_box.maxy = box.maxy;
     m_box.minz = HIGHEST;
     m_box.maxz = LOWEST;
-//    m_box.mintm = HIGHEST;
-//    m_box.maxtm = LOWEST;
-}
-
-//void Bounds::reset(const BOX4D& box)
-//{
-//    m_box = box;
-//}
+}
+
 
 void Bounds::reset(const BOX3D& box)
 {
@@ -267,11 +259,7 @@
 
 void Bounds::grow(double x, double y)
 {
-<<<<<<< HEAD
     if (!is3d())
-=======
-    if (!is4d() && !is3d())
->>>>>>> 516535db
     {
         m_box.minx = (std::min)(x, m_box.minx);
         m_box.miny = (std::min)(y, m_box.miny);
@@ -298,31 +286,15 @@
 
 void Bounds::set(const BOX3D& box)
 {
-<<<<<<< HEAD
     m_box = box;
-=======
+}
+
+void Bounds::set(const BOX2D& box)
+{
     m_box.minx = box.minx;
     m_box.maxx = box.maxx;
     m_box.miny = box.miny;
     m_box.maxy = box.maxy;
-    m_box.minz = box.minz;
-    m_box.maxz = box.maxz;
-    m_box.mintm = HIGHEST;
-    m_box.maxtm = LOWEST;
->>>>>>> 516535db
-
-}
-
-void Bounds::set(const BOX2D& box)
-{
-<<<<<<< HEAD
-    m_box = BOX3D(box);
-=======
-    m_box.minx = box.minx;
-    m_box.maxx = box.maxx;
-    m_box.miny = box.miny;
-    m_box.maxy = box.maxy;
->>>>>>> 516535db
     m_box.minz = HIGHEST;
     m_box.maxz = LOWEST;
 }
@@ -366,65 +338,6 @@
 
 }
 
-<<<<<<< HEAD
-//void BOX4D::parse(const std::string& s, std::string::size_type& pos)
-//{
-//    pos += Utils::extractSpaces(s, pos);
-//    if (s[pos++] != '(')
-//        throw error("No opening '('.");
-//    parsePair<BOX4D>(s, pos, minx, maxx);
-//
-//    pos += Utils::extractSpaces(s, pos);
-//    if (s[pos++] != ',')
-//        throw error("No comma separating 'X' and 'Y' dimensions.");
-//    parsePair<BOX4D>(s, pos, miny, maxy);
-//
-//    pos += Utils::extractSpaces(s, pos);
-//    if (s[pos++] != ',')
-//        throw error("No comma separating 'Y' and 'Z' dimensions.");
-//    parsePair<BOX4D>(s, pos, minz, maxz);
-//
-//    pos += Utils::extractSpaces(s, pos);
-//    if (s[pos] != ',' && s[pos] != ')')
-//        throw error("No comma separating 'Z' and 'time' dimensions.");
-//    else if (s[pos++] != ')')
-//    {
-//        parsePair<BOX4D>(s, pos, mintm, maxtm);
-//        pos++;
-//    }
-//
-//    pos += Utils::extractSpaces(s, pos);
-//}
-=======
-void BOX4D::parse(const std::string& s, std::string::size_type& pos)
-{
-    pos += Utils::extractSpaces(s, pos);
-    if (s[pos++] != '(')
-        throw error("No opening '('.");
-    parsePair<BOX4D>(s, pos, minx, maxx);
-
-    pos += Utils::extractSpaces(s, pos);
-    if (s[pos++] != ',')
-        throw error("No comma separating 'X' and 'Y' dimensions.");
-    parsePair<BOX4D>(s, pos, miny, maxy);
-
-    pos += Utils::extractSpaces(s, pos);
-    if (s[pos++] != ',')
-        throw error("No comma separating 'Y' and 'Z' dimensions.");
-    parsePair<BOX4D>(s, pos, minz, maxz);
-
-    pos += Utils::extractSpaces(s, pos);
-    if (s[pos] != ',' && s[pos] != ')')
-        throw error("No comma separating 'Z' and 'time' dimensions.");
-    else if (s[pos++] != ')')
-    {
-        parsePair<BOX4D>(s, pos, mintm, maxtm);
-        pos++;
-    }
-    pos += Utils::extractSpaces(s, pos);
-}
->>>>>>> 516535db
-
 // This parses the guts of a 2D range.
 void BOX2D::parse(const std::string& s, std::string::size_type& pos)
 {
@@ -497,19 +410,6 @@
         throw BOX3D::error("Invalid characters following valid 3d-bounds.");
     return in;
 }
-
-//std::istream& operator>>(std::istream& in, BOX4D& box)
-//{
-//    std::string s;
-//
-//    std::getline(in, s);
-//    std::string::size_type pos(0);
-//
-//    box.parse(s, pos);
-//    if (pos != s.size())
-//        throw BOX4D::error("Invalid characters following valid 4d-bounds.");
-//    return in;
-//}
 
 void Bounds::parse(const std::string& s, std::string::size_type& pos)
 {

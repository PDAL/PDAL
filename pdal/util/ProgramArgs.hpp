/******************************************************************************
* Copyright (c) 2016, Hobu Inc., hobu@hobu.co
*
* All rights reserved.
*
* Redistribution and use in source and binary forms, with or without
* modification, are permitted provided that the following
* conditions are met:
*
*     * Redistributions of source code must retain the above copyright
*       notice, this list of conditions and the following disclaimer.
*     * Redistributions in binary form must reproduce the above copyright
*       notice, this list of conditions and the following disclaimer in
*       the documentation and/or other materials provided
*       with the distribution.
*     * Neither the name of Hobu, Inc. Consulting nor the
*       names of its contributors may be used to endorse or promote
*       products derived from this software without specific prior
*       written permission.
*
****************************************************************************/

#pragma once

#include <map>
#include <memory>
#include <vector>

#include <pdal/util/Utils.hpp>

namespace pdal
{

class arg_error
{
public:
    arg_error(const std::string& error) : m_error(error)
    {}

    std::string what() const
        { return m_error; }

    std::string m_error;
};

// Specifically, an error in the argument's value.
class arg_val_error : public arg_error
{
public:
    arg_val_error(const std::string& error) : arg_error(error)
    {}
};

namespace
{

class ArgValList
{
    struct ArgVal
    {
        std::string m_val;
        bool m_consumed;

        ArgVal(const std::string& s) :
            m_val(s), m_consumed(false)
        {}
    };

public:
    ArgValList(const std::vector<std::string>& slist) : m_unconsumedStart(0)
    {
        for (const std::string& s : slist)
            add(s);
    }

    void add(const std::string& s)
    {
        if (s.empty())
            return;

        // Turn a short arg list into a set of short args: -afv -> -a -f -v
        // so that each argval represents a single arg.
        if (s.size() > 1 && s[0] == '-' && s[1] != '-')
            for (size_t i = 1; i < s.size(); i++)
                m_vals.push_back({std::string("-") + s[i]});
        else
            m_vals.push_back({s});
    }

    void consume(size_t i)
    {
        m_vals[i].m_consumed = true;
        if (i == m_unconsumedStart)
            while (i < m_vals.size() - 1 && consumed(++i))
                m_unconsumedStart++;
    }

    std::vector<std::string> unconsumedArgs() const
    {
        std::vector<std::string> remainingVals;

        for (size_t i = firstUnconsumed(); i < size(); ++i)
            if (!consumed(i))
                remainingVals.push_back(m_vals[i].m_val);
        return remainingVals;
    }

    size_t size() const
        { return m_vals.size(); }
    const std::string& operator[](size_t i) const
        { return m_vals[i].m_val; }
    bool consumed(size_t i) const
        { return m_vals[i].m_consumed; }
    size_t firstUnconsumed() const
        { return m_unconsumedStart; }
private:
    std::vector<ArgVal> m_vals;
    size_t m_unconsumedStart;
};

} // unnamed namespace


/**
   Description of an argument that can be parsed by \class ProgramArgs.

   Stores information about each argument including the required "longname",
   an optional single-character shortname, a description, and an indicator
   of the positional-type of the argument.
*/
class Arg
{
public:
/**
  Positional type.  Either None, Optional or Required.
*/
enum class PosType
{
    None,       ///< Not positional
    Required,   ///< Required positional
    Optional    ///< Optional positional
};

protected:
    /**
      Constructor.

      \param longname  Name of argument specified on command line with "--"
        prefix.
      \param shortname  Optional name of argument specified on command
        line with "-" prefix.
      \param description  Argument description.
    */
    Arg(const std::string& longname, const std::string& shortname,
        const std::string& description) : m_longname(longname),
        m_shortname(shortname), m_description(description), m_set(false),
        m_hidden(false), m_positional(PosType::None)
    {}

public:
    virtual ~Arg()
    {}

    /**
      Indicate that the argument shouldn't be shown in help text.

      \param hidden  Whether the argument should be hidden or not
        [default: true].
      \return  A reference to this \class Arg, to allow the function
        call to be chained.
    */
    Arg& setHidden(bool hidden = true)
    {
        m_hidden = true;
        return *this;
    }
    /**
      Indicate that the argument is positional.

      Positional arguments may be specified on the command line without
      any argument name.  Such arguments are required to be specified
      either with the argument name as a normal option or positionally.
      Missing positional arguments will raise an exception when the
      command line is parsed
    */
    virtual Arg& setPositional()
    {
        m_positional = PosType::Required;
        return *this;
    }
    /**
      Indicate that the argument is positional and optional.

      Positional arguments may be specified on the command line without
      any argument name.  Optional positional arguments must be added to
      \class ProgramArgs after any non-optional arguments.  If optional
      positional arguments are not found, no exception is raised when
      the command line is parsed.
    */
    virtual Arg& setOptionalPositional()
    {
        m_positional = PosType::Optional;
        return *this;
    }
    /**
      Provide error text for the argument to override the default.

      \param error  Error text.
    */
    virtual Arg& setErrorText(const std::string& error)
    {
        m_error = error;
        return *this;
    }
    /**
      Return whether the argument was set during command-line parsing.
    */
    bool set() const
        { return m_set; }
    /**
      Return whether a default value was provided for the argument.

      \return  Whether a default was provided.
    */
    virtual bool defaultProvided() const
        { return false; }
    /**
      Return a string representation of an Arg's default value, or an
      empty string if none exists.

      \return  Default value as a string.
    */
    virtual std::string defaultVal() const
        { return std::string(); }

public:
    /**
      Return whether an option needs a value to be valid.  Generally true
      for all options not bound to boolean values.
      \note  Not intended to be called from user code.
    */
    virtual bool needsValue() const
        { return true; }

    /**
      Set a an argument's value from a string.

      Throws an arg_error exception if \a s can't be converted to
      the argument's type.
      \note  Not intended to be called from user code.

      \param s  Value to set.
    */
    virtual void setValue(const std::string& s) = 0;

    /**
      Reset the argument's state.

      Set the internal state of the argument and it's referenced variable
      as if no command-line parsing had occurred.
      \note  For testing.  Not intended to be called from user code.
    */
    virtual void reset() = 0;

    /**
      Set the argument's value from the list of command-line args.
      \note  Not intended to be called from user code.

      \param vals  The list of command-line argument values.
    */
    virtual void assignPositional(ArgValList& vals)
    {}

    /**
      Returns the positional type of the argument.
      \note  Not intended to be called from user code.
    */
    PosType positional() const
        { return m_positional; }

    /**
      Returns whether the argument is hidden or not.
      \note  Not intended to be called from user code.
    */
    bool hidden() const
        { return m_hidden; }

    /**
      Returns the description of the argument.
      \note  Not intended to be called from user code.
      \return  Argument description.
    */
    std::string description() const
        { return m_description; }

    /**
      Returns the longname of the argument.
      \note  Not intended to be called from user code.
      \return  Argument long name.
    */
    std::string longname() const
        { return m_longname; }

    /**
      Returns text indicating the longname and shortname of the option
      suitable for displaying in help information.
      \note  Not intended to be called from user code.
    */
    std::string nameDescrip() const
    {
        std::string s("--");
        s += m_longname;
        if (m_shortname.size())
            s += ", -" + m_shortname;
        return s;
    }
    /**
      Returns text indicating the name of the option suitable for displaying
      in "usage" text.
      \note  Not intended to be called from user code.
    */
    std::string commandLine() const
    {
        std::string s;
        if (m_positional == PosType::Required)
            s =  m_longname;
        else if (m_positional == PosType::Optional)
            s += '[' + m_longname + ']';
        return s;
    }

protected:
    std::string m_longname;
    std::string m_shortname;
    std::string m_description;
    std::string m_rawVal;
    bool m_set;
    bool m_hidden;
    PosType m_positional;
    std::string m_error;
};

/**
  Description of an argument.  Boolean arguments and vector (list-based)
  arguments are handled separately.
*/
template <typename T>
class TArg : public Arg
{
public:
    /**
      Constructor that takes a default argument.

      \param longname  Name of argument specified on command line with "--"
        prefix.
      \param shortname  Optional name of argument specified on command
        line with "-" prefix.
      \param description  Argument description.
      \param variable  Variable to which the value of the argument should
        be bound.
      \param def  Default value to be assigned to the bound variable.
    */
    TArg(const std::string& longname, const std::string& shortname,
        const std::string& description, T& variable, T def) :
        Arg(longname, shortname, description), m_var(variable),
        m_defaultVal(def), m_defaultProvided(true)
    { m_var = m_defaultVal; }

    /**
      Constructor.

      \param longname  Name of argument specified on command line with "--"
        prefix.
      \param shortname  Optional name of argument specified on command
        line with "-" prefix.
      \param description  Argument description.
      \param variable  Variable to which the value of the argument should
        be bound.
    */
    TArg(const std::string& longname, const std::string& shortname,
        const std::string& description, T& variable) :
        Arg(longname, shortname, description), m_var(variable),
        m_defaultVal(T()), m_defaultProvided(false)
    { m_var = m_defaultVal; }

    /**
      Set a an argument's value from a string.

      Throws an arg_error exception if \a s can't be converted to
      the argument's type.  Values must be provided for with the
      option name.
      \note  Not intended to be called from user code.

      \param s  Value to set.
    */
    virtual void setValue(const std::string& s)
    {
        if (m_set)
        {
            throw arg_val_error("Attempted to set value twice for argument '" +
                m_longname + "'.");
        }
        if (s.empty())
        {
            throw arg_val_error("Argument '" + m_longname +
                "' needs a value and none was provided.");
        }

        m_rawVal = s;
        auto status = Utils::fromString(s, m_var);
        if (!status)
        {
            std::string error(m_error);

            if (error.empty())
<<<<<<< HEAD
                error = "Invalid value for argument '" + m_longname + "': " +
                    status.what();
            if (error.empty())
                error = "Invalid value '" + s + "' for argument '" +
                    m_longname + "'.";
=======
            {
                if (status.what().size())
                    error = "Invalid value for argument '" + m_longname +
                        "': " + status.what();
                else
                    error = "Invalid value '" + s + "' for argument '" +
                        m_longname + "'.";
            }
>>>>>>> 3a54bace
            throw arg_val_error(error);
        }
        m_set = true;
    }

    /**
      Reset the argument's state.

      Set the interval state of the argument and it's referenced variable
      as if no command-line parsing had occurred.
      \note  For testing.  Not intended to be called from user code.
    */
    virtual void reset()
    {
        m_var = m_defaultVal;
        m_set = false;
        m_hidden = false;
    }

    /**
      Set the argument's value from the command-line args.

      If no value is provided for a required positional option, an arg_error
      exception is thrown.
      \note  Not intended to be called from user code.

      \param vals  The list of command-line args.
    */
    virtual void assignPositional(ArgValList& vals)
    {
        if (m_positional == PosType::None || m_set)
            return;
        for (size_t i = vals.firstUnconsumed(); i < vals.size(); ++i)
        {
            const std::string& val = vals[i];
            if ((val.size() && val[0] == '-') || vals.consumed(i))
                continue;
            setValue(val);
            vals.consume(i);
            return;
        }
        if (m_positional == PosType::Required)
            throw arg_error("Missing value for positional argument '" +
                m_longname + "'.");
    }

    /**
      Return whether a default value was provided for the argument.

      \return  Whether a default was provided.
    */
    virtual bool defaultProvided() const
        { return m_defaultProvided; }

    /**
      Return a string representation of an Arg's default value.

      \return  Default value as a string.
    */
    virtual std::string defaultVal() const
        { return Utils::toString(m_defaultVal); }

private:
    T& m_var;
    T m_defaultVal;
    bool m_defaultProvided;
};

/**
  Description of a boolean argument.  Boolean arguments don't take values.
  Setting a boolean argument inverts its default value.  Boolean arguments
  are normally 'false' by default.
*/
template <>
class TArg<bool> : public Arg
{
public:
    /**
      Constructor for boolean arguments with default value.

      \param longname  Name of argument specified on command line with "--"
        prefix.
      \param shortname  Optional name of argument specified on command
        line with "-" prefix.
      \param description  Argument description.
      \param variable  bool variable to which the value of the argument should
        be bound.
      \param def  Default value to be assigned to the bound variable.
    */
    TArg(const std::string& longname, const std::string& shortname,
        const std::string& description, bool& variable, bool def) :
        Arg(longname, shortname, description), m_val(variable),
        m_defaultVal(def), m_defaultProvided(true)
    { m_val = m_defaultVal; }

    /**
      Constructor for boolean arguments without default value.

      \param longname  Name of argument specified on command line with "--"
        prefix.
      \param shortname  Optional name of argument specified on command
        line with "-" prefix.
      \param description  Argument description.
      \param variable  bool variable to which the value of the argument should
        be bound.
    */
    TArg(const std::string& longname, const std::string& shortname,
        const std::string& description, bool& variable) :
        Arg(longname, shortname, description), m_val(variable),
        m_defaultVal(false), m_defaultProvided(false)
    { m_val = m_defaultVal; }

    /**
      Return whether an option needs a value to be valid.

      \return false  Boolean values don't need a value.
      \note  Not intended to be called from user code.
    */
    virtual bool needsValue() const
        { return false; }

    /**
      Set a an argument's value from a string.

      \note  The argumet is either 'true' or 'false'.  True means that we're
        setting the option, which sets the negative of the default value.
        False sets the option to the default value (essentially a no-op).
      \note  Not intended to be called from user code.

      \param s  Value to set [ignored].
    */
    virtual void setValue(const std::string& s)
    {
        if (s.size() && s[0] == '-')
        {
            throw arg_val_error("Argument '" + m_longname +
                "' needs a value and none was provided.");
        }
        if (s == "invert")
            m_val = !m_defaultVal;
        else if (s == "true")
            m_val = true;
        else
            m_val = false;
        m_set = true;
    }

    /**
      Reset the argument's state.

      Set the internal state of the argument and it's referenced variable
      as if no command-line parsing had occurred.
      \note  For testing.  Not intended to be called from user code.
    */
    virtual void reset()
    {
        m_val = m_defaultVal;
        m_set = false;
        m_hidden = false;
    }

    /**
      Indicate that the argument is positional.

      Throws an exception to indicate that boolean arguments can't
      positional.
    */
    virtual Arg& setPositional()
    {
        throw arg_error("Boolean argument '" + m_longname +
            "' can't be positional.");
        return *this;
    }

    /**
      Indicate that the argument is positional and optional.

      Throws an exception to indicate that boolean arguments can't
      positional.
    */
    virtual Arg& setOptionalPositional()
    {
        throw arg_error("Boolean argument '" + m_longname +
            "' can't be positional.");
        return *this;
    }
    /**
      Return whether a default value was provided for the argument.

      \return  Whether a default was provided.
    */
    virtual bool defaultProvided() const
        { return m_defaultProvided; }
    /**
      Return a string representation of an Arg's default value.

      \return  Default value as a string.
    */
    virtual std::string defaultVal() const
        { return Utils::toString(m_defaultVal); }

private:
    bool& m_val;
    bool m_defaultVal;
    bool m_defaultProvided;
};

/**
  Description of a list-based (vector) argument.  List-based arguments can
  be specified multiple times, taking multiple values.  List-based
  arguments are necessarily bound to variables that are vectors.
  \note  Doesn't properly support list-based boolean values.
*/
class BaseVArg : public Arg
{
public:
    /**
      Constructor.

      \param longname  Name of argument specified on command line with "--"
        prefix.
      \param shortname  Optional name of argument specified on command
        line with "-" prefix.
      \param description  Argument description.
    */
    BaseVArg(const std::string& longname, const std::string& shortname,
        const std::string& description) : Arg(longname, shortname, description),
        m_defaultProvided(false)
    {}

    /**
      Set the argument's value from the command-line args.

      List-based arguments consume ALL positional arguments until
      one is found that can't be converted to the type of the bound variable.
      \note  Not intended to be called from user code.

      \param vals  The list of command-line args.
    */
    virtual void assignPositional(ArgValList& vals)
    {
        if (m_positional == PosType::None || m_set)
            return;

        int cnt = 0;
        for (size_t i = vals.firstUnconsumed(); i < vals.size(); ++i)
        {
            const std::string& val = vals[i];
            if ((val.size() && val[0] == '-') || vals.consumed(i))
                continue;
            try
            {
                setValue(val);
                vals.consume(i);
                cnt++;
            }
            catch (arg_error&)
            {
                break;
            }
        }
        if (cnt == 0 && m_positional == PosType::Required)
        {
            throw arg_error("Missing value for positional argument '" +
                m_longname + "'.");
        }
    }

    /**
      Return whether a default value was provided for the argument.

      \return  Whether a default was provided.
    */
    virtual bool defaultProvided() const
        { return m_defaultProvided; }

protected:
    bool m_defaultProvided;
};

/**
  Description of a generic list-based (vector) argument.
  \note  Doesn't properly support list-based boolean values.
*/
template <typename T>
class VArg : public BaseVArg
{
public:
    /**
      Constructor for arguments with default value.

      \param longname  Name of argument specified on command line with "--"
        prefix.
      \param shortname  Optional name of argument specified on command
        line with "-" prefix.
      \param description  Argument description.
      \param variable  Variable to which the argument value(s) should be bound.
      \param def  Default value.
    */
    VArg(const std::string& longname, const std::string& shortname,
        const std::string& description, std::vector<T>& variable,
        std::vector<T> def) :
        BaseVArg(longname, shortname, description), m_var(variable),
        m_defaultVal(def)
    {
        m_var = def;
        m_defaultProvided = true;
    }

    /**
      Constructor for arguments without default value.

      \param longname  Name of argument specified on command line with "--"
        prefix.
      \param shortname  Optional name of argument specified on command
        line with "-" prefix.
      \param description  Argument description.
      \param variable  Variable to which the argument value(s) should be bound.
    */
    VArg(const std::string& longname, const std::string& shortname,
        const std::string& description, std::vector<T>& variable) :
        BaseVArg(longname, shortname, description), m_var(variable)
    {
        // Clearing the vector resets to "default" value.
        m_var.clear();
    }

    /**
      Set a an argument's value from a string.

      Throws an arg_error exception if \a s can't be converted to
      the argument's type.
      \note  Not intended to be called from user code.

      \param s  Value to set.
    */
    virtual void setValue(const std::string& s)
    {
        T var;

        m_rawVal = s;
        auto status = Utils::fromString(s, var);
        if (!status)
        {
            std::string error(m_error);

            if (error.empty())
<<<<<<< HEAD
                error = "Invalid value for argument '" + m_longname + "': " +
                    status.what();
            if (error.empty())
                error = "Invalid value '" + s + "' for argument '" +
                    m_longname + "'.";
=======
            {
                if (status.what().size())
                    error = "Invalid value for argument '" + m_longname +
                        "': " + status.what();
                else
                    error = "Invalid value '" + s + "' for argument '" +
                        m_longname + "'.";
            }
>>>>>>> 3a54bace
            throw arg_val_error(error);
        }
        if (!m_set)
            m_var.clear();
        m_var.push_back(var);
        m_set = true;
    }

    /**
      Reset the argument's state.

      Set the internal state of the argument and it's referenced variable
      as if no command-line parsing had occurred.
      \note  For testing.  Not intended to be called from user code.
    */
    virtual void reset()
    {
        m_var = m_defaultVal;
        m_set = false;
        m_hidden = false;
    }

    /**
      Return a string representation of an Arg's default value, or an
      empty string if none exists.

      \return  Default value as a string.
    */
    virtual std::string defaultVal() const
    {
        std::string s;

        for (size_t i = 0; i < m_defaultVal.size(); ++i)
        {
            if (i > 0)
                s += ", ";
            s += Utils::toString(m_defaultVal[i]);
        }
        return s;
    }

private:
    std::vector<T>& m_var;
    std::vector<T> m_defaultVal;
};

/**
  Description of an argument tied to a string vector.
*/
template <>
class VArg<std::string> : public BaseVArg
{
public:
    /**
      Constructor for arguments wit default value.

      \param longname  Name of argument specified on command line with "--"
        prefix.
      \param shortname  Optional name of argument specified on command
        line with "-" prefix.
      \param description  Argument description.
      \param variable  Variable to which the argument value(s) should be bound.
      \param def  Default value.
    */
    VArg(const std::string& longname, const std::string& shortname,
        const std::string& description, std::vector<std::string>& variable,
        std::vector<std::string> def) :
        BaseVArg(longname, shortname, description), m_var(variable),
        m_defaultVal(def)
    {
        m_var = def;
        m_defaultProvided = true;
    }

    /**
      Constructor for arguments without default value.

      \param longname  Name of argument specified on command line with "--"
        prefix.
      \param shortname  Optional name of argument specified on command
        line with "-" prefix.
      \param description  Argument description.
      \param variable  Variable to which the argument value(s) should be bound.
    */
    VArg(const std::string& longname, const std::string& shortname,
        const std::string& description, std::vector<std::string>& variable) :
        BaseVArg(longname, shortname, description), m_var(variable)
    {}

    /**
      Set a an argument's value from a string.

      Throws an arg_error exception if \a s can't be converted to
      the argument's type.
      \note  Not intended to be called from user code.

      \param s  Value to set.
    */
    virtual void setValue(const std::string& s)
    {
        std::vector<std::string> slist = Utils::split2(s, ',');
        for (auto& ts : slist)
            Utils::trim(ts);

        if (slist.empty())
            throw arg_val_error("Missing value for argument '" + m_longname +
                "'.");
        m_rawVal = s;
        if (!m_set)
            m_var.clear();
        m_var.reserve(m_var.size() + slist.size());
        m_var.insert(m_var.end(), slist.begin(), slist.end());
        m_set = true;
    }

    /**
      Reset the argument's state.

      Set the internal state of the argument and it's referenced variable
      as if no command-line parsing had occurred.
      \note  For testing.  Not intended to be called from user code.
    */
    virtual void reset()
    {
        m_var = m_defaultVal;
        m_set = false;
        m_hidden = false;
    }

    /**
      Return a string representation of an Arg's default value, or an
      empty string if none exists.

      \return  Default value as a string.
    */
    virtual std::string defaultVal() const
    {
        std::string s;

        for (size_t i = 0; i < m_defaultVal.size(); ++i)
        {
            if (i > 0)
                s += ", ";
            s += m_defaultVal[i];
        }
        return s;
    }

private:
    std::vector<std::string>& m_var;
    std::vector<std::string> m_defaultVal;
};

/**
  Parses command lines, provides validation and stores found values in
  bound variables.  Add arguments with \ref add.  When all arguments
  have been added, use \ref parse to validate command line and assign
  values to variables bound with \ref add.
*/
class ProgramArgs
{

public:
    /**
      Add a string argument to the list of arguments.

      \param name  Name of argument.  Argument names are specified as
        "longname[,shortname]", where shortname is an optional one-character
        abbreviation.
      \param description  Description of the argument.
      \param var  Reference to variable to bind to argument.
      \param def  Default value of argument.
      \return  Reference to the new argument.
    */
    Arg& add(const std::string& name, const std::string description,
        std::string& var, std::string def)
    {
        return add<std::string>(name, description, var, def);
    }

    /**
      Add a list-based (vector) string argument

      \param name  Name of argument.  Argument names are specified as
        "longname[,shortname]", where shortname is an optional one-character
        abbreviation.
      \param description  Description of the argument.
      \param var  Reference to variable to bind to argument.
      \return  Reference to the new argument.
    */
    Arg& add(const std::string& name, const std::string& description,
        std::vector<std::string>& var)
    {
        return add<std::string>(name, description, var);
    }

    /**
      Return whether the argument (as specified by it's longname) had
      its value set during parsing.
    */
    bool set(const std::string& name) const
    {
        Arg *arg = findLongArg(name);
        if (arg)
            return arg->set();
        return false;
    }

    /**
      Add a list-based (vector) argument.

      \param name  Name of argument.  Argument names are specified as
        "longname[,shortname]", where shortname is an optional one-character
        abbreviation.
      \param description  Description of the argument.
      \param var  Reference to variable to bind to argument.
      \return  Reference to the new argument.
    */
    template<typename T>
    Arg& add(const std::string& name, const std::string& description,
        std::vector<T>& var)
    {
        std::string longname, shortname;
        splitName(name, longname, shortname);

        Arg *arg = new VArg<T>(longname, shortname, description, var);
        addLongArg(longname, arg);
        addShortArg(shortname, arg);
        m_args.push_back(std::unique_ptr<Arg>(arg));
        return *arg;
    }

    /**
      Add a list-based (vector) argument with a default.

      \param name  Name of argument.  Argument names are specified as
        "longname[,shortname]", where shortname is an optional one-character
        abbreviation.
      \param description  Description of the argument.
      \param var  Reference to variable to bind to argument.
      \return  Reference to the new argument.
    */
    template<typename T>
    Arg& add(const std::string& name, const std::string& description,
        std::vector<T>& var, std::vector<T> def)
    {
        std::string longname, shortname;
        splitName(name, longname, shortname);

        Arg *arg = new VArg<T>(longname, shortname, description, var, def);
        addLongArg(longname, arg);
        addShortArg(shortname, arg);
        m_args.push_back(std::unique_ptr<Arg>(arg));
        return *arg;
    }

    /**
      Add an argument to the list of arguments with a default.

      \param name  Name of argument.  Argument names are specified as
        "longname[,shortname]", where shortname is an optional one-character
        abbreviation.
      \param description  Description of the argument.
      \param var  Reference to variable to bind to argument.
      \param def  Default value of argument.
      \return  Reference to the new argument.
    */
    template<typename T>
    Arg& add(const std::string& name, const std::string description, T& var,
        T def)
    {
        std::string longname, shortname;
        splitName(name, longname, shortname);

        Arg *arg = new TArg<T>(longname, shortname, description, var, def);
        addLongArg(longname, arg);
        addShortArg(shortname, arg);
        m_args.push_back(std::unique_ptr<Arg>(arg));
        return *arg;
    }

    /**
      Add an argument to the list of arguments.

      \param name  Name of argument.  Argument names are specified as
        "longname[,shortname]", where shortname is an optional one-character
        abbreviation.
      \param description  Description of the argument.
      \param var  Reference to variable to bind to argument.
      \return  Reference to the new argument.
    */
    template<typename T>
    Arg& add(const std::string& name, const std::string description, T& var)
    {
        std::string longname, shortname;
        splitName(name, longname, shortname);

        Arg *arg = new TArg<T>(longname, shortname, description, var);
        addLongArg(longname, arg);
        addShortArg(shortname, arg);
        m_args.push_back(std::unique_ptr<Arg>(arg));
        return *arg;
    }

    /**
      Parse a command line as specified by its argument vector.  No validation
      occurs and only argument value exceptions are raised,
      but assignments are made to bound variables where possible.

      \param s  List of strings that constitute the argument list.
    */
    void parseSimple(std::vector<std::string>& s)
    {
        ArgValList vals(s);

        for (size_t i = 0; i < vals.size();)
        {
            const std::string& arg = vals[i];
            // This may be the value, or it may not.  We're passing it along
            // just in case.  If there is no value, pass along "" to make
            // clear that there is none.
            std::string value((i != vals.size() - 1) ? vals[i + 1] : "");
            try
            {
                int matched = parseArg(arg, value);
                if (!matched)
                    i++;
                else
                    while (matched--)
                        vals.consume(i++);
            }
            catch (arg_val_error&)
            {
                throw;
            }
            catch (arg_error&)
            {
                i++;
            }
        }

        // Go through args and assign those unset to items from the command
        // line not already consumed.
        for (auto ai = m_args.begin(); ai != m_args.end(); ++ai)
        {
            Arg *arg = ai->get();
            try
            {
                arg->assignPositional(vals);
            }
            catch (arg_val_error&)
            {
                throw;
            }
            catch (arg_error&)
            {}
        }
        s = vals.unconsumedArgs();
    }

    /**
      Parse a command line as specified by its argument list.  Parsing
      validates the argument vector and assigns values to variables bound
      to added arguments.

      \param s  List of strings that constitute the argument list.
    */
    void parse(const std::vector<std::string>& s)
    {
        validate();
        ArgValList vals(s);
        for (size_t i = 0; i < vals.size();)
        {
            const std::string& arg = vals[i];
            // This may be the value, or it may not.  We're passing it along
            // just in case.  If there is no value, pass along "" to make
            // clear that there is none.
            std::string value((i != vals.size() - 1) ? vals[i + 1] : "");
            size_t matched = parseArg(arg, value);
            if (!matched)
                i++;
            else
                while (matched--)
                    vals.consume(i++);
        }

        // Go through args and assign those unset to items from the command
        // line not already consumed.
        for (auto ai = m_args.begin(); ai != m_args.end(); ++ai)
        {
            Arg *arg = ai->get();
            arg->assignPositional(vals);
        }
        //NOTE - Perhaps we should error here if there are still
        //  unconsumed arguments.
    }

    /**
      Add a synonym for an argument.

      \param name  Longname of existing arugment.
      \param synonym  Synonym for argument.
    */
    void addSynonym(const std::string& name, const std::string& synonym)
    {
        Arg *arg = findLongArg(name);
        if (!arg)
            throw arg_error("Can't set synonym for argument '" + name + "'. "
                "Argument doesn't exist.");
        if (synonym.empty())
            throw arg_error("Invalid (empty) synonym for argument '" +
                name + "'.");
        addLongArg(synonym, arg);
    }

    /**
      Reset the state of all arguments and bound variables as if no parsing
      had occurred.
    */
    void reset()
    {
        for (auto ai = m_args.begin(); ai != m_args.end(); ++ai)
            (*ai)->reset();
    }

    /**
      Return a string suitable for use in a "usage" line for display to
      users as help.
    */
    std::string commandLine() const
    {
        std::string s;

        for (auto ai = m_args.begin(); ai != m_args.end(); ++ai)
        {
            Arg *a = ai->get();

            if (a->hidden())
                continue;
            std::string o = a->commandLine();
            if (o.size())
                s += o + " ";
        }
        if (s.size())
            s = s.substr(0, s.size() - 1);
        return s;
    }

    /**
      Write a formatted description of arguments to an output stream.

      Write a list of the names and descriptions of arguments suitable for
      display as help information.

      \param out  Stream to which output should be written.
      \param indent  Number of characters to indent all text.
      \param totalWidth  Total width to assume for formatting output.
        Typically this is the width of a terminal window.
    */
    void dump(std::ostream& out, size_t indent, size_t totalWidth) const
    {
        size_t namelen = 0;
        std::vector<std::pair<std::string, std::string>> info;

        for (auto ai = m_args.begin(); ai != m_args.end(); ++ai)
        {
            Arg *a = ai->get();
            if (a->hidden())
                continue;

            std::string nameDescrip = a->nameDescrip();

            info.push_back(std::make_pair(nameDescrip, a->description()));
            namelen = (std::max)(namelen, nameDescrip.size());
        }
        size_t secondIndent = indent + 4;
        int postNameSpacing = 2;
        size_t leadlen = namelen + indent + postNameSpacing;
        size_t firstlen = totalWidth - leadlen - 1;
        size_t secondLen = totalWidth - secondIndent - 1;

        bool skipfirst = (firstlen < 10);
        if (skipfirst)
            firstlen = secondLen;

        for (auto i : info)
        {
            std::vector<std::string> descrip =
                Utils::wordWrap(i.second, secondLen, firstlen);

            std::string name = i.first;
            out << std::string(indent, ' ');
            if (skipfirst)
                out << name << std::endl;
            else
            {
                name.resize(namelen, ' ');
                out << name << std::string(postNameSpacing, ' ') <<
                    descrip[0] << std::endl;
            }
            for (size_t ii = 1; ii < descrip.size(); ++ii)
                out << std::string(secondIndent, ' ') <<
                    descrip[ii] << std::endl;
        }
    }

    /**
      Write a verbose description of arguments to an output stream.  Each
      argument is on its own line.  The argument's description follows
      on subsequent lines.

      \param out  Stream to which output should be written.
      \param nameIndent  Number of characters to indent argument lines.
      \param descripIndent  Number of characters to indent description lines.
      \param totalWidth  Total line width.

    */
    void dump2(std::ostream& out, size_t nameIndent, size_t descripIndent,
        size_t totalWidth) const
    {
        size_t width = totalWidth - descripIndent;
        for (auto ai = m_args.begin(); ai != m_args.end(); ++ai)
        {
            Arg *a = ai->get();
            out << std::string(nameIndent, ' ') << a->longname();
            if (a->defaultProvided())
                out << " [" << a->defaultVal() << "]";
            out << std::endl;
            std::vector<std::string> descrip =
                Utils::wordWrap(a->description(), width);
            if (descrip.empty())
                descrip.push_back("<no description available>");
            for (std::string& s : descrip)
                out << std::string(descripIndent, ' ') << s << std::endl;
            out << std::endl;
        }
    }

    /**
      Write a JSON array of arguments to an output stream.

      \param out  Stream to which output should be written.

    */
    void dump3(std::ostream& out) const
    {
        out << "[";
        bool bFirst(true);
        for (auto ai = m_args.begin(); ai != m_args.end(); ++ai)
        {
            Arg *a = ai->get();

            if (!bFirst)
                out << ",";

            out << "{\"name\":\"" << a->longname() << "\"";

            if (a->defaultProvided())
                out << ",\"default\":\"" << a->defaultVal() << "\"";

            out << ",\"description\":\"" << a->description() << "\"}";

            if (bFirst) bFirst = false;


        }
        out << "]";
    }

private:
    /*
      Split an argument name into longname and shortname.

      \param name  Name of argument specified as "longname[,shortname]".
      \param[out] longname  Parsed longname.
      \param[out] shortname  Parsed shortname.
    */
    void splitName(const std::string& name, std::string& longname,
        std::string& shortname)
    {
        // Arg names must be specified as "longname[,shortname]" where
        // shortname is a single character.
        std::vector<std::string> s = Utils::split(name, ',');
        if (s.size() > 2)
            throw arg_error("Invalid program argument specification");
        if (s.size() == 2 && s[1].size() != 1)
            throw arg_error("Short argument not specified as single character");
        if (s.empty())
            throw arg_error("No program argument provided.");
        if (s.size() == 1)
            s.push_back("");
        longname = s[0];
        shortname = s[1];
    }

    /*
      Add an argument to the list of arguments based on its longname.

      \param name  Argument longname.
      \param arg   Pointer to argument.
    */
    void addLongArg(const std::string& name, Arg *arg)
    {
        if (name.empty())
            return;
        if (findLongArg(name))
            throw arg_error("Argument --" + name + " already exists.");
        m_longargs[name] = arg;
    }

    /*
      Add an argument to the list of arguments based on its shortname.

      \param name  Argument shortname.
      \param arg   Pointer to argument.
    */
    void addShortArg(const std::string& name, Arg *arg)
    {
        if (name.empty())
            return;
        if (findShortArg(name[0]))
            throw arg_error("Argument -" + name + " already exists.");
        m_shortargs[name] = arg;
    }

    /*
      Find an argument given its longname.

      \param s  Longname of argument.
      \return  Pointer to matching argument, or NULL if none was found.
    */
    Arg *findLongArg(const std::string& s) const
    {
        auto si = m_longargs.find(s);
        if (si != m_longargs.end())
            return si->second;
        return NULL;
    }

    /*
      Find an argument given its shortname.

      \param c  Shortnamn of argument.
      \return  Pointer to matching argument, or NULL if none was found.
    */
    Arg *findShortArg(char c) const
    {
        std::string s(1, c);
        auto si = m_shortargs.find(s);
        if (si != m_shortargs.end())
            return si->second;
        return NULL;
    }

    /*
      Parse a string-specified argument name and value into its argument.

      \param arg  Name of argument specified on command line.
      \param value  Potential value assigned to argument.
      \return  Number of strings consumed (1 for positional arguments or
        arguments that don't take values or 2 otherwise).
    */
    int parseArg(const std::string& arg, const std::string& value)
    {
        if (arg.size() > 1 && arg[0] == '-' && arg[1] == '-')
            return parseLongArg(arg, value);
        else if (arg.size() && arg[0] == '-')
            return parseShortArg(arg, value);
        return 0;
    }

    /*
      Parse an argument specified as a long argument (prefixed with "--")
      Long arguments with values can be specified as
      "--name=value" or "--name value".

      \param name  Name of argument specified on command line.
      \param value  Potential value assigned to argument.
      \return  Number of strings consumed (1 for positional arguments or
        arguments that don't take values or 2 otherwise).
    */
    int parseLongArg(const std::string& inName, const std::string& inValue)
    {
        bool attachedValue = false;

        if (inName.size() == 2)
            throw arg_error("No argument found following '--'.");

        std::string name = inName.substr(2);
        std::string value = inValue;

        std::size_t pos = name.find_first_of("=");
        if (pos != std::string::npos)
        {
            if (pos < name.size() + 1)
            {
                value = name.substr(pos + 1);
                name = name.substr(0, pos);
                attachedValue = true;
            }
        }
        else if (value.size() && value[0] == '-')
        {
            // If a value starts with a '-' and isn't attached to a name,
            // we assume it's an option and not a value.
            value.clear();
        }

        Arg *arg = findLongArg(name);
        if (!arg)
            throw arg_error("Unexpected argument '" + name + "'.");

        if (!arg->needsValue())
        {
            if (attachedValue)
            {
                if (value != "true" && value != "false")
                {
                    throw arg_error("Value '" + value +
                        "' provided for argument '" + name +
                        "' when 'true' or 'false' is expected.");
                }
            }
            else
                value = "invert";
            arg->setValue(value);
            return 1;
        }

        arg->setValue(value);
        return (attachedValue ? 1 : 2);
    }

    /*
      Parse an argument specified as a short argument (prefixed with "-")
      Short arguments with values are specified as "-name value".

      \param name  Name of argument specified on command line.
      \param value  Potential value assigned to argument.
      \return  Number of strings consumed (1 for positional arguments or
        arguments that don't take values or 2 otherwise).
    */
    int parseShortArg(const std::string& name, const std::string& value)
    {
        if (name.size() == 1)
            throw arg_error("No argument found following '-'.");
        assert(name.size() == 2);

        Arg *arg = findShortArg(name[1]);
        if (!arg)
            throw arg_error("Unexpected argument '-" + std::string(1, name[1]) +
                "'.");

        int cnt;
        if (arg->needsValue())
        {
            // If the value starts with a '-', assume it's an option
            // rather than a value.
            if (value.empty() || value[0] == '-')
            {
                throw arg_error("Short option '" + name + "' expects value "
                    "but none directly follows.");
            }
            else
            {
                cnt = 2;
                arg->setValue(value);
            }
        }
        else
        {
            arg->setValue("true");
            cnt = 1;
        }
        return cnt;
    }

    /*
      Make sure we don't have any required positional args after
      non-required positional args.
    */
    void validate()
    {
        bool opt = false;
        for (auto ai = m_args.begin(); ai != m_args.end(); ++ai)
        {
            Arg *arg = ai->get();
            if (arg->positional() == Arg::PosType::Optional)
                opt = true;
            if (opt && (arg->positional() == Arg::PosType::Required))
                throw arg_error("Found required positional argument '" +
                    arg->longname() + "' after optional positional argument.");
        }
    }

    std::vector<std::unique_ptr<Arg>> m_args;  /// Storage for arguments
    std::map<std::string, Arg *> m_shortargs;  /// Map from shortname to args
    std::map<std::string, Arg *> m_longargs;  /// Map from longname to args
};

} // namespace pdal
<|MERGE_RESOLUTION|>--- conflicted
+++ resolved
@@ -413,13 +413,6 @@
             std::string error(m_error);
 
             if (error.empty())
-<<<<<<< HEAD
-                error = "Invalid value for argument '" + m_longname + "': " +
-                    status.what();
-            if (error.empty())
-                error = "Invalid value '" + s + "' for argument '" +
-                    m_longname + "'.";
-=======
             {
                 if (status.what().size())
                     error = "Invalid value for argument '" + m_longname +
@@ -428,7 +421,6 @@
                     error = "Invalid value '" + s + "' for argument '" +
                         m_longname + "'.";
             }
->>>>>>> 3a54bace
             throw arg_val_error(error);
         }
         m_set = true;
@@ -776,13 +768,6 @@
             std::string error(m_error);
 
             if (error.empty())
-<<<<<<< HEAD
-                error = "Invalid value for argument '" + m_longname + "': " +
-                    status.what();
-            if (error.empty())
-                error = "Invalid value '" + s + "' for argument '" +
-                    m_longname + "'.";
-=======
             {
                 if (status.what().size())
                     error = "Invalid value for argument '" + m_longname +
@@ -791,7 +776,6 @@
                     error = "Invalid value '" + s + "' for argument '" +
                         m_longname + "'.";
             }
->>>>>>> 3a54bace
             throw arg_val_error(error);
         }
         if (!m_set)

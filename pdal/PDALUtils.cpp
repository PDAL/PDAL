--- conflicted
+++ resolved
@@ -516,7 +516,6 @@
     return sum1 + sum2;
 }
 
-<<<<<<< HEAD
 
 std::vector<std::string> remoteGlob(const std::string& path)
 {
@@ -557,7 +556,8 @@
         return remoteGlob(path);
     else
         return FileUtils::glob(path);
-=======
+}
+
 StatusWithReason parseJson(const std::string& s, NL::json& json)
 {
     try
@@ -575,7 +575,6 @@
         return { -1, s };
     }
     return true;
->>>>>>> 4328ef1c
 }
 
 } // namespace Utils

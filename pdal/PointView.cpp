--- conflicted
+++ resolved
@@ -56,17 +56,11 @@
 	m_id = ++m_lastId;
 }
 
-<<<<<<< HEAD
+
 PointView::~PointView()
 {}
 
-=======
-
-PointView::~PointView()
-{}
-
-
->>>>>>> 196367d5
+
 PointViewIter PointView::begin()
 {
     return PointViewIter(this, 0);
@@ -191,7 +185,6 @@
 }
 
 
-<<<<<<< HEAD
 KD3Index& PointView::build3dIndex()
 {
     //ABELL
@@ -221,8 +214,6 @@
 }
 
 
-=======
->>>>>>> 196367d5
 void PointView::dump(std::ostream& ostr) const
 {
     using std::endl;

/******************************************************************************
* Copyright (c) 2016, Howard Butler (howard@hobu.co)
*
* All rights reserved.
*
* Redistribution and use in source and binary forms, with or without
* modification, are permitted provided that the following
* conditions are met:
*
*     * Redistributions of source code must retain the above copyright
*       notice, this list of conditions and the following disclaimer.
*     * Redistributions in binary form must reproduce the above copyright
*       notice, this list of conditions and the following disclaimer in
*       the documentation and/or other materials provided
*       with the distribution.
*     * Neither the name of Hobu, Inc. or Flaxen Geo Consulting nor the
*       names of its contributors may be used to endorse or promote
*       products derived from this software without specific prior
*       written permission.
*
* THIS SOFTWARE IS PROVIDED BY THE COPYRIGHT HOLDERS AND CONTRIBUTORS
* "AS IS" AND ANY EXPRESS OR IMPLIED WARRANTIES, INCLUDING, BUT NOT
* LIMITED TO, THE IMPLIED WARRANTIES OF MERCHANTABILITY AND FITNESS
* FOR A PARTICULAR PURPOSE ARE DISCLAIMED. IN NO EVENT SHALL THE
* COPYRIGHT OWNER OR CONTRIBUTORS BE LIABLE FOR ANY DIRECT, INDIRECT,
* INCIDENTAL, SPECIAL, EXEMPLARY, OR CONSEQUENTIAL DAMAGES (INCLUDING,
* BUT NOT LIMITED TO, PROCUREMENT OF SUBSTITUTE GOODS OR SERVICES; LOSS
* OF USE, DATA, OR PROFITS; OR BUSINESS INTERRUPTION) HOWEVER CAUSED
* AND ON ANY THEORY OF LIABILITY, WHETHER IN CONTRACT, STRICT LIABILITY,
* OR TORT (INCLUDING NEGLIGENCE OR OTHERWISE) ARISING IN ANY WAY OUT
* OF THE USE OF THIS SOFTWARE, EVEN IF ADVISED OF THE POSSIBILITY
* OF SUCH DAMAGE.
****************************************************************************/

#pragma warning(push)
#pragma warning(disable: 4251)
#include <ogr_api.h>
#include <ogr_geometry.h>
#pragma warning(pop)

#include <pdal/Geometry.hpp>
#include <pdal/private/gdal/GDALUtils.hpp>

#include "private/SrsTransform.hpp"

namespace pdal
{

void Geometry::throwNoGeos()
{
    if (!OGRGeometryFactory::haveGEOS())
        throw pdal_error("PDAL must be using a version of GDAL built with "
            "GEOS support to use this function.");
}


Geometry::Geometry()
{}


Geometry::Geometry(const std::string& wkt_or_json, SpatialReference ref)
{
    update(wkt_or_json);
    if (ref.valid())
        setSpatialReference(ref);
}


<<<<<<< HEAD
Geometry::Geometry(const Geometry& input)
=======
Geometry::Geometry(const Geometry& input) : m_geom(input.m_geom->clone())
>>>>>>> 2c1ba299
{
    if (input.m_geom)
        m_geom.reset(input.m_geom->clone());
}


Geometry::Geometry(Geometry&& input) : m_geom(std::move(input.m_geom))
{}


Geometry::Geometry(OGRGeometryH g)
{
<<<<<<< HEAD
    OGRGeometry* geom(nullptr);
    geom = reinterpret_cast<OGRGeometry *>(g);

    if (geom)
        m_geom.reset(geom->clone());
}
=======
>>>>>>> 2c1ba299

    OGRGeometry* geom(nullptr);
    geom = reinterpret_cast<OGRGeometry *>(g);

<<<<<<< HEAD
=======
    if (geom)
        m_geom.reset(geom->clone());
}


>>>>>>> 2c1ba299
Geometry::Geometry(OGRGeometryH g, const SpatialReference& srs)
{
    OGRGeometry* geom(nullptr);
    geom = reinterpret_cast<OGRGeometry *>(g);

    if (geom)
        m_geom.reset(geom->clone());

    setSpatialReference(srs);
}


Geometry::~Geometry()
{}


void Geometry::modified()
{}


void Geometry::update(const std::string& wkt_or_json)
{
    bool isJson = (wkt_or_json.find("{") != wkt_or_json.npos) ||
                  (wkt_or_json.find("}") != wkt_or_json.npos);

    OGRGeometry *newGeom;
    std::string srs;
    if (isJson)
    {
        newGeom = gdal::createFromGeoJson(wkt_or_json, srs);
        if (!newGeom)
            throw pdal_error("Unable to create geometry from input GeoJSON");
    }
    else
    {
        newGeom = gdal::createFromWkt(wkt_or_json, srs);
        if (!newGeom)
            throw pdal_error("Unable to create geometry from input WKT");
    }

    // m_geom may be null if update() is called from a ctor.
    if (newGeom->getSpatialReference() && srs.size())
        throw pdal_error("Geometry contains spatial reference and one was "
            "also provided following the geometry specification.");
    if (!newGeom->getSpatialReference() && srs.size())
        newGeom->assignSpatialReference(
            new OGRSpatialReference(SpatialReference(srs).getWKT().data()));
    // m_geom may be null if update() is called from a ctor.
    else if (m_geom)
        newGeom->assignSpatialReference(m_geom->getSpatialReference());
    m_geom.reset(newGeom);
    modified();
}


Geometry& Geometry::operator=(const Geometry& input)
{
    if (m_geom != input.m_geom)
        m_geom.reset(input.m_geom->clone());
    modified();
    return *this;
}


bool Geometry::srsValid() const
{
    OGRSpatialReference *srs = m_geom->getSpatialReference();
    return srs && srs->GetRoot();
}


Utils::StatusWithReason Geometry::transform(SpatialReference out)
{
    using namespace Utils;

    if (!srsValid() && out.empty())
        return StatusWithReason();

    if (!srsValid())
        return StatusWithReason(-2,
            "Geometry::transform() failed.  NULL source SRS.");
    if (out.empty())
        return StatusWithReason(-2,
            "Geometry::transform() failed.  NULL target SRS.");

    OGRSpatialReference *inSrs = m_geom->getSpatialReference();
    SrsTransform transform(*inSrs, OGRSpatialReference(out.getWKT().data()));
    if (m_geom->transform(transform.get()) != OGRERR_NONE)
        return StatusWithReason(-1, "Geometry::transform() failed.");
    modified();
    return StatusWithReason();
}


void Geometry::setSpatialReference(const SpatialReference& srs)
{
    OGRSpatialReference *oSrs;

    if (!srs.valid())
        oSrs = new OGRSpatialReference();
    else
        oSrs = new OGRSpatialReference(srs.getWKT().data());
    m_geom->assignSpatialReference(oSrs);
    oSrs->Release();
}


SpatialReference Geometry::getSpatialReference() const
{
    SpatialReference srs;

    if (srsValid())
    {
        char *buf;
        const char *options[] = { "FORMAT=WKT2", nullptr };
        m_geom->getSpatialReference()->exportToWkt(&buf, options);
        srs.set(buf);
        CPLFree(buf);
    }
    return srs;
}


BOX3D Geometry::bounds() const
{
    OGREnvelope3D env;
    m_geom->getEnvelope(&env);
    return BOX3D(env.MinX, env.MinY, env.MinZ,
        env.MaxX, env.MaxY, env.MaxZ);
}


double Geometry::distance(double x, double y, double z) const
{
    OGRPoint p(x, y, z);
    return m_geom->Distance((OGRGeometry*)&p);
}

Geometry Geometry::getRing() const
{
    throwNoGeos();

    int count = OGR_G_GetGeometryCount(m_geom.get());
    if (count)
    {

        OGRGeometryH ring = OGR_G_Clone(OGR_G_GetGeometryRef(m_geom.get(), 0));
        OGRGeometryH linestring = OGR_G_ForceToLineString(ring);

        return Geometry(linestring, getSpatialReference());
    }
    else
        throwNoGeos();

    return Geometry();

}

bool Geometry::valid() const
{
    throwNoGeos();

    return (bool)m_geom->IsValid();
}


std::string Geometry::wkt(double precision, bool bOutputZ) const
{
    // Important note: The precision is not always respected.  Using GDAL
    // it can only be set once.  Because of this, there's no point in saving
    // away the current OGR_WKT_PRECISION.  Same for OGR_WKT_ROUND.
    //
    // Also note that when abs(value) < 1, f-type formatting is used.
    // Otherwise g-type formatting is used.  Precision means different things
    // with the two format types.  With f-formatting it specifies the
    // number of places to the right of the decimal.  In g-formatting, it's
    // the minimum number of digits.  Yuck.

    std::string p(std::to_string((int)precision));
    CPLSetConfigOption("OGR_WKT_PRECISION", p.data());
    CPLSetConfigOption("OGR_WKT_ROUND", "FALSE");

    char *buf;
    OGRErr err = m_geom->exportToWkt(&buf);
    if (err != OGRERR_NONE)
        throw pdal_error("Geometry::wkt: unable to export geometry to WKT.");
    std::string wkt(buf);
    CPLFree(buf);
    return wkt;
}


std::string Geometry::json(double precision) const
{
    CPLStringList aosOptions;
    std::string p(std::to_string((int)precision));
    aosOptions.SetNameValue("COORDINATE_PRECISION", p.data());

    char* json = OGR_G_ExportToJsonEx(gdal::toHandle(m_geom.get()),
        aosOptions.List());
    std::string output(json);
    OGRFree(json);
    return output;
}


void Geometry::clear()
{
    m_geom.reset();
}


std::ostream& operator<<(std::ostream& ostr, const Geometry& p)
{
    ostr << p.wkt();
    return ostr;
}


std::istream& operator>>(std::istream& istr, Geometry& p)
{
    // Read stream into string.
    std::string s(std::istreambuf_iterator<char>(istr), {});

    try
    {
        p.update(s);
    }
    catch (pdal_error& )
    {
        istr.setstate(std::ios::failbit);
    }
    return istr;
}

} // namespace pdal<|MERGE_RESOLUTION|>--- conflicted
+++ resolved
@@ -66,11 +66,7 @@
 }
 
 
-<<<<<<< HEAD
 Geometry::Geometry(const Geometry& input)
-=======
-Geometry::Geometry(const Geometry& input) : m_geom(input.m_geom->clone())
->>>>>>> 2c1ba299
 {
     if (input.m_geom)
         m_geom.reset(input.m_geom->clone());
@@ -83,27 +79,21 @@
 
 Geometry::Geometry(OGRGeometryH g)
 {
-<<<<<<< HEAD
     OGRGeometry* geom(nullptr);
     geom = reinterpret_cast<OGRGeometry *>(g);
 
     if (geom)
         m_geom.reset(geom->clone());
 }
-=======
->>>>>>> 2c1ba299
 
     OGRGeometry* geom(nullptr);
     geom = reinterpret_cast<OGRGeometry *>(g);
 
-<<<<<<< HEAD
-=======
     if (geom)
         m_geom.reset(geom->clone());
 }
 
 
->>>>>>> 2c1ba299
 Geometry::Geometry(OGRGeometryH g, const SpatialReference& srs)
 {
     OGRGeometry* geom(nullptr);

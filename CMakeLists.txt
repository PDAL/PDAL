--- conflicted
+++ resolved
@@ -240,17 +240,15 @@
         ${PDAL_SRC_DIR}/compression/LazPerfVlrCompression.cpp)
     list(REMOVE_ITEM SRCS ${LAZPERF_SRCS})
 endif()
-<<<<<<< HEAD
 if (NOT PDAL_HAVE_ARBITER)
     file(GLOB ARBITER_SRCS
         io/EptReader.cpp)
     list(REMOVE_ITEM SRCS ${ARBITER_SRCS})
-=======
+endif()
 if (NOT GDAL_3)
     file(GLOB PROJPIPELINE_FILTER_SRCS
         ${PDAL_FILTERS_DIR}/ProjPipelineFilter.cpp)
     list(REMOVE_ITEM SRCS ${PROJPIPELINE_FILTER_SRCS})
->>>>>>> b4964a11
 endif()
 PDAL_ADD_LIBRARY(${PDAL_BASE_LIB_NAME} ${SRCS} ${RPLY_SRCS})
 

--- conflicted
+++ resolved
@@ -21,16 +21,8 @@
         <Option name="system_id">
             PDAL2NTF
         </Option>
-<<<<<<< HEAD
-        <Option name="creation_doy">
-            forward
-        </Option>
-        <Option name="creation_year">
-            forward
-=======
         <Option name="forward">
             creation_doy, creation_year
->>>>>>> b5cf132e
         </Option>
         <Reader type="readers.las">
             <Option name="filename">

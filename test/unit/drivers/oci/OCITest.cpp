--- conflicted
+++ resolved
@@ -531,27 +531,14 @@
     Option& verbose = options.getOptionByRef("verbose");
     verbose.setValue<std::string>( "7");
     
-<<<<<<< HEAD
-    pdal::drivers::oci::Reader reader(options);
-    PointContext ctx;
-    reader.prepare(ctx);
-    
-    pdal::PointBuffer data(reader.getSchema(), reader.getNumPoints());
-    pdal::StageSequentialIterator* iter = reader.createSequentialIterator(data);
-=======
     pdal::drivers::oci::OciReader reader(options);
     PointContext ctx;
     reader.prepare(ctx);
->>>>>>> 0b867896
     
     pdal::PointBuffer data(ctx);
     pdal::StageSequentialIterator* iter = reader.createSequentialIterator();
     
-<<<<<<< HEAD
-    numRead = iter->read(data, reader.getNumPoints());
-=======
     uint32_t numRead = iter->read(data);
->>>>>>> 0b867896
     
     BOOST_CHECK_EQUAL(numRead, 1065u);
     BOOST_CHECK_EQUAL(data.getNumPoints(), 1065u);

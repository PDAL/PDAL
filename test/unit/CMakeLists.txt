###############################################################################
#
# test/unit/CMakeLists.txt controls building of PDAL unit tests suite
#
# Copyright (c) 2009 Mateusz Loskot <mateusz@loskot.net>
#
###############################################################################

configure_file(TestConfig.hpp.in "${CMAKE_CURRENT_BINARY_DIR}/TestConfig.hpp")

file(GLOB_RECURSE inFiles RELATIVE "${CMAKE_SOURCE_DIR}" "${CMAKE_SOURCE_DIR}/test/data/*.in")
foreach(infileName ${inFiles})
    string(REGEX REPLACE ".in\$" "" outfileName "${infileName}")
    configure_file("${CMAKE_SOURCE_DIR}/${infileName}"
        "${CMAKE_BINARY_DIR}/${outfileName}")
endforeach()

add_library(${PDAL_TEST_SUPPORT_OBJS} OBJECT Support.cpp)
add_dependencies(${PDAL_TEST_SUPPORT_OBJS} generate_dimension_hpp)
target_include_directories(${PDAL_TEST_SUPPORT_OBJS}
    PRIVATE
        ${ROOT_DIR}
        ${PROJECT_BINARY_DIR}/include
        ${PROJECT_BINARY_DIR}/test/unit
        ${PDAL_INCLUDE_DIR}
)
PDAL_TARGET_COMPILE_SETTINGS(${PDAL_TEST_SUPPORT_OBJS})

PDAL_ADD_TEST(pdal_bounds_test FILES BoundsTest.cpp)
PDAL_ADD_TEST(pdal_config_test FILES ConfigTest.cpp)
PDAL_ADD_TEST(pdal_eigen_test
    FILES EigenTest.cpp
    INCLUDES ${PDAL_VENDOR_DIR}/eigen)
PDAL_ADD_TEST(pdal_file_utils_test FILES FileUtilsTest.cpp)
PDAL_ADD_TEST(pdal_georeference_test FILES GeoreferenceTest.cpp)
PDAL_ADD_TEST(pdal_kdindex_test
    FILES KDIndexTest.cpp
    INCLUDES ${PDAL_VENDOR_DIR})
PDAL_ADD_TEST(pdal_kernel_test FILES KernelTest.cpp)
PDAL_ADD_TEST(pdal_log_test FILES LogTest.cpp)
PDAL_ADD_TEST(pdal_metadata_test FILES MetadataTest.cpp)
PDAL_ADD_TEST(pdal_oldpclblock_test FILES OldPCLBlockTest.cpp)

PDAL_ADD_TEST(pdal_options_test
    FILES
        OptionsTest.cpp
    LINK_WITH
        ${PDAL_JSONCPP_LIB_NAME}
<<<<<<< HEAD
        ${GDAL_LIBRARIES}
)
target_include_directories(pdal_options_test
    PRIVATE
        ${GDAL_INCLUDE_DIRS}
=======
        ${GDAL_LIBRARY}
    INCLUDES
>>>>>>> 755ac1a6
        ${PDAL_JSONCPP_INCLUDE_DIR})

PDAL_ADD_TEST(pdal_pipeline_manager_test FILES PipelineManagerTest.cpp)
PDAL_ADD_TEST(pdal_plugin_manager_test FILES PluginManagerTest.cpp)
PDAL_ADD_TEST(pdal_point_view_test FILES PointViewTest.cpp)
PDAL_ADD_TEST(pdal_point_table_test FILES PointTableTest.cpp)

PDAL_ADD_TEST(pdal_program_arg_test
    FILES
        ProgramArgsTest.cpp
    LINK_WITH
        ${PDAL_JSONCPP_LIB_NAME}
    INCLUDES
        ${PDAL_JSONCPP_INCLUDE_DIR}
)
<<<<<<< HEAD
target_include_directories(pdal_program_arg_test PRIVATE
    ${PDAL_JSONCPP_INCLUDE_DIR})

=======
>>>>>>> 755ac1a6
PDAL_ADD_TEST(pdal_artifact_test FILES ArtifactTest.cpp)

PDAL_ADD_TEST(pdal_polygon_test
    FILES
        PolygonTest.cpp
    LINK_WITH
        ${GDAL_LIBRARIES}
)
target_include_directories(pdal_polygon_test
    PRIVATE
        ${GDAL_INCLUDE_DIRS})
PDAL_ADD_TEST(pdal_segmentation_test FILES SegmentationTest.cpp)
PDAL_ADD_TEST(pdal_spatial_reference_test
    FILES
        SpatialReferenceTest.cpp
    LINK_WITH
<<<<<<< HEAD
        ${GDAL_LIBRARIES}
)
    target_include_directories(pdal_spatial_reference_test
        PRIVATE
            ${GDAL_INCLUDE_DIRS})
            ${PDAL_JSONCPP_INCLUDE_DIR})
=======
        ${GDAL_LIBRARY}
    INCLUDES
        ${PDAL_JSONCPP_INCLUDE_DIR}
)
>>>>>>> 755ac1a6
PDAL_ADD_TEST(pdal_stage_factory_test FILES StageFactoryTest.cpp)
PDAL_ADD_TEST(pdal_streaming_test FILES StreamingTest.cpp)
PDAL_ADD_TEST(pdal_support_test FILES SupportTest.cpp)
PDAL_ADD_TEST(pdal_utils_test FILES UtilsTest.cpp)
PDAL_ADD_TEST(pdal_uuid_test FILES UuidTest.cpp)
if (PDAL_HAVE_LAZ_PERF)
PDAL_ADD_TEST(pdal_lazperf_test FILES LazPerfTest.cpp)
endif()
if (PDAL_HAVE_ZLIB)
PDAL_ADD_TEST(pdal_deflate_test FILES DeflateTest.cpp)
endif()
if (PDAL_HAVE_LZMA)
PDAL_ADD_TEST(pdal_lzma_test FILES LzmaTest.cpp)
endif()
if (PDAL_HAVE_ZSTD)
PDAL_ADD_TEST(pdal_zstd_test FILES ZstdTest.cpp)
endif()

#
# sources for the native io
#
PDAL_ADD_TEST(pdal_io_bpf_base_test FILES io/BpfTestBase.cpp)
if (PDAL_HAVE_ZLIB)
    PDAL_ADD_TEST(pdal_io_bpf_zlib_test FILES io/BpfTestZlib.cpp)
endif()
PDAL_ADD_TEST(pdal_io_buffer_test FILES io/BufferTest.cpp)
PDAL_ADD_TEST(pdal_io_ept_reader_test
    FILES
        io/EptReaderTest.cpp
    LINK_WITH
<<<<<<< HEAD
        ${GDAL_LIBRARIES} # EptReaderTest uses the crop filter.
)
    target_include_directories(pdal_io_ept_reader_test
        PRIVATE
            ${GDAL_INCLUDE_DIRS}
            ${PDAL_JSONCPP_INCLUDE_DIR})

=======
        ${GDAL_LIBRARY} # EptReaderTest uses the crop filter.
    INCLUDES
        ${PDAL_JSONCPP_INCLUDE_DIR}
)
>>>>>>> 755ac1a6
PDAL_ADD_TEST(pdal_io_faux_test FILES io/FauxReaderTest.cpp)
PDAL_ADD_TEST(pdal_io_gdal_reader_test
    FILES
        io/GDALReaderTest.cpp
    LINK_WITH
        ${GDAL_LIBRARIES}
)
    target_include_directories(pdal_io_gdal_reader_test
        PRIVATE
            ${GDAL_INCLUDE_DIRS})

PDAL_ADD_TEST(pdal_io_gdal_writer_test
    FILES
        io/GDALWriterTest.cpp
    LINK_WITH
        ${GDAL_LIBRARIES}
)
<<<<<<< HEAD
    target_include_directories(pdal_io_gdal_writer_test
        PRIVATE
            ${GDAL_INCLUDE_DIRS})

PDAL_ADD_TEST(pdal_io_las_reader_test FILES io/LasReaderTest.cpp)
target_include_directories(pdal_io_las_reader_test PRIVATE ${PDAL_JSONCPP_INCLUDE_DIR})
PDAL_ADD_TEST(pdal_io_las_writer_test FILES io/LasWriterTest.cpp)
target_include_directories(pdal_io_las_writer_test PRIVATE ${PDAL_JSONCPP_INCLUDE_DIR})
=======
PDAL_ADD_TEST(pdal_io_las_reader_test
    FILES
        io/LasReaderTest.cpp
    INCLUDES
        ${PDAL_JSONCPP_INCLUDE_DIR}
)
PDAL_ADD_TEST(pdal_io_las_writer_test
    FILES
        io/LasWriterTest.cpp
    INCLUDES
        ${PDAL_JSONCPP_INCLUDE_DIR}
)
>>>>>>> 755ac1a6
PDAL_ADD_TEST(pdal_io_optech_test FILES io/OptechReaderTest.cpp)
PDAL_ADD_TEST(pdal_io_ply_reader_test
    FILES
        io/PlyReaderTest.cpp
    INCLUDES
        ${PDAL_VENDOR_DIR}
)
PDAL_ADD_TEST(pdal_io_ply_writer_test
    FILES
        io/PlyWriterTest.cpp
    INCLUDES ${PDAL_VENDOR_DIR}
)
PDAL_ADD_TEST(pdal_io_pts_reader_test FILES io/PtsReaderTest.cpp)
PDAL_ADD_TEST(pdal_io_qfit_test FILES io/QFITReaderTest.cpp)
PDAL_ADD_TEST(pdal_io_sbet_reader_test FILES io/SbetReaderTest.cpp)
PDAL_ADD_TEST(pdal_io_sbet_writer_test FILES io/SbetWriterTest.cpp)
PDAL_ADD_TEST(pdal_io_terrasolid_test FILES io/TerrasolidReaderTest.cpp)
PDAL_ADD_TEST(pdal_io_text_writer_test FILES io/TextWriterTest.cpp)
PDAL_ADD_TEST(pdal_io_text_reader_test
    FILES
        io/TextReaderTest.cpp
    INCLUDES
        ${PDAL_JSONCPP_INCLUDE_DIR}
)

#
# sources for the native filters
#
PDAL_ADD_TEST(pdal_filters_assign_test FILES filters/AssignFilterTest.cpp)
PDAL_ADD_TEST(pdal_filters_chipper_test
    FILES
        filters/ChipperTest.cpp
    INCLUDES
        ${PDAL_JSONCPP_INCLUDE_DIR}
)
PDAL_ADD_TEST(pdal_filters_nndistance_test
    FILES
        filters/NNDistanceTest.cpp
    INCLUDES
        ${PDAL_JSONCPP_INCLUDE_DIR}
)
PDAL_ADD_TEST(pdal_filters_colorinterp_test
    FILES
        filters/ColorinterpFilterTest.cpp
    LINK_WITH
        ${GDAL_LIBRARIES}
)
    target_
PDAL_ADD_TEST(pdal_filters_colorization_test
    FILES
        filters/ColorizationFilterTest.cpp
    LINK_WITH
        ${GDAL_LIBRARIES}
)
PDAL_ADD_TEST(pdal_filters_crop_test
    FILES
        filters/CropFilterTest.cpp
    LINK_WITH
        ${GDAL_LIBRARIES}
)
PDAL_ADD_TEST(pdal_filters_decimation_test FILES
    filters/DecimationFilterTest.cpp)
PDAL_ADD_TEST(pdal_filters_divider_test FILES filters/DividerFilterTest.cpp)
PDAL_ADD_TEST(pdal_filters_mongoexpression_test
    FILES
        filters/MongoExpressionFilterTest.cpp
    LINK_WITH
        ${PDAL_JSONCPP_LIB_NAME}
    INCLUDES
        ${PDAL_JSONCPP_INCLUDE_DIR}
)


PDAL_ADD_TEST(pdal_filters_ferry_test FILES filters/FerryFilterTest.cpp)
PDAL_ADD_TEST(pdal_filters_groupby_test FILES filters/GroupByFilterTest.cpp)
PDAL_ADD_TEST(pdal_filters_info_test FILES filters/InfoFilterTest.cpp)
PDAL_ADD_TEST(pdal_filters_neighborclassifier_test FILES filters/NeighborClassifierFilterTest.cpp)
PDAL_ADD_TEST(pdal_filters_locate_test FILES filters/LocateFilterTest.cpp)
PDAL_ADD_TEST(pdal_filters_merge_test FILES filters/MergeTest.cpp)
PDAL_ADD_TEST(pdal_morton_order_test FILES filters/MortonOrderTest.cpp)
PDAL_ADD_TEST(pdal_filters_additional_merge_test
    FILES
        filters/AdditionalMergeTest.cpp
    INCLUDES
        ${PDAL_JSONCPP_INCLUDE_DIR}
)
PDAL_ADD_TEST(pdal_filters_overlay_test FILES filters/OverlayFilterTest.cpp)
PDAL_ADD_TEST(pdal_filters_pmf_test FILES filters/PMFFilterTest.cpp)
PDAL_ADD_TEST(pdal_filters_reprojection_test FILES
    filters/ReprojectionFilterTest.cpp)
PDAL_ADD_TEST(pdal_filters_range_test FILES filters/RangeFilterTest.cpp)
PDAL_ADD_TEST(pdal_filters_randomize_test FILES filters/RandomizeFilterTest.cpp)
PDAL_ADD_TEST(pdal_filters_returns_test FILES filters/ReturnsFilterTest.cpp)
PDAL_ADD_TEST(pdal_filters_smrf_test FILES filters/SMRFilterTest.cpp)
PDAL_ADD_TEST(pdal_filters_sort_test
    FILES
        filters/SortFilterTest.cpp
    INCLUDES
        ${PDAL_JSONCPP_INCLUDE_DIR}
)
PDAL_ADD_TEST(pdal_filters_splitter_test FILES filters/SplitterTest.cpp)
PDAL_ADD_TEST(pdal_filters_stats_test FILES filters/StatsFilterTest.cpp)
PDAL_ADD_TEST(pdal_filters_transformation_test FILES
    filters/TransformationFilterTest.cpp)
PDAL_ADD_TEST(pdal_filters_hexbin_test FILES filters/HexbinFilterTest.cpp)
PDAL_ADD_TEST(pdal_filters_voxel_test FILES filters/VoxelTest.cpp)

PDAL_ADD_TEST(pdal_app_test FILES apps/AppTest.cpp)
PDAL_ADD_TEST(pdal_app_plugin_test FILES apps/AppPluginTest.cpp)
PDAL_ADD_TEST(pdal_info_test FILES apps/InfoTest.cpp)
PDAL_ADD_TEST(pdal_tile_test FILES apps/TileTest.cpp)
PDAL_ADD_TEST(pdal_tindex_test FILES apps/TIndexTest.cpp)
if (LASZIP_FOUND)
    PDAL_ADD_TEST(pdal_merge_test FILES apps/MergeTest.cpp)
endif()
PDAL_ADD_TEST(pc2pc_test FILES apps/pc2pcTest.cpp)

if (BUILD_PIPELINE_TESTS)
    PDAL_ADD_TEST(pcpipeline_test_json FILES apps/pcpipelineTestJSON.cpp)
endif()
PDAL_ADD_TEST(hausdorff_test FILES apps/HausdorffTest.cpp)
PDAL_ADD_TEST(random_test FILES apps/RandomTest.cpp)
PDAL_ADD_TEST(translate_test FILES apps/TranslateTest.cpp)

if(PDAL_HAVE_LIBXML2)
    PDAL_ADD_TEST(pdal_io_ilvis2_metadata_test
        FILES
            io/Ilvis2MetadataReaderTest.cpp
        INCLUDES
            ${LIBXML2_INCLUDE_DIR}
    )
    PDAL_ADD_TEST(pdal_io_ilvis2_reader_metadata_test
        FILES
            io/Ilvis2ReaderWithMDReaderTest.cpp
        INCLUDES
            ${LIBXML2_INCLUDE_DIR}
    )
    PDAL_ADD_TEST(xml_schema_test
        FILES
            XMLSchemaTest.cpp
        LINK_WITH
            ${LIBXML2_LIBRARIES}
        INCLUDES
            ${LIBXML2_INCLUDE_DIR}
    )
    PDAL_ADD_TEST(pdal_io_ilvis2_test
        FILES
            io/Ilvis2ReaderTest.cpp
        INCLUDES
            ${LIBXML2_INCLUDE_DIR}
    )
endif()<|MERGE_RESOLUTION|>--- conflicted
+++ resolved
@@ -46,17 +46,10 @@
         OptionsTest.cpp
     LINK_WITH
         ${PDAL_JSONCPP_LIB_NAME}
-<<<<<<< HEAD
-        ${GDAL_LIBRARIES}
-)
-target_include_directories(pdal_options_test
-    PRIVATE
-        ${GDAL_INCLUDE_DIRS}
-=======
-        ${GDAL_LIBRARY}
-    INCLUDES
->>>>>>> 755ac1a6
-        ${PDAL_JSONCPP_INCLUDE_DIR})
+        ${GDAL_LIBRARIES}
+    INCLUDES
+        ${PDAL_JSONCPP_INCLUDE_DIR}
+)
 
 PDAL_ADD_TEST(pdal_pipeline_manager_test FILES PipelineManagerTest.cpp)
 PDAL_ADD_TEST(pdal_plugin_manager_test FILES PluginManagerTest.cpp)
@@ -71,12 +64,6 @@
     INCLUDES
         ${PDAL_JSONCPP_INCLUDE_DIR}
 )
-<<<<<<< HEAD
-target_include_directories(pdal_program_arg_test PRIVATE
-    ${PDAL_JSONCPP_INCLUDE_DIR})
-
-=======
->>>>>>> 755ac1a6
 PDAL_ADD_TEST(pdal_artifact_test FILES ArtifactTest.cpp)
 
 PDAL_ADD_TEST(pdal_polygon_test
@@ -93,19 +80,12 @@
     FILES
         SpatialReferenceTest.cpp
     LINK_WITH
-<<<<<<< HEAD
-        ${GDAL_LIBRARIES}
-)
-    target_include_directories(pdal_spatial_reference_test
-        PRIVATE
-            ${GDAL_INCLUDE_DIRS})
-            ${PDAL_JSONCPP_INCLUDE_DIR})
-=======
+        ${GDAL_LIBRARIES}
         ${GDAL_LIBRARY}
     INCLUDES
         ${PDAL_JSONCPP_INCLUDE_DIR}
 )
->>>>>>> 755ac1a6
+
 PDAL_ADD_TEST(pdal_stage_factory_test FILES StageFactoryTest.cpp)
 PDAL_ADD_TEST(pdal_streaming_test FILES StreamingTest.cpp)
 PDAL_ADD_TEST(pdal_support_test FILES SupportTest.cpp)
@@ -136,20 +116,10 @@
     FILES
         io/EptReaderTest.cpp
     LINK_WITH
-<<<<<<< HEAD
         ${GDAL_LIBRARIES} # EptReaderTest uses the crop filter.
-)
-    target_include_directories(pdal_io_ept_reader_test
-        PRIVATE
-            ${GDAL_INCLUDE_DIRS}
-            ${PDAL_JSONCPP_INCLUDE_DIR})
-
-=======
-        ${GDAL_LIBRARY} # EptReaderTest uses the crop filter.
-    INCLUDES
-        ${PDAL_JSONCPP_INCLUDE_DIR}
-)
->>>>>>> 755ac1a6
+    INCLUDES
+        ${PDAL_JSONCPP_INCLUDE_DIR}
+)
 PDAL_ADD_TEST(pdal_io_faux_test FILES io/FauxReaderTest.cpp)
 PDAL_ADD_TEST(pdal_io_gdal_reader_test
     FILES
@@ -166,17 +136,9 @@
         io/GDALWriterTest.cpp
     LINK_WITH
         ${GDAL_LIBRARIES}
-)
-<<<<<<< HEAD
-    target_include_directories(pdal_io_gdal_writer_test
-        PRIVATE
-            ${GDAL_INCLUDE_DIRS})
-
-PDAL_ADD_TEST(pdal_io_las_reader_test FILES io/LasReaderTest.cpp)
-target_include_directories(pdal_io_las_reader_test PRIVATE ${PDAL_JSONCPP_INCLUDE_DIR})
-PDAL_ADD_TEST(pdal_io_las_writer_test FILES io/LasWriterTest.cpp)
-target_include_directories(pdal_io_las_writer_test PRIVATE ${PDAL_JSONCPP_INCLUDE_DIR})
-=======
+    INCLUDES
+        ${GDAL_INCLUDE_DIRS}
+)
 PDAL_ADD_TEST(pdal_io_las_reader_test
     FILES
         io/LasReaderTest.cpp
@@ -189,7 +151,7 @@
     INCLUDES
         ${PDAL_JSONCPP_INCLUDE_DIR}
 )
->>>>>>> 755ac1a6
+
 PDAL_ADD_TEST(pdal_io_optech_test FILES io/OptechReaderTest.cpp)
 PDAL_ADD_TEST(pdal_io_ply_reader_test
     FILES

--- conflicted
+++ resolved
@@ -40,7 +40,6 @@
 #include <pdal/util/portable_endian.hpp>
 #include <pdal/util/Extractor.hpp>
 #include <pdal/util/FileUtils.hpp>
-#include <pdal/util/Extractor.hpp>
 #include <pdal/util/Utils.hpp>
 #include "Support.hpp"
 
@@ -481,37 +480,6 @@
 
 TEST(UtilsTest, extractor)
 {
-<<<<<<< HEAD
-    char const *buf = "ABCDEFG";
-
-    LeExtractor e(buf, 8);
-    std::string s;
-    e.get(s, 7);
-    EXPECT_EQ("ABCDEFG", s);
-
-    LeExtractor e2(buf, 8);
-    s.clear();
-    e2.get(s, 8);
-    EXPECT_EQ("ABCDEFG", s);
-
-    LeExtractor e3(buf, 8);
-    s.clear();
-    e3.get(s, 3);
-    EXPECT_EQ("ABC", s);
-
-    buf = "ABCDE ";
-
-    LeExtractor e4(buf, 8);
-    s.clear();
-    e4.get(s, 6);
-    EXPECT_EQ("ABCDE ", s);
-
-    char b[5] {};
-    LeExtractor e5(b, 5);
-    s.clear();
-    e5.get(s, 5);
-    EXPECT_EQ("", s);
-=======
     {
         std::vector<char> buf(5);
         LeExtractor ext(buf.data(), buf.size());
@@ -545,7 +513,6 @@
         EXPECT_EQ(s.size(), 0);
         EXPECT_TRUE(s.empty());
     }
->>>>>>> 5a46e4f0
 }
 
 // Don't run if we are WIN32
